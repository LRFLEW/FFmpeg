#!/bin/sh
#
# FFmpeg configure script
#
# Copyright (c) 2000-2002 Fabrice Bellard
# Copyright (c) 2005-2008 Diego Biurrun
# Copyright (c) 2005-2008 Mans Rullgard
#

# Prevent locale nonsense from breaking basic text processing.
LC_ALL=C
export LC_ALL

# make sure we are running under a compatible shell
# try to make this part work with most shells

try_exec(){
    echo "Trying shell $1"
    type "$1" > /dev/null 2>&1 && exec "$@"
}

unset foo
(: ${foo%%bar}) 2> /dev/null
E1="$?"

(: ${foo?}) 2> /dev/null
E2="$?"

if test "$E1" != 0 || test "$E2" = 0; then
    echo "Broken shell detected.  Trying alternatives."
    export FF_CONF_EXEC
    if test "0$FF_CONF_EXEC" -lt 1; then
        FF_CONF_EXEC=1
        try_exec bash "$0" "$@"
    fi
    if test "0$FF_CONF_EXEC" -lt 2; then
        FF_CONF_EXEC=2
        try_exec ksh "$0" "$@"
    fi
    if test "0$FF_CONF_EXEC" -lt 3; then
        FF_CONF_EXEC=3
        try_exec /usr/xpg4/bin/sh "$0" "$@"
    fi
    echo "No compatible shell script interpreter found."
    echo "This configure script requires a POSIX-compatible shell"
    echo "such as bash or ksh."
    echo "THIS IS NOT A BUG IN FFMPEG, DO NOT REPORT IT AS SUCH."
    echo "Instead, install a working POSIX-compatible shell."
    echo "Disabling this configure test will create a broken FFmpeg."
    if test "$BASH_VERSION" = '2.04.0(1)-release'; then
        echo "This bash version ($BASH_VERSION) is broken on your platform."
        echo "Upgrade to a later version if available."
    fi
    exit 1
fi

test -d /usr/xpg4/bin && PATH=/usr/xpg4/bin:$PATH

show_help(){
    cat <<EOF
Usage: configure [options]
Options: [defaults in brackets after descriptions]

Help options:
  --help                   print this message
  --quiet                  Suppress showing informative output
  --list-decoders          show all available decoders
  --list-encoders          show all available encoders
  --list-hwaccels          show all available hardware accelerators
  --list-demuxers          show all available demuxers
  --list-muxers            show all available muxers
  --list-parsers           show all available parsers
  --list-protocols         show all available protocols
  --list-bsfs              show all available bitstream filters
  --list-indevs            show all available input devices
  --list-outdevs           show all available output devices
  --list-filters           show all available filters

Standard options:
  --logfile=FILE           log tests and output to FILE [ffbuild/config.log]
  --disable-logging        do not log configure debug information
  --fatal-warnings         fail if any configure warning is generated
  --prefix=PREFIX          install in PREFIX [$prefix_default]
  --bindir=DIR             install binaries in DIR [PREFIX/bin]
  --datadir=DIR            install data files in DIR [PREFIX/share/ffmpeg]
  --docdir=DIR             install documentation in DIR [PREFIX/share/doc/ffmpeg]
  --libdir=DIR             install libs in DIR [PREFIX/lib]
  --shlibdir=DIR           install shared libs in DIR [LIBDIR]
  --incdir=DIR             install includes in DIR [PREFIX/include]
  --mandir=DIR             install man page in DIR [PREFIX/share/man]
  --pkgconfigdir=DIR       install pkg-config files in DIR [LIBDIR/pkgconfig]
  --enable-rpath           use rpath to allow installing libraries in paths
                           not part of the dynamic linker search path
                           use rpath when linking programs (USE WITH CARE)
  --install-name-dir=DIR   Darwin directory name for installed targets

Licensing options:
  --enable-gpl             allow use of GPL code, the resulting libs
                           and binaries will be under GPL [no]
  --enable-version3        upgrade (L)GPL to version 3 [no]
  --enable-nonfree         allow use of nonfree code, the resulting libs
                           and binaries will be unredistributable [no]

Configuration options:
  --disable-static         do not build static libraries [no]
  --enable-shared          build shared libraries [no]
  --enable-small           optimize for size instead of speed
  --disable-runtime-cpudetect disable detecting CPU capabilities at runtime (smaller binary)
  --enable-gray            enable full grayscale support (slower color)
  --disable-swscale-alpha  disable alpha channel support in swscale
  --disable-all            disable building components, libraries and programs
  --disable-autodetect     disable automatically detected external libraries [no]

Program options:
  --disable-programs       do not build command line programs
  --disable-ffmpeg         disable ffmpeg build
  --disable-ffplay         disable ffplay build
  --disable-ffprobe        disable ffprobe build
  --disable-ffserver       disable ffserver build

Documentation options:
  --disable-doc            do not build documentation
  --disable-htmlpages      do not build HTML documentation pages
  --disable-manpages       do not build man documentation pages
  --disable-podpages       do not build POD documentation pages
  --disable-txtpages       do not build text documentation pages

Component options:
  --disable-avdevice       disable libavdevice build
  --disable-avcodec        disable libavcodec build
  --disable-avformat       disable libavformat build
  --disable-swresample     disable libswresample build
  --disable-swscale        disable libswscale build
  --disable-postproc       disable libpostproc build
  --disable-avfilter       disable libavfilter build
  --enable-avresample      enable libavresample build [no]
  --disable-pthreads       disable pthreads [autodetect]
  --disable-w32threads     disable Win32 threads [autodetect]
  --disable-os2threads     disable OS/2 threads [autodetect]
  --disable-network        disable network support [no]
  --disable-dct            disable DCT code
  --disable-dwt            disable DWT code
  --disable-error-resilience disable error resilience code
  --disable-lsp            disable LSP code
  --disable-lzo            disable LZO decoder code
  --disable-mdct           disable MDCT code
  --disable-rdft           disable RDFT code
  --disable-fft            disable FFT code
  --disable-faan           disable floating point AAN (I)DCT code
  --disable-pixelutils     disable pixel utils in libavutil

Individual component options:
  --disable-everything     disable all components listed below
  --disable-encoder=NAME   disable encoder NAME
  --enable-encoder=NAME    enable encoder NAME
  --disable-encoders       disable all encoders
  --disable-decoder=NAME   disable decoder NAME
  --enable-decoder=NAME    enable decoder NAME
  --disable-decoders       disable all decoders
  --disable-hwaccel=NAME   disable hwaccel NAME
  --enable-hwaccel=NAME    enable hwaccel NAME
  --disable-hwaccels       disable all hwaccels
  --disable-muxer=NAME     disable muxer NAME
  --enable-muxer=NAME      enable muxer NAME
  --disable-muxers         disable all muxers
  --disable-demuxer=NAME   disable demuxer NAME
  --enable-demuxer=NAME    enable demuxer NAME
  --disable-demuxers       disable all demuxers
  --enable-parser=NAME     enable parser NAME
  --disable-parser=NAME    disable parser NAME
  --disable-parsers        disable all parsers
  --enable-bsf=NAME        enable bitstream filter NAME
  --disable-bsf=NAME       disable bitstream filter NAME
  --disable-bsfs           disable all bitstream filters
  --enable-protocol=NAME   enable protocol NAME
  --disable-protocol=NAME  disable protocol NAME
  --disable-protocols      disable all protocols
  --enable-indev=NAME      enable input device NAME
  --disable-indev=NAME     disable input device NAME
  --disable-indevs         disable input devices
  --enable-outdev=NAME     enable output device NAME
  --disable-outdev=NAME    disable output device NAME
  --disable-outdevs        disable output devices
  --disable-devices        disable all devices
  --enable-filter=NAME     enable filter NAME
  --disable-filter=NAME    disable filter NAME
  --disable-filters        disable all filters
  --disable-v4l2_m2m       disable V4L2 mem2mem code [autodetect]

External library support:

  Using any of the following switches will allow FFmpeg to link to the
  corresponding external library. All the components depending on that library
  will become enabled, if all their other dependencies are met and they are not
  explicitly disabled. E.g. --enable-libwavpack will enable linking to
  libwavpack and allow the libwavpack encoder to be built, unless it is
  specifically disabled with --disable-encoder=libwavpack.

  Note that only the system libraries are auto-detected. All the other external
  libraries must be explicitly enabled.

  Also note that the following help text describes the purpose of the libraries
  themselves, not all their features will necessarily be usable by FFmpeg.

  --disable-alsa           disable ALSA support [autodetect]
  --disable-appkit         disable Apple AppKit framework [autodetect]
  --disable-avfoundation   disable Apple AVFoundation framework [autodetect]
  --enable-avisynth        enable reading of AviSynth script files [no]
  --disable-bzlib          disable bzlib [autodetect]
  --disable-coreimage      disable Apple CoreImage framework [autodetect]
  --enable-chromaprint     enable audio fingerprinting with chromaprint [no]
  --enable-frei0r          enable frei0r video filtering [no]
  --enable-gcrypt          enable gcrypt, needed for rtmp(t)e support
                           if openssl, librtmp or gmp is not used [no]
  --enable-gmp             enable gmp, needed for rtmp(t)e support
                           if openssl or librtmp is not used [no]
  --enable-gnutls          enable gnutls, needed for https support
                           if openssl is not used [no]
  --disable-iconv          disable iconv [autodetect]
  --enable-jni             enable JNI support [no]
  --enable-ladspa          enable LADSPA audio filtering [no]
  --enable-libass          enable libass subtitles rendering,
                           needed for subtitles and ass filter [no]
  --enable-libbluray       enable BluRay reading using libbluray [no]
  --enable-libbs2b         enable bs2b DSP library [no]
  --enable-libcaca         enable textual display using libcaca [no]
  --enable-libcelt         enable CELT decoding via libcelt [no]
  --enable-libcdio         enable audio CD grabbing with libcdio [no]
  --enable-libdc1394       enable IIDC-1394 grabbing using libdc1394
                           and libraw1394 [no]
  --enable-libfdk-aac      enable AAC de/encoding via libfdk-aac [no]
  --enable-libflite        enable flite (voice synthesis) support via libflite [no]
  --enable-libfontconfig   enable libfontconfig, useful for drawtext filter [no]
  --enable-libfreetype     enable libfreetype, needed for drawtext filter [no]
  --enable-libfribidi      enable libfribidi, improves drawtext filter [no]
  --enable-libgme          enable Game Music Emu via libgme [no]
  --enable-libgsm          enable GSM de/encoding via libgsm [no]
  --enable-libiec61883     enable iec61883 via libiec61883 [no]
  --enable-libilbc         enable iLBC de/encoding via libilbc [no]
  --enable-libjack         enable JACK audio sound server [no]
  --enable-libkvazaar      enable HEVC encoding via libkvazaar [no]
  --enable-libmodplug      enable ModPlug via libmodplug [no]
  --enable-libmp3lame      enable MP3 encoding via libmp3lame [no]
  --enable-libopencore-amrnb enable AMR-NB de/encoding via libopencore-amrnb [no]
  --enable-libopencore-amrwb enable AMR-WB decoding via libopencore-amrwb [no]
  --enable-libopencv       enable video filtering via libopencv [no]
  --enable-libopenh264     enable H.264 encoding via OpenH264 [no]
  --enable-libopenjpeg     enable JPEG 2000 de/encoding via OpenJPEG [no]
  --enable-libopenmpt      enable decoding tracked files via libopenmpt [no]
  --enable-libopus         enable Opus de/encoding via libopus [no]
  --enable-libpulse        enable Pulseaudio input via libpulse [no]
  --enable-librsvg         enable SVG rasterization via librsvg [no]
  --enable-librubberband   enable rubberband needed for rubberband filter [no]
  --enable-librtmp         enable RTMP[E] support via librtmp [no]
  --enable-libshine        enable fixed-point MP3 encoding via libshine [no]
  --enable-libsmbclient    enable Samba protocol via libsmbclient [no]
  --enable-libsnappy       enable Snappy compression, needed for hap encoding [no]
  --enable-libsoxr         enable Include libsoxr resampling [no]
  --enable-libspeex        enable Speex de/encoding via libspeex [no]
  --enable-libssh          enable SFTP protocol via libssh [no]
  --enable-libtesseract    enable Tesseract, needed for ocr filter [no]
  --enable-libtheora       enable Theora encoding via libtheora [no]
  --enable-libtwolame      enable MP2 encoding via libtwolame [no]
  --enable-libv4l2         enable libv4l2/v4l-utils [no]
  --enable-libvidstab      enable video stabilization using vid.stab [no]
  --enable-libvmaf         enable vmaf filter via libvmaf [no]
  --enable-libvo-amrwbenc  enable AMR-WB encoding via libvo-amrwbenc [no]
  --enable-libvorbis       enable Vorbis en/decoding via libvorbis,
                           native implementation exists [no]
  --enable-libvpx          enable VP8 and VP9 de/encoding via libvpx [no]
  --enable-libwavpack      enable wavpack encoding via libwavpack [no]
  --enable-libwebp         enable WebP encoding via libwebp [no]
  --enable-libx264         enable H.264 encoding via x264 [no]
  --enable-libx265         enable HEVC encoding via x265 [no]
  --enable-libxavs         enable AVS encoding via xavs [no]
  --enable-libxcb          enable X11 grabbing using XCB [autodetect]
  --enable-libxcb-shm      enable X11 grabbing shm communication [autodetect]
  --enable-libxcb-xfixes   enable X11 grabbing mouse rendering [autodetect]
  --enable-libxcb-shape    enable X11 grabbing shape rendering [autodetect]
  --enable-libxvid         enable Xvid encoding via xvidcore,
                           native MPEG-4/Xvid encoder exists [no]
  --enable-libxml2         enable XML parsing using the C library libxml2 [no]
  --enable-libzimg         enable z.lib, needed for zscale filter [no]
  --enable-libzmq          enable message passing via libzmq [no]
  --enable-libzvbi         enable teletext support via libzvbi [no]
  --disable-lzma           disable lzma [autodetect]
  --enable-decklink        enable Blackmagic DeckLink I/O support [no]
  --enable-libndi_newtek   enable Newteck NDI I/O support [no]
  --enable-mediacodec      enable Android MediaCodec support [no]
  --enable-libmysofa       enable libmysofa, needed for sofalizer filter [no]
  --enable-openal          enable OpenAL 1.1 capture support [no]
  --enable-opencl          enable OpenCL code
  --enable-opengl          enable OpenGL rendering [no]
  --enable-openssl         enable openssl, needed for https support
                           if gnutls is not used [no]
  --disable-sndio          disable sndio support [autodetect]
  --disable-schannel       disable SChannel SSP, needed for TLS support on
                           Windows if openssl and gnutls are not used [autodetect]
  --disable-sdl2           disable sdl2 [autodetect]
  --disable-securetransport disable Secure Transport, needed for TLS support
                           on OSX if openssl and gnutls are not used [autodetect]
  --disable-xlib           disable xlib [autodetect]
  --disable-zlib           disable zlib [autodetect]

  The following libraries provide various hardware acceleration features:
  --disable-audiotoolbox   disable Apple AudioToolbox code [autodetect]
  --disable-cuda           disable dynamically linked Nvidia CUDA code [autodetect]
  --enable-cuda-sdk        enable CUDA features that require the CUDA SDK [no]
  --disable-cuvid          disable Nvidia CUVID support [autodetect]
  --disable-d3d11va        disable Microsoft Direct3D 11 video acceleration code [autodetect]
  --disable-dxva2          disable Microsoft DirectX 9 video acceleration code [autodetect]
  --enable-libdrm          enable DRM code (Linux) [no]
  --enable-libmfx          enable Intel MediaSDK (AKA Quick Sync Video) code via libmfx [no]
  --enable-libnpp          enable Nvidia Performance Primitives-based code [no]
  --enable-mmal            enable Broadcom Multi-Media Abstraction Layer (Raspberry Pi) via MMAL [no]
  --disable-nvenc          disable Nvidia video encoding code [autodetect]
  --enable-omx             enable OpenMAX IL code [no]
  --enable-omx-rpi         enable OpenMAX IL code for Raspberry Pi [no]
  --enable-rkmpp           enable Rockchip Media Process Platform code [no]
  --disable-vaapi          disable Video Acceleration API (mainly Unix/Intel) code [autodetect]
  --disable-vdpau          disable Nvidia Video Decode and Presentation API for Unix code [autodetect]
  --disable-videotoolbox   disable VideoToolbox code [autodetect]

Toolchain options:
  --arch=ARCH              select architecture [$arch]
  --cpu=CPU                select the minimum required CPU (affects
                           instruction selection, may crash on older CPUs)
  --cross-prefix=PREFIX    use PREFIX for compilation tools [$cross_prefix]
  --progs-suffix=SUFFIX    program name suffix []
  --enable-cross-compile   assume a cross-compiler is used
  --sysroot=PATH           root of cross-build tree
  --sysinclude=PATH        location of cross-build system headers
  --target-os=OS           compiler targets OS [$target_os]
  --target-exec=CMD        command to run executables on target
  --target-path=DIR        path to view of build directory on target
  --target-samples=DIR     path to samples directory on target
  --tempprefix=PATH        force fixed dir/prefix instead of mktemp for checks
  --toolchain=NAME         set tool defaults according to NAME
  --nm=NM                  use nm tool NM [$nm_default]
  --ar=AR                  use archive tool AR [$ar_default]
  --as=AS                  use assembler AS [$as_default]
  --ln_s=LN_S              use symbolic link tool LN_S [$ln_s_default]
  --strip=STRIP            use strip tool STRIP [$strip_default]
  --windres=WINDRES        use windows resource compiler WINDRES [$windres_default]
  --x86asmexe=EXE          use nasm-compatible assembler EXE [$x86asmexe_default]
  --cc=CC                  use C compiler CC [$cc_default]
  --cxx=CXX                use C compiler CXX [$cxx_default]
  --objcc=OCC              use ObjC compiler OCC [$cc_default]
  --dep-cc=DEPCC           use dependency generator DEPCC [$cc_default]
  --nvcc=NVCC              use Nvidia CUDA compiler NVCC [$nvcc_default]
  --ld=LD                  use linker LD [$ld_default]
  --pkg-config=PKGCONFIG   use pkg-config tool PKGCONFIG [$pkg_config_default]
  --pkg-config-flags=FLAGS pass additional flags to pkgconf []
  --ranlib=RANLIB          use ranlib RANLIB [$ranlib_default]
  --doxygen=DOXYGEN        use DOXYGEN to generate API doc [$doxygen_default]
  --host-cc=HOSTCC         use host C compiler HOSTCC
  --host-cflags=HCFLAGS    use HCFLAGS when compiling for host
  --host-cppflags=HCPPFLAGS use HCPPFLAGS when compiling for host
  --host-ld=HOSTLD         use host linker HOSTLD
  --host-ldflags=HLDFLAGS  use HLDFLAGS when linking for host
  --host-libs=HLIBS        use libs HLIBS when linking for host
  --host-os=OS             compiler host OS [$target_os]
  --extra-cflags=ECFLAGS   add ECFLAGS to CFLAGS [$CFLAGS]
  --extra-cxxflags=ECFLAGS add ECFLAGS to CXXFLAGS [$CXXFLAGS]
  --extra-objcflags=FLAGS  add FLAGS to OBJCFLAGS [$CFLAGS]
  --extra-ldflags=ELDFLAGS add ELDFLAGS to LDFLAGS [$LDFLAGS]
  --extra-ldexeflags=ELDFLAGS add ELDFLAGS to LDEXEFLAGS [$LDEXEFLAGS]
  --extra-ldlibflags=ELDFLAGS add ELDFLAGS to LDLIBFLAGS [$LDLIBFLAGS]
  --extra-libs=ELIBS       add ELIBS [$ELIBS]
  --extra-version=STRING   version string suffix []
  --optflags=OPTFLAGS      override optimization-related compiler flags
  --nvccflags=NVCCFLAGS    override nvcc flags [$nvccflags_default]
  --build-suffix=SUFFIX    library name suffix []
  --enable-pic             build position-independent code
  --enable-thumb           compile for Thumb instruction set
  --enable-lto             use link-time optimization
  --env="ENV=override"     override the environment variables

Advanced options (experts only):
  --malloc-prefix=PREFIX   prefix malloc and related names with PREFIX
  --custom-allocator=NAME  use a supported custom allocator
  --disable-symver         disable symbol versioning
  --enable-hardcoded-tables use hardcoded tables instead of runtime generation
  --disable-safe-bitstream-reader
                           disable buffer boundary checking in bitreaders
                           (faster, but may crash)
  --sws-max-filter-size=N  the max filter size swscale uses [$sws_max_filter_size_default]

Optimization options (experts only):
  --disable-asm            disable all assembly optimizations
  --disable-altivec        disable AltiVec optimizations
  --disable-vsx            disable VSX optimizations
  --disable-power8         disable POWER8 optimizations
  --disable-amd3dnow       disable 3DNow! optimizations
  --disable-amd3dnowext    disable 3DNow! extended optimizations
  --disable-mmx            disable MMX optimizations
  --disable-mmxext         disable MMXEXT optimizations
  --disable-sse            disable SSE optimizations
  --disable-sse2           disable SSE2 optimizations
  --disable-sse3           disable SSE3 optimizations
  --disable-ssse3          disable SSSE3 optimizations
  --disable-sse4           disable SSE4 optimizations
  --disable-sse42          disable SSE4.2 optimizations
  --disable-avx            disable AVX optimizations
  --disable-xop            disable XOP optimizations
  --disable-fma3           disable FMA3 optimizations
  --disable-fma4           disable FMA4 optimizations
  --disable-avx2           disable AVX2 optimizations
  --disable-aesni          disable AESNI optimizations
  --disable-armv5te        disable armv5te optimizations
  --disable-armv6          disable armv6 optimizations
  --disable-armv6t2        disable armv6t2 optimizations
  --disable-vfp            disable VFP optimizations
  --disable-neon           disable NEON optimizations
  --disable-inline-asm     disable use of inline assembly
  --disable-x86asm         disable use of standalone x86 assembly
  --disable-mipsdsp        disable MIPS DSP ASE R1 optimizations
  --disable-mipsdspr2      disable MIPS DSP ASE R2 optimizations
  --disable-msa            disable MSA optimizations
  --disable-mipsfpu        disable floating point MIPS optimizations
  --disable-mmi            disable Loongson SIMD optimizations
  --disable-fast-unaligned consider unaligned accesses slow

Developer options (useful when working on FFmpeg itself):
  --disable-debug          disable debugging symbols
  --enable-debug=LEVEL     set the debug level [$debuglevel]
  --disable-optimizations  disable compiler optimizations
  --enable-extra-warnings  enable more compiler warnings
  --disable-stripping      disable stripping of executables and shared libraries
  --assert-level=level     0(default), 1 or 2, amount of assertion testing,
                           2 causes a slowdown at runtime.
  --enable-memory-poisoning fill heap uninitialized allocated space with arbitrary data
  --valgrind=VALGRIND      run "make fate" tests through valgrind to detect memory
                           leaks and errors, using the specified valgrind binary.
                           Cannot be combined with --target-exec
  --enable-ftrapv          Trap arithmetic overflows
  --samples=PATH           location of test samples for FATE, if not set use
                           \$FATE_SAMPLES at make invocation time.
  --enable-neon-clobber-test check NEON registers for clobbering (should be
                           used only for debugging purposes)
  --enable-xmm-clobber-test check XMM registers for clobbering (Win64-only;
                           should be used only for debugging purposes)
  --enable-random          randomly enable/disable components
  --disable-random
  --enable-random=LIST     randomly enable/disable specific components or
  --disable-random=LIST    component groups. LIST is a comma-separated list
                           of NAME[:PROB] entries where NAME is a component
                           (group) and PROB the probability associated with
                           NAME (default 0.5).
  --random-seed=VALUE      seed value for --enable/disable-random
  --disable-valgrind-backtrace do not print a backtrace under Valgrind
                           (only applies to --disable-optimizations builds)
  --enable-osfuzz          Enable building fuzzer tool
  --libfuzzer=PATH         path to libfuzzer
  --ignore-tests=TESTS     comma-separated list (without "fate-" prefix
                           in the name) of tests whose result is ignored
  --enable-linux-perf      enable Linux Performance Monitor API

NOTE: Object files are built at the place where configure is launched.
EOF
  exit 0
}

quotes='""'
if test -t 1 && which tput >/dev/null 2>&1; then
    ncolors=$(tput colors)
    if test -n "$ncolors" && test $ncolors -ge 8; then
        bold_color=$(tput bold)
        warn_color=$(tput setaf 3)
        error_color=$(tput setaf 1)
        reset_color=$(tput sgr0)
    fi
    # 72 used instead of 80 since that's the default of pr
    ncols=$(tput cols)
fi
: ${ncols:=72}

log(){
    echo "$@" >> $logfile
}

log_file(){
    log BEGIN $1
    pr -n -t $1 >> $logfile
    log END $1
}

warn(){
    log "WARNING: $*"
    WARNINGS="${WARNINGS}WARNING: $*\n"
}

die(){
    log "$@"
    echo "$error_color$bold_color$@$reset_color"
    cat <<EOF

If you think configure made a mistake, make sure you are using the latest
version from Git.  If the latest version fails, report the problem to the
ffmpeg-user@ffmpeg.org mailing list or IRC #ffmpeg on irc.freenode.net.
EOF
    if disabled logging; then
        cat <<EOF
Rerun configure with logging enabled (do not use --disable-logging), and
include the log this produces with your report.
EOF
    else
        cat <<EOF
Include the log file "$logfile" produced by configure as this will help
solve the problem.
EOF
    fi
    exit 1
}

# Avoid locale weirdness, besides we really just want to translate ASCII.
toupper(){
    echo "$@" | tr abcdefghijklmnopqrstuvwxyz ABCDEFGHIJKLMNOPQRSTUVWXYZ
}

tolower(){
    echo "$@" | tr ABCDEFGHIJKLMNOPQRSTUVWXYZ abcdefghijklmnopqrstuvwxyz
}

c_escape(){
    echo "$*" | sed 's/["\\]/\\\0/g'
}

sh_quote(){
    v=$(echo "$1" | sed "s/'/'\\\\''/g")
    test "x$v" = "x${v#*[!A-Za-z0-9_/.+-]}" || v="'$v'"
    echo "$v"
}

cleanws(){
    echo "$@" | sed 's/^ *//;s/[[:space:]][[:space:]]*/ /g;s/ *$//'
}

filter(){
    pat=$1
    shift
    for v; do
        eval "case $v in $pat) printf '%s ' $v ;; esac"
    done
}

filter_out(){
    pat=$1
    shift
    for v; do
        eval "case $v in $pat) ;; *) printf '%s ' $v ;; esac"
    done
}

map(){
    m=$1
    shift
    for v; do eval $m; done
}

add_suffix(){
    suffix=$1
    shift
    for v; do echo ${v}${suffix}; done
}

set_all(){
    value=$1
    shift
    for var in $*; do
        eval $var=$value
    done
}

set_weak(){
    value=$1
    shift
    for var; do
        eval : \${$var:=$value}
    done
}

sanitize_var_name(){
    echo $@ | sed 's/[^A-Za-z0-9_]/_/g'
}

set_safe(){
    var=$1
    shift
    eval $(sanitize_var_name "$var")='$*'
}

get_safe(){
    eval echo \$$(sanitize_var_name "$1")
}

pushvar(){
    for pvar in $*; do
        eval level=\${${pvar}_level:=0}
        eval ${pvar}_${level}="\$$pvar"
        eval ${pvar}_level=$(($level+1))
    done
}

popvar(){
    for pvar in $*; do
        eval level=\${${pvar}_level:-0}
        test $level = 0 && continue
        eval level=$(($level-1))
        eval $pvar="\${${pvar}_${level}}"
        eval ${pvar}_level=$level
        eval unset ${pvar}_${level}
    done
}

request(){
    for var in $*; do
        eval ${var}_requested=yes
        eval $var=
    done
}

enable(){
    set_all yes $*
}

disable(){
    set_all no $*
}

enable_weak(){
    set_weak yes $*
}

disable_weak(){
    set_weak no $*
}

enable_safe(){
    for var; do
        enable $(echo "$var" | sed 's/[^A-Za-z0-9_]/_/g')
    done
}

disable_safe(){
    for var; do
        disable $(echo "$var" | sed 's/[^A-Za-z0-9_]/_/g')
    done
}

do_enable_deep(){
    for var; do
        enabled $var && continue
        eval sel="\$${var}_select"
        eval sgs="\$${var}_suggest"
        pushvar var sgs
        enable_deep $sel
        popvar sgs
        enable_deep_weak $sgs
        popvar var
    done
}

enable_deep(){
    do_enable_deep $*
    enable $*
}

enable_deep_weak(){
    for var; do
        disabled $var && continue
        pushvar var
        do_enable_deep $var
        popvar var
        enable_weak $var
    done
}

requested(){
    test "${1#!}" = "$1" && op='=' || op=!=
    eval test "x\$${1#!}_requested" $op "xyes"
}

enabled(){
    test "${1#!}" = "$1" && op='=' || op=!=
    eval test "x\$${1#!}" $op "xyes"
}

disabled(){
    test "${1#!}" = "$1" && op='=' || op=!=
    eval test "x\$${1#!}" $op "xno"
}

enabled_all(){
    for opt; do
        enabled $opt || return 1
    done
}

disabled_all(){
    for opt; do
        disabled $opt || return 1
    done
}

enabled_any(){
    for opt; do
        enabled $opt && return 0
    done
}

disabled_any(){
    for opt; do
        disabled $opt && return 0
    done
    return 1
}

set_default(){
    for opt; do
        eval : \${$opt:=\$${opt}_default}
    done
}

is_in(){
    value=$1
    shift
    for var in $*; do
        [ $var = $value ] && return 0
    done
    return 1
}

check_deps(){
    for cfg; do
        enabled ${cfg}_checking && die "Circular dependency for $cfg."
        disabled ${cfg}_checking && continue
        enable ${cfg}_checking

        eval dep_all="\$${cfg}_deps"
        eval dep_any="\$${cfg}_deps_any"
        eval dep_con="\$${cfg}_conflict"
        eval dep_sel="\$${cfg}_select"
        eval dep_sgs="\$${cfg}_suggest"
        eval dep_ifa="\$${cfg}_if"
        eval dep_ifn="\$${cfg}_if_any"

        pushvar cfg dep_all dep_any dep_con dep_sel dep_sgs dep_ifa dep_ifn
        check_deps $dep_all $dep_any $dep_con $dep_sel $dep_sgs $dep_ifa $dep_ifn
        popvar cfg dep_all dep_any dep_con dep_sel dep_sgs dep_ifa dep_ifn

        [ -n "$dep_ifa" ] && { enabled_all $dep_ifa && enable_weak $cfg; }
        [ -n "$dep_ifn" ] && { enabled_any $dep_ifn && enable_weak $cfg; }
        enabled_all  $dep_all || { disable $cfg && requested $cfg && die "ERROR: $cfg requested, but not all dependencies are satisfied: $dep_all"; }
        enabled_any  $dep_any || { disable $cfg && requested $cfg && die "ERROR: $cfg requested, but not any dependency is satisfied: $dep_any"; }
        disabled_all $dep_con || { disable $cfg && requested $cfg && die "ERROR: $cfg requested, but some conflicting dependencies are unsatisfied: $dep_con"; }
        disabled_any $dep_sel && { disable $cfg && requested $cfg && die "ERROR: $cfg requested, but some selected dependency is unsatisfied: $dep_sel"; }

        enabled $cfg && enable_deep_weak $dep_sel $dep_sgs

        for dep in $dep_all $dep_any $dep_sel $dep_sgs; do
            # filter out library deps, these do not belong in extralibs
            is_in $dep $LIBRARY_LIST && continue
            enabled $dep && eval append ${cfg}_extralibs ${dep}_extralibs
        done

        disable ${cfg}_checking
    done
}

print_config(){
    pfx=$1
    files=$2
    shift 2
    map 'eval echo "$v \${$v:-no}"' "$@" |
    awk "BEGIN { split(\"$files\", files) }
        {
            c = \"$pfx\" toupper(\$1);
            v = \$2;
            sub(/yes/, 1, v);
            sub(/no/,  0, v);
            for (f in files) {
                file = files[f];
                if (file ~ /\\.h\$/) {
                    printf(\"#define %s %d\\n\", c, v) >>file;
                } else if (file ~ /\\.asm\$/) {
                    printf(\"%%define %s %d\\n\", c, v) >>file;
                } else if (file ~ /\\.mak\$/) {
                    n = -v ? \"\" : \"!\";
                    printf(\"%s%s=yes\\n\", n, c) >>file;
                } else if (file ~ /\\.texi\$/) {
                    pre = -v ? \"\" : \"@c \";
                    yesno = \$2;
                    c2 = tolower(c);
                    gsub(/_/, \"-\", c2);
                    printf(\"%s@set %s %s\\n\", pre, c2, yesno) >>file;
                }
            }
        }"
}

print_enabled(){
    suf=$1
    shift
    for v; do
        enabled $v && printf "%s\n" ${v%$suf}
    done
}

append(){
    var=$1
    shift
    eval "$var=\"\$$var $*\""
}

prepend(){
    var=$1
    shift
    eval "$var=\"$* \$$var\""
}

unique(){
    var=$1
    uniq_list=""
    for tok in $(eval echo \$$var); do
        uniq_list="$(filter_out $tok $uniq_list) $tok"
    done
    eval "$var=\"${uniq_list}\""
}

resolve(){
    var=$1
    tmpvar=
    for entry in $(eval echo \$$var); do
        tmpvar="$tmpvar $(eval echo \$${entry})"
    done
    eval "$var=\"${tmpvar}\""
}

add_cppflags(){
    append CPPFLAGS "$@"
}

add_cflags(){
    append CFLAGS $($cflags_filter "$@")
}

add_cflags_headers(){
    append CFLAGS_HEADERS $($cflags_filter "$@")
}

add_cxxflags(){
    append CXXFLAGS $($cflags_filter "$@")
}

add_asflags(){
    append ASFLAGS $($asflags_filter "$@")
}

add_objcflags(){
    append OBJCFLAGS $($objcflags_filter "$@")
}

add_ldflags(){
    append LDFLAGS $($ldflags_filter "$@")
}

add_ldexeflags(){
    append LDEXEFLAGS $($ldflags_filter "$@")
}

add_ldlibflags(){
    append LDLIBFLAGS $($ldflags_filter "$@")
}

add_stripflags(){
    append ASMSTRIPFLAGS "$@"
}

add_extralibs(){
    prepend extralibs $($ldflags_filter "$@")
}

add_host_cppflags(){
    append host_cppflags "$@"
}

add_host_cflags(){
    append host_cflags $($host_cflags_filter "$@")
}

add_host_ldflags(){
    append host_ldflags $($host_ldflags_filter "$@")
}

add_compat(){
    append compat_objs $1
    shift
    map 'add_cppflags -D$v' "$@"
}

check_cmd(){
    log "$@"
    "$@" >> $logfile 2>&1
}

check_stat(){
    log check_stat "$@"
    stat "$1" >> $logfile 2>&1
}

cc_o(){
    eval printf '%s\\n' $CC_O
}

cc_e(){
    eval printf '%s\\n' $CC_E
}

check_cc(){
    log check_cc "$@"
    cat > $TMPC
    log_file $TMPC
    check_cmd $cc $CPPFLAGS $CFLAGS "$@" $CC_C $(cc_o $TMPO) $TMPC
}

check_cxx(){
    log check_cxx "$@"
    cat > $TMPCPP
    log_file $TMPCPP
    check_cmd $cxx $CPPFLAGS $CFLAGS $CXXFLAGS "$@" $CXX_C -o $TMPO $TMPCPP
}

check_objcc(){
    log check_objcc "$@"
    cat > $TMPM
    log_file $TMPM
    check_cmd $objcc -Werror=missing-prototypes $CPPFLAGS $CFLAGS $OBJCFLAGS "$@" $OBJCC_C $(cc_o $TMPO) $TMPM
}

check_cpp(){
    log check_cpp "$@"
    cat > $TMPC
    log_file $TMPC
    check_cmd $cc $CPPFLAGS $CFLAGS "$@" $(cc_e $TMPO) $TMPC
}

as_o(){
    eval printf '%s\\n' $AS_O
}

check_as(){
    log check_as "$@"
    cat > $TMPS
    log_file $TMPS
    check_cmd $as $CPPFLAGS $ASFLAGS "$@" $AS_C $(as_o $TMPO) $TMPS
}

check_inline_asm(){
    log check_inline_asm "$@"
    name="$1"
    code="$2"
    shift 2
    disable $name
    check_cc "$@" <<EOF && enable $name
void foo(void){ __asm__ volatile($code); }
EOF
}

check_inline_asm_flags(){
    log check_inline_asm_flags "$@"
    name="$1"
    code="$2"
    flags=''
    shift 2
    while [ "$1" != "" ]; do
      append flags $1
      shift
    done;
    disable $name
    cat > $TMPC <<EOF
void foo(void){ __asm__ volatile($code); }
EOF
    log_file $TMPC
    check_cmd $cc $CPPFLAGS $CFLAGS $flags "$@" $CC_C $(cc_o $TMPO) $TMPC &&
    enable $name && add_cflags $flags && add_asflags $flags && add_ldflags $flags
}

check_insn(){
    log check_insn "$@"
    check_inline_asm ${1}_inline "\"$2\""
    echo "$2" | check_as && enable ${1}_external || disable ${1}_external
}

check_x86asm(){
    log check_x86asm "$@"
    echo "$1" > $TMPS
    log_file $TMPS
    shift 1
    check_cmd $x86asmexe $X86ASMFLAGS -Werror "$@" -o $TMPO $TMPS
}

ld_o(){
    eval printf '%s\\n' $LD_O
}

check_ld(){
    log check_ld "$@"
    type=$1
    shift 1
    flags=$(filter_out '-l*|*.so' $@)
    libs=$(filter '-l*|*.so' $@)
    check_$type $($cflags_filter $flags) || return
    flags=$($ldflags_filter $flags)
    libs=$($ldflags_filter $libs)
    check_cmd $ld $LDFLAGS $LDEXEFLAGS $flags $(ld_o $TMPE) $TMPO $libs $extralibs
}

print_include(){
    hdr=$1
    test "${hdr%.h}" = "${hdr}" &&
        echo "#include $hdr"    ||
        echo "#include <$hdr>"
}

check_code(){
    log check_code "$@"
    check=$1
    headers=$2
    code=$3
    shift 3
    {
        for hdr in $headers; do
            print_include $hdr
        done
        echo "int main(void) { $code; return 0; }"
    } | check_$check "$@"
}

check_cppflags(){
    log check_cppflags "$@"
    check_cpp "$@" <<EOF && append CPPFLAGS "$@"
#include <stdlib.h>
EOF
}

test_cflags(){
    log test_cflags "$@"
    set -- $($cflags_filter "$@")
    check_cc "$@" <<EOF
int x;
EOF
}

check_cflags(){
    log check_cflags "$@"
    test_cflags "$@" && add_cflags "$@"
}

check_cxxflags(){
    log check_cxxflags "$@"
    set -- $($cflags_filter "$@")
    check_cxx "$@" <<EOF && append CXXFLAGS "$@"
int x;
EOF
}

test_objcflags(){
    log test_objcflags "$@"
    set -- $($objcflags_filter "$@")
    check_objcc "$@" <<EOF
int x;
EOF
}

check_objcflags(){
    log check_objcflags "$@"
    test_objcflags "$@" && add_objcflags "$@"
}

test_ldflags(){
    log test_ldflags "$@"
    check_ld "cc" "$@" <<EOF
int main(void){ return 0; }
EOF
}

check_ldflags(){
    log check_ldflags "$@"
    test_ldflags "$@" && add_ldflags "$@"
}

test_stripflags(){
    log test_stripflags "$@"
    # call check_cc to get a fresh TMPO
    check_cc <<EOF
int main(void) { return 0; }
EOF
    check_cmd $strip $ASMSTRIPFLAGS "$@" $TMPO
}

check_stripflags(){
    log check_stripflags "$@"
    test_stripflags "$@" && add_stripflags "$@"
}

check_header(){
    log check_header "$@"
    header=$1
    shift
    disable_safe $header
    check_cpp "$@" <<EOF && enable_safe $header
#include <$header>
int x;
EOF
}

check_header_objcc(){
    log check_header_objcc "$@"
    rm -f -- "$TMPO"
    header=$1
    shift
    disable_safe $header
    {
       echo "#include <$header>"
       echo "int main(void) { return 0; }"
    } | check_objcc && check_stat "$TMPO" && enable_safe $header
}

check_apple_framework(){
    log check_apple_framework "$@"
    framework="$1"
    name="$(tolower $framework)"
    header="${framework}/${framework}.h"
    disable $name
    check_header_objcc $header &&
        enable $name && eval ${name}_extralibs='"-framework $framework"'
}

check_func(){
    log check_func "$@"
    func=$1
    shift
    disable $func
    check_ld "cc" "$@" <<EOF && enable $func
extern int $func();
int main(void){ $func(); }
EOF
}

check_complexfunc(){
    log check_complexfunc "$@"
    func=$1
    narg=$2
    shift 2
    test $narg = 2 && args="f, g" || args="f * I"
    disable $func
    check_ld "cc" "$@" <<EOF && enable $func
#include <complex.h>
#include <math.h>
float foo(complex float f, complex float g) { return $func($args); }
int main(void){ return (int) foo; }
EOF
}

check_mathfunc(){
    log check_mathfunc "$@"
    func=$1
    narg=$2
    shift 2
    test $narg = 2 && args="f, g" || args="f"
    disable $func
    check_ld "cc" "$@" <<EOF && enable $func
#include <math.h>
float foo(float f, float g) { return $func($args); }
int main(void){ return (int) foo; }
EOF
}

check_func_headers(){
    log check_func_headers "$@"
    headers=$1
    funcs=$2
    shift 2
    {
        for hdr in $headers; do
            print_include $hdr
        done
        echo "#include <stdint.h>"
        for func in $funcs; do
            echo "long check_$func(void) { return (long) $func; }"
        done
        echo "int main(void) { int ret = 0;"
        # LTO could optimize out the test functions without this
        for func in $funcs; do
            echo " ret |= ((intptr_t)check_$func) & 0xFFFF;"
        done
        echo "return ret; }"
    } | check_ld "cc" "$@" && enable $funcs && enable_safe $headers
}

check_class_headers_cpp(){
    log check_class_headers_cpp "$@"
    headers=$1
    classes=$2
    shift 2
    {
        for hdr in $headers; do
            echo "#include <$hdr>"
        done
        echo "int main(void) { "
        i=1
        for class in $classes; do
            echo "$class obj$i;"
            i=$(expr $i + 1)
        done
        echo "return 0; }"
    } | check_ld "cxx" "$@" && enable $funcs && enable_safe $headers
}

check_cpp_condition(){
    log check_cpp_condition "$@"
    header=$1
    condition=$2
    shift 2
    check_cpp "$@" <<EOF
#include <$header>
#if !($condition)
#error "unsatisfied condition: $condition"
#endif
EOF
}

test_cflags_cc(){
    log test_cflags_cc "$@"
    flags=$1
    header=$2
    condition=$3
    shift 3
    set -- $($cflags_filter "$flags")
    check_cc "$@" <<EOF
#include <$header>
#if !($condition)
#error "unsatisfied condition: $condition"
#endif
EOF
}

check_lib(){
    log check_lib "$@"
    name="$1"
    headers="$2"
    funcs="$3"
    shift 3
    disable $name
    check_func_headers "$headers" "$funcs" "$@" &&
        enable $name && eval ${name}_extralibs="\$@"
}

check_lib_cpp(){
    log check_lib_cpp "$@"
    name="$1"
    headers="$2"
    classes="$3"
    shift 3
    disable $name
    check_class_headers_cpp "$headers" "$classes" "$@" &&
        enable $name && eval ${name}_extralibs="\$@"
}

check_pkg_config(){
    log check_pkg_config "$@"
    name="$1"
    pkg_version="$2"
    pkg="${2%% *}"
    headers="$3"
    funcs="$4"
    shift 4
    disable $name
    check_cmd $pkg_config --exists --print-errors $pkg_version || return
    pkg_cflags=$($pkg_config --cflags $pkg_config_flags $pkg)
    pkg_libs=$($pkg_config --libs $pkg_config_flags $pkg)
    check_func_headers "$headers" "$funcs" $pkg_cflags $pkg_libs "$@" &&
        enable $name &&
        set_safe "${name}_cflags"    $pkg_cflags &&
        set_safe "${name}_extralibs" $pkg_libs
}

check_exec(){
    check_ld "cc" "$@" && { enabled cross_compile || $TMPE >> $logfile 2>&1; }
}

check_exec_crash(){
    log check_exec_crash "$@"
    code=$(cat)

    # exit() is not async signal safe.  _Exit (C99) and _exit (POSIX)
    # are safe but may not be available everywhere.  Thus we use
    # raise(SIGTERM) instead.  The check is run in a subshell so we
    # can redirect the "Terminated" message from the shell.  SIGBUS
    # is not defined by standard C so it is used conditionally.

    (check_exec "$@") >> $logfile 2>&1 <<EOF
#include <signal.h>
static void sighandler(int sig){
    raise(SIGTERM);
}
int foo(void){
    $code
}
int (*func_ptr)(void) = foo;
int main(void){
    signal(SIGILL, sighandler);
    signal(SIGFPE, sighandler);
    signal(SIGSEGV, sighandler);
#ifdef SIGBUS
    signal(SIGBUS, sighandler);
#endif
    return func_ptr();
}
EOF
}

check_type(){
    log check_type "$@"
    headers=$1
    type=$2
    shift 2
    disable_safe "$type"
    check_code cc "$headers" "$type v" "$@" && enable_safe "$type"
}

check_struct(){
    log check_struct "$@"
    headers=$1
    struct=$2
    member=$3
    shift 3
    disable_safe "${struct}_${member}"
    check_code cc "$headers" "const void *p = &(($struct *)0)->$member" "$@" &&
        enable_safe "${struct}_${member}"
}

check_builtin(){
    log check_builtin "$@"
    name=$1
    headers=$2
    builtin=$3
    shift 3
    disable "$name"
    check_code ld "$headers" "$builtin" "cc" "$@" && enable "$name"
}

check_compile_assert(){
    log check_compile_assert "$@"
    name=$1
    headers=$2
    condition=$3
    shift 3
    disable "$name"
    check_code cc "$headers" "char c[2 * !!($condition) - 1]" "$@" && enable "$name"
}

require(){
    log require "$@"
    name_version="$1"
    name="${1%% *}"
    headers="$2"
    func="$3"
    shift 3
    check_lib $name "$headers" $func "$@" || die "ERROR: $name_version not found"
}

require_cpp(){
    name="$1"
    headers="$2"
    classes="$3"
    shift 3
    check_lib_cpp "$headers" "$classes" "$@" || die "ERROR: $name not found"
}

require_header(){
    log require "$@"
    header="$1"
    shift
    check_header "$header" "$@" || die "ERROR: $header header not found"
}

require_cpp_condition(){
    log require "$@"
    header="$1"
    condition="$2"
    shift 2
    check_cpp_condition "$header" "$condition" "$@" || die "ERROR: $condition not satisfied"
}

use_pkg_config(){
    log use_pkg_config "$@"
    name="$1"
    check_pkg_config "$@" || return 1
    add_cflags    $(get_safe "${name}_cflags")
}

require_pkg_config(){
    log require_pkg_config "$@"
    pkg_version="$2"
    use_pkg_config "$@" || die "ERROR: $pkg_version not found using pkg-config$pkg_config_fail_message"
}

hostcc_e(){
    eval printf '%s\\n' $HOSTCC_E
}

hostcc_o(){
    eval printf '%s\\n' $HOSTCC_O
}

check_host_cc(){
    log check_host_cc "$@"
    cat > $TMPC
    log_file $TMPC
    check_cmd $host_cc $host_cflags "$@" $HOSTCC_C $(hostcc_o $TMPO) $TMPC
}

check_host_cpp(){
    log check_host_cpp "$@"
    cat > $TMPC
    log_file $TMPC
    check_cmd $host_cc $host_cppflags $host_cflags "$@" $(hostcc_e $TMPO) $TMPC
}

check_host_cppflags(){
    log check_host_cppflags "$@"
    check_host_cpp "$@" <<EOF && append host_cppflags "$@"
#include <stdlib.h>
EOF
}

check_host_cflags(){
    log check_host_cflags "$@"
    set -- $($host_cflags_filter "$@")
    check_host_cc "$@" <<EOF && append host_cflags "$@"
int x;
EOF
}

check_host_cpp_condition(){
    log check_host_cpp_condition "$@"
    header=$1
    condition=$2
    shift 2
    check_host_cpp "$@" <<EOF
#include <$header>
#if !($condition)
#error "unsatisfied condition: $condition"
#endif
EOF
}

cp_if_changed(){
    cmp -s "$1" "$2" && { test "$quiet" != "yes" && echo "$2 is unchanged"; } && return
    mkdir -p "$(dirname $2)"
    cp -f "$1" "$2"
}

# CONFIG_LIST contains configurable options, while HAVE_LIST is for
# system-dependent things.

AVCODEC_COMPONENTS="
    bsfs
    decoders
    encoders
    hwaccels
    parsers
"

AVDEVICE_COMPONENTS="
    indevs
    outdevs
"

AVFILTER_COMPONENTS="
    filters
"

AVFORMAT_COMPONENTS="
    demuxers
    muxers
    protocols
"

AVRESAMPLE_COMPONENTS=""

AVUTIL_COMPONENTS=""

COMPONENT_LIST="
    $AVCODEC_COMPONENTS
    $AVDEVICE_COMPONENTS
    $AVFILTER_COMPONENTS
    $AVFORMAT_COMPONENTS
    $AVRESAMPLE_COMPONENTS
    $AVUTIL_COMPONENTS
"

EXAMPLE_LIST="
    avio_dir_cmd_example
    avio_reading_example
    decode_audio_example
    decode_video_example
    demuxing_decoding_example
    encode_audio_example
    encode_video_example
    extract_mvs_example
    filter_audio_example
    filtering_audio_example
    filtering_video_example
    http_multiclient_example
    hw_decode_example
    metadata_example
    muxing_example
    qsvdec_example
    remuxing_example
    resampling_audio_example
    scaling_video_example
    transcode_aac_example
    transcoding_example
"

EXTERNAL_AUTODETECT_LIBRARY_LIST="
    alsa
    appkit
    avfoundation
    bzlib
    coreimage
    iconv
    libxcb
    libxcb_shm
    libxcb_shape
    libxcb_xfixes
    lzma
    schannel
    sdl2
    securetransport
    sndio
    xlib
    zlib
"

EXTERNAL_LIBRARY_GPL_LIST="
    avisynth
    frei0r
    libcdio
    librubberband
    libvidstab
    libx264
    libx265
    libxavs
    libxvid
"

EXTERNAL_LIBRARY_NONFREE_LIST="
    decklink
    libndi_newtek
    libfdk_aac
    openssl
"

EXTERNAL_LIBRARY_VERSION3_LIST="
    gmp
    libopencore_amrnb
    libopencore_amrwb
    libvo_amrwbenc
    rkmpp
"

EXTERNAL_LIBRARY_GPLV3_LIST="
    libsmbclient
"

EXTERNAL_LIBRARY_LIST="
    $EXTERNAL_LIBRARY_GPL_LIST
    $EXTERNAL_LIBRARY_NONFREE_LIST
    $EXTERNAL_LIBRARY_VERSION3_LIST
    $EXTERNAL_LIBRARY_GPLV3_LIST
    chromaprint
    gcrypt
    gnutls
    jni
    ladspa
    libass
    libbluray
    libbs2b
    libcaca
    libcelt
    libdc1394
    libdrm
    libflite
    libfontconfig
    libfreetype
    libfribidi
    libgme
    libgsm
    libiec61883
    libilbc
    libjack
    libkvazaar
    libmodplug
    libmp3lame
    libmysofa
    libopencv
    libopenh264
    libopenjpeg
    libopenmpt
    libopus
    libpulse
    librsvg
    librtmp
    libshine
    libsmbclient
    libsnappy
    libsoxr
    libspeex
    libssh
    libtesseract
    libtheora
    libtwolame
    libv4l2
    libvmaf
    libvorbis
    libvpx
    libwavpack
    libwebp
    libxml2
    libzimg
    libzmq
    libzvbi
    mediacodec
    openal
    opencl
    opengl
"

HWACCEL_AUTODETECT_LIBRARY_LIST="
    audiotoolbox
    crystalhd
    cuda
    cuvid
    d3d11va
    dxva2
    nvenc
    vaapi
    vdpau
    videotoolbox
    v4l2_m2m
    xvmc
"

# catchall list of things that require external libs to link
EXTRALIBS_LIST="
    cpu_init
    cws2fws
"

HWACCEL_LIBRARY_NONFREE_LIST="
    cuda_sdk
    libnpp
"

HWACCEL_LIBRARY_LIST="
    $HWACCEL_LIBRARY_NONFREE_LIST
    libmfx
    mmal
    omx
"

DOCUMENT_LIST="
    doc
    htmlpages
    manpages
    podpages
    txtpages
"

FEATURE_LIST="
    ftrapv
    gray
    hardcoded_tables
    omx_rpi
    runtime_cpudetect
    safe_bitstream_reader
    shared
    small
    static
    swscale_alpha
"

LIBRARY_LIST="
    avcodec
    avdevice
    avfilter
    avformat
    avresample
    avutil
    postproc
    swresample
    swscale
"

LICENSE_LIST="
    gpl
    nonfree
    version3
"

PROGRAM_LIST="
    ffplay
    ffprobe
    ffserver
    ffmpeg
"

SUBSYSTEM_LIST="
    dct
    dwt
    error_resilience
    faan
    fast_unaligned
    fft
    lsp
    lzo
    mdct
    pixelutils
    network
    rdft
"

# COMPONENT_LIST needs to come last to ensure correct dependency checking
CONFIG_LIST="
    $DOCUMENT_LIST
    $EXAMPLE_LIST
    $EXTERNAL_LIBRARY_LIST
    $EXTERNAL_AUTODETECT_LIBRARY_LIST
    $HWACCEL_LIBRARY_LIST
    $HWACCEL_AUTODETECT_LIBRARY_LIST
    $FEATURE_LIST
    $LICENSE_LIST
    $LIBRARY_LIST
    $PROGRAM_LIST
    $SUBSYSTEM_LIST
    autodetect
    fontconfig
    linux_perf
    memory_poisoning
    neon_clobber_test
    ossfuzz
    pic
    thumb
    valgrind_backtrace
    xmm_clobber_test
    $COMPONENT_LIST
"

THREADS_LIST="
    pthreads
    os2threads
    w32threads
"

ATOMICS_LIST="
    atomics_gcc
    atomics_suncc
    atomics_win32
"

AUTODETECT_LIBS="
    $EXTERNAL_AUTODETECT_LIBRARY_LIST
    $HWACCEL_AUTODETECT_LIBRARY_LIST
    $THREADS_LIST
"

ARCH_LIST="
    aarch64
    alpha
    arm
    avr32
    avr32_ap
    avr32_uc
    bfin
    ia64
    m68k
    mips
    mips64
    parisc
    ppc
    ppc64
    s390
    sh4
    sparc
    sparc64
    tilegx
    tilepro
    tomi
    x86
    x86_32
    x86_64
"

ARCH_EXT_LIST_ARM="
    armv5te
    armv6
    armv6t2
    armv8
    neon
    vfp
    vfpv3
    setend
"

ARCH_EXT_LIST_MIPS="
    mipsfpu
    mips32r2
    mips32r5
    mips64r2
    mips32r6
    mips64r6
    mipsdsp
    mipsdspr2
    msa
"

ARCH_EXT_LIST_LOONGSON="
    loongson2
    loongson3
    mmi
"

ARCH_EXT_LIST_X86_SIMD="
    aesni
    amd3dnow
    amd3dnowext
    avx
    avx2
    fma3
    fma4
    mmx
    mmxext
    sse
    sse2
    sse3
    sse4
    sse42
    ssse3
    xop
"

ARCH_EXT_LIST_PPC="
    altivec
    dcbzl
    ldbrx
    power8
    ppc4xx
    vsx
"

ARCH_EXT_LIST_X86="
    $ARCH_EXT_LIST_X86_SIMD
    cpunop
    i686
"

ARCH_EXT_LIST="
    $ARCH_EXT_LIST_ARM
    $ARCH_EXT_LIST_PPC
    $ARCH_EXT_LIST_X86
    $ARCH_EXT_LIST_MIPS
    $ARCH_EXT_LIST_LOONGSON
"

ARCH_FEATURES="
    aligned_stack
    fast_64bit
    fast_clz
    fast_cmov
    local_aligned_8
    local_aligned_16
    local_aligned_32
    simd_align_16
    simd_align_32
"

BUILTIN_LIST="
    atomic_cas_ptr
    machine_rw_barrier
    MemoryBarrier
    mm_empty
    rdtsc
    sarestart
    sem_timedwait
    sync_val_compare_and_swap
"
HAVE_LIST_CMDLINE="
    inline_asm
    symver
    x86asm
"

HAVE_LIST_PUB="
    bigendian
    fast_unaligned
"

HEADERS_LIST="
    altivec_h
    arpa_inet_h
    asm_types_h
    cdio_paranoia_h
    cdio_paranoia_paranoia_h
    cuda_h
    d3d11_h
    dispatch_dispatch_h
    dev_bktr_ioctl_bt848_h
    dev_bktr_ioctl_meteor_h
    dev_ic_bt8xx_h
    dev_video_bktr_ioctl_bt848_h
    dev_video_meteor_ioctl_meteor_h
    direct_h
    dirent_h
    dlfcn_h
    dxgidebug_h
    dxva_h
    ES2_gl_h
    gsm_h
    io_h
    mach_mach_time_h
    machine_ioctl_bt848_h
    machine_ioctl_meteor_h
    malloc_h
    opencv2_core_core_c_h
    OpenGL_gl3_h
    poll_h
    soundcard_h
    stdatomic_h
    sys_mman_h
    sys_param_h
    sys_resource_h
    sys_select_h
    sys_soundcard_h
    sys_time_h
    sys_un_h
    sys_videoio_h
    termios_h
    udplite_h
    unistd_h
    valgrind_valgrind_h
    windows_h
    winsock2_h
"

INTRINSICS_LIST="
    intrinsics_neon
"

COMPLEX_FUNCS="
    cabs
    cexp
"

MATH_FUNCS="
    atanf
    atan2f
    cbrt
    cbrtf
    copysign
    cosf
    erf
    exp2
    exp2f
    expf
    hypot
    isfinite
    isinf
    isnan
    ldexpf
    llrint
    llrintf
    log2
    log2f
    log10f
    lrint
    lrintf
    powf
    rint
    round
    roundf
    sinf
    trunc
    truncf
"

SYSTEM_FUNCS="
    access
    aligned_malloc
    arc4random
    clock_gettime
    closesocket
    CommandLineToArgvW
    CoTaskMemFree
    CryptGenRandom
    fcntl
    flt_lim
    fork
    getaddrinfo
    gethrtime
    getopt
    GetProcessAffinityMask
    GetProcessMemoryInfo
    GetProcessTimes
    getrusage
    GetSystemTimeAsFileTime
    gettimeofday
    glob
    glXGetProcAddress
    gmtime_r
    inet_aton
    isatty
<<<<<<< HEAD
    jack_port_get_latency_range
    kbhit
=======
>>>>>>> 5a969f64
    LoadLibrary
    localtime_r
    lstat
    lzo1x_999_compress
    mach_absolute_time
    MapViewOfFile
    memalign
    mkstemp
    mmap
    mprotect
    nanosleep
    PeekNamedPipe
    posix_memalign
    pthread_cancel
    sched_getaffinity
    SetConsoleTextAttribute
    SetConsoleCtrlHandler
    setmode
    setrlimit
    Sleep
    strerror_r
    sysconf
    sysctl
    usleep
    UTGetOSTypeFromString
    VirtualAlloc
    wglGetProcAddress
"

TOOLCHAIN_FEATURES="
    as_dn_directive
    as_fpu_directive
    as_func
    as_object_arch
    asm_mod_q
    attribute_may_alias
    attribute_packed
    blocks_extension
    ebp_available
    ebx_available
    gnu_as
    gnu_windres
    ibm_asm
    inline_asm_direct_symbol_refs
    inline_asm_labels
    inline_asm_nonlocal_labels
    pragma_deprecated
    rsync_contimeout
    symver_asm_label
    symver_gnu_asm
    vfp_args
    xform_asm
    xmm_clobbers
"

TYPES_LIST="
    CONDITION_VARIABLE_Ptr
    kCMVideoCodecType_HEVC
    socklen_t
    struct_addrinfo
    struct_group_source_req
    struct_ip_mreq_source
    struct_ipv6_mreq
    struct_msghdr_msg_flags
    struct_pollfd
    struct_rusage_ru_maxrss
    struct_sctp_event_subscribe
    struct_sockaddr_in6
    struct_sockaddr_sa_len
    struct_sockaddr_storage
    struct_stat_st_mtim_tv_nsec
    struct_v4l2_frmivalenum_discrete
"

HAVE_LIST="
    $ARCH_EXT_LIST
    $(add_suffix _external $ARCH_EXT_LIST)
    $(add_suffix _inline   $ARCH_EXT_LIST)
    $ARCH_FEATURES
    $ATOMICS_LIST
    $BUILTIN_LIST
    $COMPLEX_FUNCS
    $HAVE_LIST_CMDLINE
    $HAVE_LIST_PUB
    $HEADERS_LIST
    $INTRINSICS_LIST
    $MATH_FUNCS
    $SYSTEM_FUNCS
    $THREADS_LIST
    $TOOLCHAIN_FEATURES
    $TYPES_LIST
    atomics_native
    dos_paths
    libc_msvcrt
    makeinfo
    makeinfo_html
    MMAL_PARAMETER_VIDEO_MAX_NUM_CALLBACKS
    perl
    pod2man
    section_data_rel_ro
    texi2html
    threads
    uwp
    vaapi_drm
    vaapi_x11
    vdpau_x11
    winrt
"

# options emitted with CONFIG_ prefix but not available on the command line
CONFIG_EXTRA="
    aandcttables
    ac3dsp
    audio_frame_queue
    audiodsp
    blockdsp
    bswapdsp
    cabac
    cbs
    cbs_h264
    cbs_h265
    cbs_mpeg2
    dirac_parse
    dvprofile
    exif
    faandct
    faanidct
    fdctdsp
    flacdsp
    fmtconvert
    frame_thread_encoder
    g722dsp
    golomb
    gplv3
    h263dsp
    h264chroma
    h264dsp
    h264parse
    h264pred
    h264qpel
    hevcparse
    hpeldsp
    huffman
    huffyuvdsp
    huffyuvencdsp
    idctdsp
    iirfilter
    mdct15
    intrax8
    iso_media
    ividsp
    jpegtables
    lgplv3
    libx262
    llauddsp
    llviddsp
    llvidencdsp
    lpc
    lzf
    me_cmp
    mpeg_er
    mpegaudio
    mpegaudiodsp
    mpegaudioheader
    mpegvideo
    mpegvideoenc
    mss34dsp
    pixblockdsp
    qpeldsp
    qsv
    qsvdec
    qsvenc
    rangecoder
    riffdec
    riffenc
    rtpdec
    rtpenc_chain
    rv34dsp
    sinewin
    snappy
    srtp
    startcode
    texturedsp
    texturedspenc
    tpeldsp
    vaapi_1
    vaapi_encode
    vc1dsp
    videodsp
    vp3dsp
    vp56dsp
    vp8dsp
    wma_freqs
    wmv2dsp
"

CMDLINE_SELECT="
    $ARCH_EXT_LIST
    $CONFIG_LIST
    $HAVE_LIST_CMDLINE
    $THREADS_LIST
    asm
    cross_compile
    debug
    extra_warnings
    logging
    lto
    optimizations
    rpath
    stripping
"

PATHS_LIST="
    bindir
    datadir
    docdir
    incdir
    libdir
    mandir
    pkgconfigdir
    prefix
    shlibdir
    install_name_dir
"

CMDLINE_SET="
    $PATHS_LIST
    ar
    arch
    as
    assert_level
    build_suffix
    cc
    objcc
    cpu
    cross_prefix
    custom_allocator
    cxx
    dep_cc
    doxygen
    env
    extra_version
    gas
    host_cc
    host_cflags
    host_extralibs
    host_ld
    host_ldflags
    host_os
    ignore_tests
    install
    ld
    ln_s
    logfile
    malloc_prefix
    nm
    optflags
    nvccflags
    pkg_config
    pkg_config_flags
    progs_suffix
    random_seed
    ranlib
    samples
    strip
    sws_max_filter_size
    sysinclude
    sysroot
    target_exec
    target_os
    target_path
    target_samples
    tempprefix
    toolchain
    valgrind
    x86asmexe
"

CMDLINE_APPEND="
    extra_cflags
    extra_cxxflags
    extra_objcflags
    host_cppflags
"

# code dependency declarations

# architecture extensions

armv5te_deps="arm"
armv6_deps="arm"
armv6t2_deps="arm"
armv8_deps="aarch64"
neon_deps_any="aarch64 arm"
intrinsics_neon_deps="neon"
vfp_deps_any="aarch64 arm"
vfpv3_deps="vfp"
setend_deps="arm"

map 'eval ${v}_inline_deps=inline_asm' $ARCH_EXT_LIST_ARM

loongson2_deps="mips"
loongson3_deps="mips"
mipsfpu_deps="mips"
mipsdsp_deps="mips"
mipsdspr2_deps="mips"
mips32r2_deps="mips"
mips32r5_deps="mips"
mips32r6_deps="mips"
mips64r2_deps="mips"
mips64r6_deps="mips"
msa_deps="mipsfpu"
mmi_deps="mips"

altivec_deps="ppc"
dcbzl_deps="ppc"
ldbrx_deps="ppc"
ppc4xx_deps="ppc"
vsx_deps="altivec"
power8_deps="vsx"

cpunop_deps="i686"
x86_64_select="i686"
x86_64_suggest="fast_cmov"

amd3dnow_deps="mmx"
amd3dnowext_deps="amd3dnow"
i686_deps="x86"
mmx_deps="x86"
mmxext_deps="mmx"
sse_deps="mmxext"
sse2_deps="sse"
sse3_deps="sse2"
ssse3_deps="sse3"
sse4_deps="ssse3"
sse42_deps="sse4"
aesni_deps="sse42"
avx_deps="sse42"
xop_deps="avx"
fma3_deps="avx"
fma4_deps="avx"
avx2_deps="avx"

mmx_external_deps="x86asm"
mmx_inline_deps="inline_asm"
mmx_suggest="mmx_external mmx_inline"

for ext in $(filter_out mmx $ARCH_EXT_LIST_X86_SIMD); do
    eval dep=\$${ext}_deps
    eval ${ext}_external_deps='"${dep}_external"'
    eval ${ext}_inline_deps='"${dep}_inline"'
    eval ${ext}_suggest='"${ext}_external ${ext}_inline"'
done

aligned_stack_if_any="aarch64 ppc x86"
fast_64bit_if_any="aarch64 alpha ia64 mips64 parisc64 ppc64 sparc64 x86_64"
fast_clz_if_any="aarch64 alpha avr32 mips ppc x86"
fast_unaligned_if_any="aarch64 ppc x86"
simd_align_16_if_any="altivec neon sse"
simd_align_32_if_any="avx"

# system capabilities
symver_if_any="symver_asm_label symver_gnu_asm"
valgrind_backtrace_conflict="optimizations"
valgrind_backtrace_deps="valgrind_valgrind_h"

# threading support
atomics_gcc_if="sync_val_compare_and_swap"
atomics_suncc_if="atomic_cas_ptr machine_rw_barrier"
atomics_win32_if="MemoryBarrier"
atomics_native_if_any="$ATOMICS_LIST"
w32threads_deps="atomics_native"
threads_if_any="$THREADS_LIST"

# subsystems
cbs_h264_select="cbs golomb"
cbs_h265_select="cbs golomb"
cbs_mpeg2_select="cbs"
dct_select="rdft"
dirac_parse_select="golomb"
error_resilience_select="me_cmp"
faandct_deps="faan fdctdsp"
faanidct_deps="faan idctdsp"
h264dsp_select="startcode"
hevcparse_select="golomb"
frame_thread_encoder_deps="encoders threads"
intrax8_select="blockdsp idctdsp"
mdct_select="fft"
mdct15_select="fft"
me_cmp_select="fdctdsp idctdsp pixblockdsp"
mpeg_er_select="error_resilience"
mpegaudio_select="mpegaudiodsp mpegaudioheader"
mpegaudiodsp_select="dct"
mpegvideo_select="blockdsp h264chroma hpeldsp idctdsp me_cmp mpeg_er videodsp"
mpegvideoenc_select="me_cmp mpegvideo pixblockdsp qpeldsp"
vc1dsp_select="h264chroma qpeldsp startcode"
rdft_select="fft"

# decoders / encoders
aac_decoder_select="mdct15 mdct sinewin"
aac_fixed_decoder_select="mdct sinewin"
aac_encoder_select="audio_frame_queue iirfilter lpc mdct sinewin"
aac_latm_decoder_select="aac_decoder aac_latm_parser"
ac3_decoder_select="ac3_parser ac3dsp bswapdsp fmtconvert mdct"
ac3_fixed_decoder_select="ac3_parser ac3dsp bswapdsp mdct"
ac3_encoder_select="ac3dsp audiodsp mdct me_cmp"
ac3_fixed_encoder_select="ac3dsp audiodsp mdct me_cmp"
adpcm_g722_decoder_select="g722dsp"
adpcm_g722_encoder_select="g722dsp"
aic_decoder_select="golomb idctdsp"
alac_encoder_select="lpc"
als_decoder_select="bswapdsp"
amrnb_decoder_select="lsp"
amrwb_decoder_select="lsp"
amv_decoder_select="sp5x_decoder exif"
amv_encoder_select="aandcttables jpegtables mpegvideoenc"
ape_decoder_select="bswapdsp llauddsp"
apng_decoder_select="zlib"
apng_encoder_select="llvidencdsp zlib"
asv1_decoder_select="blockdsp bswapdsp idctdsp"
asv1_encoder_select="bswapdsp fdctdsp pixblockdsp"
asv2_decoder_select="blockdsp bswapdsp idctdsp"
asv2_encoder_select="bswapdsp fdctdsp pixblockdsp"
atrac1_decoder_select="mdct sinewin"
atrac3_decoder_select="mdct"
atrac3p_decoder_select="mdct sinewin"
avrn_decoder_select="exif jpegtables"
bink_decoder_select="blockdsp hpeldsp"
binkaudio_dct_decoder_select="mdct rdft dct sinewin wma_freqs"
binkaudio_rdft_decoder_select="mdct rdft sinewin wma_freqs"
cavs_decoder_select="blockdsp golomb h264chroma idctdsp qpeldsp videodsp"
clearvideo_decoder_select="idctdsp"
cllc_decoder_select="bswapdsp"
comfortnoise_encoder_select="lpc"
cook_decoder_select="audiodsp mdct sinewin"
cscd_decoder_select="lzo"
cscd_decoder_suggest="zlib"
dca_decoder_select="mdct"
dds_decoder_select="texturedsp"
dirac_decoder_select="dirac_parse dwt golomb videodsp mpegvideoenc"
dnxhd_decoder_select="blockdsp idctdsp"
dnxhd_encoder_select="aandcttables blockdsp fdctdsp idctdsp mpegvideoenc pixblockdsp"
dolby_e_decoder_select="mdct"
dvvideo_decoder_select="dvprofile idctdsp"
dvvideo_encoder_select="dvprofile fdctdsp me_cmp pixblockdsp"
dxa_decoder_select="zlib"
dxv_decoder_select="lzf texturedsp"
eac3_decoder_select="ac3_decoder"
eac3_encoder_select="ac3_encoder"
eamad_decoder_select="aandcttables blockdsp bswapdsp idctdsp mpegvideo"
eatgq_decoder_select="aandcttables"
eatqi_decoder_select="aandcttables blockdsp bswapdsp idctdsp"
exr_decoder_select="zlib"
ffv1_decoder_select="rangecoder"
ffv1_encoder_select="rangecoder"
ffvhuff_decoder_select="huffyuv_decoder"
ffvhuff_encoder_select="huffyuv_encoder"
fic_decoder_select="golomb"
flac_decoder_select="flacdsp"
flac_encoder_select="bswapdsp flacdsp lpc"
flashsv2_decoder_select="zlib"
flashsv2_encoder_select="zlib"
flashsv_decoder_select="zlib"
flashsv_encoder_select="zlib"
flv_decoder_select="h263_decoder"
flv_encoder_select="h263_encoder"
fourxm_decoder_select="blockdsp bswapdsp"
fraps_decoder_select="bswapdsp huffman"
g2m_decoder_select="blockdsp idctdsp jpegtables zlib"
g729_decoder_select="audiodsp"
h261_decoder_select="mpegvideo"
h261_encoder_select="aandcttables mpegvideoenc"
h263_decoder_select="h263_parser h263dsp mpegvideo qpeldsp"
h263_encoder_select="aandcttables h263dsp mpegvideoenc"
h263i_decoder_select="h263_decoder"
h263p_decoder_select="h263_decoder"
h263p_encoder_select="h263_encoder"
h264_decoder_select="cabac golomb h264chroma h264dsp h264parse h264pred h264qpel videodsp"
h264_decoder_suggest="error_resilience"
hap_decoder_select="snappy texturedsp"
hap_encoder_deps="libsnappy"
hap_encoder_select="texturedspenc"
hevc_decoder_select="bswapdsp cabac golomb hevcparse videodsp"
huffyuv_decoder_select="bswapdsp huffyuvdsp llviddsp"
huffyuv_encoder_select="bswapdsp huffman huffyuvencdsp llvidencdsp"
iac_decoder_select="imc_decoder"
imc_decoder_select="bswapdsp fft mdct sinewin"
indeo3_decoder_select="hpeldsp"
indeo4_decoder_select="ividsp"
indeo5_decoder_select="ividsp"
interplay_video_decoder_select="hpeldsp"
jpegls_decoder_select="mjpeg_decoder"
jv_decoder_select="blockdsp"
lagarith_decoder_select="llviddsp"
ljpeg_encoder_select="aandcttables idctdsp jpegtables mpegvideoenc"
magicyuv_decoder_select="llviddsp"
mdec_decoder_select="blockdsp idctdsp mpegvideo"
metasound_decoder_select="lsp mdct sinewin"
mimic_decoder_select="blockdsp bswapdsp hpeldsp idctdsp"
mjpeg_decoder_select="blockdsp hpeldsp exif idctdsp jpegtables"
mjpeg_encoder_select="aandcttables jpegtables mpegvideoenc"
mjpegb_decoder_select="mjpeg_decoder"
mlp_decoder_select="mlp_parser"
mlp_encoder_select="lpc"
motionpixels_decoder_select="bswapdsp"
mp1_decoder_select="mpegaudio"
mp1float_decoder_select="mpegaudio"
mp2_decoder_select="mpegaudio"
mp2float_decoder_select="mpegaudio"
mp3_decoder_select="mpegaudio"
mp3adu_decoder_select="mpegaudio"
mp3adufloat_decoder_select="mpegaudio"
mp3float_decoder_select="mpegaudio"
mp3on4_decoder_select="mpegaudio"
mp3on4float_decoder_select="mpegaudio"
mpc7_decoder_select="bswapdsp mpegaudiodsp"
mpc8_decoder_select="mpegaudiodsp"
mpegvideo_decoder_select="mpegvideo"
mpeg1video_decoder_select="mpegvideo"
mpeg1video_encoder_select="aandcttables mpegvideoenc h263dsp"
mpeg2video_decoder_select="mpegvideo"
mpeg2video_encoder_select="aandcttables mpegvideoenc h263dsp"
mpeg4_decoder_select="h263_decoder mpeg4video_parser"
mpeg4_encoder_select="h263_encoder"
msa1_decoder_select="mss34dsp"
mscc_decoder_select="zlib"
msmpeg4v1_decoder_select="h263_decoder"
msmpeg4v2_decoder_select="h263_decoder"
msmpeg4v2_encoder_select="h263_encoder"
msmpeg4v3_decoder_select="h263_decoder"
msmpeg4v3_encoder_select="h263_encoder"
mss2_decoder_select="mpegvideo qpeldsp vc1_decoder"
mts2_decoder_select="mss34dsp"
mxpeg_decoder_select="mjpeg_decoder"
nellymoser_decoder_select="mdct sinewin"
nellymoser_encoder_select="audio_frame_queue mdct sinewin"
nuv_decoder_select="idctdsp lzo"
on2avc_decoder_select="mdct"
opus_decoder_deps="swresample"
opus_decoder_select="mdct15"
opus_encoder_select="audio_frame_queue mdct15"
png_decoder_select="zlib"
png_encoder_select="llvidencdsp zlib"
prores_decoder_select="blockdsp idctdsp"
prores_encoder_select="fdctdsp"
qcelp_decoder_select="lsp"
qdm2_decoder_select="mdct rdft mpegaudiodsp"
ra_144_decoder_select="audiodsp"
ra_144_encoder_select="audio_frame_queue lpc audiodsp"
ralf_decoder_select="golomb"
rawvideo_decoder_select="bswapdsp"
rscc_decoder_select="zlib"
rtjpeg_decoder_select="me_cmp"
rv10_decoder_select="h263_decoder"
rv10_encoder_select="h263_encoder"
rv20_decoder_select="h263_decoder"
rv20_encoder_select="h263_encoder"
rv30_decoder_select="golomb h264pred h264qpel mpegvideo rv34dsp"
rv40_decoder_select="golomb h264pred h264qpel mpegvideo rv34dsp"
screenpresso_decoder_select="zlib"
shorten_decoder_select="bswapdsp"
sipr_decoder_select="lsp"
snow_decoder_select="dwt h264qpel hpeldsp me_cmp rangecoder videodsp"
snow_encoder_select="aandcttables dwt h264qpel hpeldsp me_cmp mpegvideoenc rangecoder"
sonic_decoder_select="golomb rangecoder"
sonic_encoder_select="golomb rangecoder"
sonic_ls_encoder_select="golomb rangecoder"
sp5x_decoder_select="mjpeg_decoder"
srgc_decoder_select="zlib"
svq1_decoder_select="hpeldsp"
svq1_encoder_select="aandcttables hpeldsp me_cmp mpegvideoenc"
svq3_decoder_select="golomb h264dsp h264parse h264pred hpeldsp tpeldsp videodsp"
svq3_decoder_suggest="zlib"
tak_decoder_select="audiodsp"
tdsc_decoder_select="zlib mjpeg_decoder"
theora_decoder_select="vp3_decoder"
thp_decoder_select="mjpeg_decoder"
tiff_decoder_suggest="zlib lzma"
tiff_encoder_suggest="zlib"
truehd_decoder_select="mlp_parser"
truehd_encoder_select="lpc"
truemotion2_decoder_select="bswapdsp"
truespeech_decoder_select="bswapdsp"
tscc_decoder_select="zlib"
twinvq_decoder_select="mdct lsp sinewin"
txd_decoder_select="texturedsp"
utvideo_decoder_select="bswapdsp llviddsp"
utvideo_encoder_select="bswapdsp huffman llvidencdsp"
vble_decoder_select="llviddsp"
vc1_decoder_select="blockdsp h263_decoder h264qpel intrax8 mpegvideo vc1dsp"
vc1_qsv_decoder_deps="libmfx"
vc1_qsv_decoder_select="qsvdec vc1_qsv_hwaccel vc1_parser"
vc1image_decoder_select="vc1_decoder"
vorbis_decoder_select="mdct"
vorbis_encoder_select="mdct"
vp3_decoder_select="hpeldsp vp3dsp videodsp"
vp5_decoder_select="h264chroma hpeldsp videodsp vp3dsp vp56dsp"
vp6_decoder_select="h264chroma hpeldsp huffman videodsp vp3dsp vp56dsp"
vp6a_decoder_select="vp6_decoder"
vp6f_decoder_select="vp6_decoder"
vp7_decoder_select="h264pred videodsp vp8dsp"
vp8_decoder_select="h264pred videodsp vp8dsp"
vp9_decoder_select="videodsp vp9_parser"
webp_decoder_select="vp8_decoder exif"
wmalossless_decoder_select="llauddsp"
wmapro_decoder_select="mdct sinewin wma_freqs"
wmav1_decoder_select="mdct sinewin wma_freqs"
wmav1_encoder_select="mdct sinewin wma_freqs"
wmav2_decoder_select="mdct sinewin wma_freqs"
wmav2_encoder_select="mdct sinewin wma_freqs"
wmavoice_decoder_select="lsp rdft dct mdct sinewin"
wmv1_decoder_select="h263_decoder"
wmv1_encoder_select="h263_encoder"
wmv2_decoder_select="blockdsp error_resilience h263_decoder idctdsp intrax8 videodsp wmv2dsp"
wmv2_encoder_select="h263_encoder wmv2dsp"
wmv3_decoder_select="vc1_decoder"
wmv3image_decoder_select="wmv3_decoder"
xma1_decoder_select="wmapro_decoder"
xma2_decoder_select="wmapro_decoder"
zerocodec_decoder_select="zlib"
zlib_decoder_select="zlib"
zlib_encoder_select="zlib"
zmbv_decoder_select="zlib"
zmbv_encoder_select="zlib"

# hardware accelerators
crystalhd_deps="libcrystalhd_libcrystalhd_if_h"
cuda_deps_any="libdl LoadLibrary"
cuvid_deps="cuda"
d3d11va_deps="d3d11_h dxva_h ID3D11VideoDecoder ID3D11VideoContext"
dxva2_deps="dxva2api_h DXVA2_ConfigPictureDecode ole32 user32"
videotoolbox_hwaccel_deps="videotoolbox pthreads"
videotoolbox_hwaccel_extralibs="-framework QuartzCore"
xvmc_deps="X11_extensions_XvMClib_h"

h263_vaapi_hwaccel_deps="vaapi"
h263_vaapi_hwaccel_select="h263_decoder"
h263_videotoolbox_hwaccel_deps="videotoolbox"
h263_videotoolbox_hwaccel_select="h263_decoder"
h264_cuvid_hwaccel_deps="cuda cuvid"
h264_cuvid_hwaccel_select="h264_cuvid_decoder"
h264_d3d11va_hwaccel_deps="d3d11va"
h264_d3d11va_hwaccel_select="h264_decoder"
h264_d3d11va2_hwaccel_deps="d3d11va"
h264_d3d11va2_hwaccel_select="h264_decoder"
h264_dxva2_hwaccel_deps="dxva2"
h264_dxva2_hwaccel_select="h264_decoder"
h264_mediacodec_hwaccel_deps="mediacodec"
h264_mmal_hwaccel_deps="mmal"
h264_qsv_hwaccel_deps="libmfx"
h264_vaapi_hwaccel_deps="vaapi"
h264_vaapi_hwaccel_select="h264_decoder"
h264_vdpau_hwaccel_deps="vdpau"
h264_vdpau_hwaccel_select="h264_decoder"
h264_videotoolbox_hwaccel_deps="videotoolbox"
h264_videotoolbox_hwaccel_select="h264_decoder"
hevc_cuvid_hwaccel_deps="cuda cuvid"
hevc_cuvid_hwaccel_select="hevc_cuvid_decoder"
hevc_d3d11va_hwaccel_deps="d3d11va DXVA_PicParams_HEVC"
hevc_d3d11va_hwaccel_select="hevc_decoder"
hevc_mediacodec_hwaccel_deps="mediacodec"
hevc_d3d11va2_hwaccel_deps="d3d11va DXVA_PicParams_HEVC"
hevc_d3d11va2_hwaccel_select="hevc_decoder"
hevc_dxva2_hwaccel_deps="dxva2 DXVA_PicParams_HEVC"
hevc_dxva2_hwaccel_select="hevc_decoder"
hevc_qsv_hwaccel_deps="libmfx"
hevc_vaapi_hwaccel_deps="vaapi VAPictureParameterBufferHEVC"
hevc_vaapi_hwaccel_select="hevc_decoder"
hevc_vdpau_hwaccel_deps="vdpau VdpPictureInfoHEVC"
hevc_vdpau_hwaccel_select="hevc_decoder"
hevc_videotoolbox_hwaccel_deps="videotoolbox"
hevc_videotoolbox_hwaccel_select="hevc_decoder"
mjpeg_cuvid_hwaccel_deps="cuda cuvid"
mjpeg_cuvid_hwaccel_select="mjpeg_cuvid_decoder"
mpeg_xvmc_hwaccel_deps="xvmc"
mpeg_xvmc_hwaccel_select="mpeg2video_decoder"
mpeg1_cuvid_hwaccel_deps="cuda cuvid"
mpeg1_cuvid_hwaccel_select="mpeg1_cuvid_decoder"
mpeg1_vdpau_hwaccel_deps="vdpau"
mpeg1_vdpau_hwaccel_select="mpeg1video_decoder"
mpeg1_videotoolbox_hwaccel_deps="videotoolbox"
mpeg1_videotoolbox_hwaccel_select="mpeg1video_decoder"
mpeg1_xvmc_hwaccel_deps="xvmc"
mpeg1_xvmc_hwaccel_select="mpeg1video_decoder"
mpeg2_cuvid_hwaccel_deps="cuda cuvid"
mpeg2_cuvid_hwaccel_select="mpeg2_cuvid_decoder"
mpeg2_d3d11va_hwaccel_deps="d3d11va"
mpeg2_d3d11va_hwaccel_select="mpeg2video_decoder"
mpeg2_d3d11va2_hwaccel_deps="d3d11va"
mpeg2_d3d11va2_hwaccel_select="mpeg2video_decoder"
mpeg2_dxva2_hwaccel_deps="dxva2"
mpeg2_dxva2_hwaccel_select="mpeg2video_decoder"
mpeg2_mediacodec_hwaccel_deps="mediacodec"
mpeg2_mmal_hwaccel_deps="mmal"
mpeg2_qsv_hwaccel_deps="libmfx"
mpeg2_qsv_hwaccel_select="qsvdec_mpeg2"
mpeg2_vaapi_hwaccel_deps="vaapi"
mpeg2_vaapi_hwaccel_select="mpeg2video_decoder"
mpeg2_vdpau_hwaccel_deps="vdpau"
mpeg2_vdpau_hwaccel_select="mpeg2video_decoder"
mpeg2_videotoolbox_hwaccel_deps="videotoolbox"
mpeg2_videotoolbox_hwaccel_select="mpeg2video_decoder"
mpeg2_xvmc_hwaccel_deps="xvmc"
mpeg2_xvmc_hwaccel_select="mpeg2video_decoder"
mpeg4_cuvid_hwaccel_deps="cuda cuvid"
mpeg4_cuvid_hwaccel_select="mpeg4_cuvid_decoder"
mpeg4_mediacodec_hwaccel_deps="mediacodec"
mpeg4_mmal_hwaccel_deps="mmal"
mpeg4_vaapi_hwaccel_deps="vaapi"
mpeg4_vaapi_hwaccel_select="mpeg4_decoder"
mpeg4_vdpau_hwaccel_deps="vdpau"
mpeg4_vdpau_hwaccel_select="mpeg4_decoder"
mpeg4_videotoolbox_hwaccel_deps="videotoolbox"
mpeg4_videotoolbox_hwaccel_select="mpeg4_decoder"
vc1_cuvid_hwaccel_deps="cuda cuvid"
vc1_cuvid_hwaccel_select="vc1_cuvid_decoder"
vc1_d3d11va_hwaccel_deps="d3d11va"
vc1_d3d11va_hwaccel_select="vc1_decoder"
vc1_d3d11va2_hwaccel_deps="d3d11va"
vc1_d3d11va2_hwaccel_select="vc1_decoder"
vc1_dxva2_hwaccel_deps="dxva2"
vc1_dxva2_hwaccel_select="vc1_decoder"
vc1_mmal_hwaccel_deps="mmal"
vc1_qsv_hwaccel_deps="libmfx"
vc1_qsv_hwaccel_select="qsvdec_vc1"
vc1_vaapi_hwaccel_deps="vaapi"
vc1_vaapi_hwaccel_select="vc1_decoder"
vc1_vdpau_hwaccel_deps="vdpau"
vc1_vdpau_hwaccel_select="vc1_decoder"
vp8_cuvid_hwaccel_deps="cuda cuvid"
vp8_cuvid_hwaccel_select="vp8_cuvid_decoder"
vp9_cuvid_hwaccel_deps="cuda cuvid"
vp9_cuvid_hwaccel_select="vp9_cuvid_decoder"
vp8_mediacodec_hwaccel_deps="mediacodec"
vp8_qsv_hwaccel_deps="libmfx"
vp9_d3d11va_hwaccel_deps="d3d11va DXVA_PicParams_VP9"
vp9_d3d11va_hwaccel_select="vp9_decoder"
vp9_d3d11va2_hwaccel_deps="d3d11va DXVA_PicParams_VP9"
vp9_d3d11va2_hwaccel_select="vp9_decoder"
vp9_dxva2_hwaccel_deps="dxva2 DXVA_PicParams_VP9"
vp9_dxva2_hwaccel_select="vp9_decoder"
vp9_mediacodec_hwaccel_deps="mediacodec"
vp9_vaapi_hwaccel_deps="vaapi VADecPictureParameterBufferVP9_bit_depth"
vp9_vaapi_hwaccel_select="vp9_decoder"
wmv3_d3d11va_hwaccel_select="vc1_d3d11va_hwaccel"
wmv3_d3d11va2_hwaccel_select="vc1_d3d11va2_hwaccel"
wmv3_dxva2_hwaccel_select="vc1_dxva2_hwaccel"
wmv3_vaapi_hwaccel_select="vc1_vaapi_hwaccel"
wmv3_vdpau_hwaccel_select="vc1_vdpau_hwaccel"

# hardware-accelerated codecs
omx_deps="libdl pthreads"
omx_rpi_select="omx"
qsvdec_select="qsv"
qsvenc_select="qsv"
vaapi_encode_deps="vaapi"
v4l2_m2m_deps_any="linux_videodev2_h"

hwupload_cuda_filter_deps="cuda"
scale_npp_filter_deps="cuda libnpp"
scale_cuda_filter_deps="cuda_sdk"
thumbnail_cuda_filter_deps="cuda_sdk"

nvenc_deps="cuda"
nvenc_deps_any="libdl LoadLibrary"
nvenc_encoder_deps="nvenc"

h263_v4l2m2m_decoder_deps="v4l2_m2m h263_v4l2_m2m"
h263_v4l2m2m_encoder_deps="v4l2_m2m h263_v4l2_m2m"
h264_crystalhd_decoder_select="crystalhd h264_mp4toannexb_bsf h264_parser"
h264_cuvid_decoder_deps="cuda cuvid"
h264_cuvid_decoder_select="h264_mp4toannexb_bsf"
h264_mediacodec_decoder_deps="mediacodec"
h264_mediacodec_decoder_select="h264_mp4toannexb_bsf h264_parser"
h264_mmal_decoder_deps="mmal"
h264_nvenc_encoder_deps="nvenc"
h264_omx_encoder_deps="omx"
h264_qsv_decoder_deps="libmfx"
h264_qsv_decoder_select="h264_mp4toannexb_bsf h264_parser qsvdec h264_qsv_hwaccel"
h264_qsv_encoder_deps="libmfx"
h264_qsv_encoder_select="qsvenc"
h264_rkmpp_decoder_deps="rkmpp"
h264_rkmpp_decoder_select="h264_mp4toannexb_bsf"
h264_vaapi_encoder_deps="VAEncPictureParameterBufferH264"
h264_vaapi_encoder_select="cbs_h264 vaapi_encode"
h264_v4l2m2m_decoder_deps="v4l2_m2m h264_v4l2_m2m"
h264_v4l2m2m_encoder_deps="v4l2_m2m h264_v4l2_m2m"
hevc_cuvid_decoder_deps="cuda cuvid"
hevc_cuvid_decoder_select="hevc_mp4toannexb_bsf"
hevc_mediacodec_decoder_deps="mediacodec"
hevc_mediacodec_decoder_select="hevc_mp4toannexb_bsf hevc_parser"
hevc_nvenc_encoder_deps="nvenc"
hevc_qsv_decoder_deps="libmfx"
hevc_qsv_decoder_select="hevc_mp4toannexb_bsf hevc_parser qsvdec hevc_qsv_hwaccel"
hevc_qsv_encoder_deps="libmfx"
hevc_qsv_encoder_select="hevcparse qsvenc"
hevc_rkmpp_decoder_deps="rkmpp"
hevc_rkmpp_decoder_select="hevc_mp4toannexb_bsf"
hevc_vaapi_encoder_deps="VAEncPictureParameterBufferHEVC"
hevc_vaapi_encoder_select="cbs_h265 vaapi_encode"
hevc_v4l2m2m_decoder_deps="v4l2_m2m hevc_v4l2_m2m"
hevc_v4l2m2m_encoder_deps="v4l2_m2m hevc_v4l2_m2m"
mjpeg_cuvid_decoder_deps="cuda cuvid"
mjpeg_vaapi_encoder_deps="VAEncPictureParameterBufferJPEG"
mjpeg_vaapi_encoder_select="vaapi_encode jpegtables"
mpeg1_cuvid_decoder_deps="cuda cuvid"
mpeg1_v4l2m2m_decoder_deps="v4l2_m2m mpeg1_v4l2_m2m"
mpeg2_crystalhd_decoder_select="crystalhd"
mpeg2_cuvid_decoder_deps="cuda cuvid"
mpeg2_mmal_decoder_deps="mmal"
mpeg2_mediacodec_decoder_deps="mediacodec"
mpeg2_qsv_decoder_deps="libmfx"
mpeg2_qsv_decoder_select="qsvdec mpeg2_qsv_hwaccel"
mpeg2_qsv_encoder_deps="libmfx"
mpeg2_qsv_encoder_select="qsvenc"
mpeg2_vaapi_encoder_deps="VAEncPictureParameterBufferMPEG2"
mpeg2_vaapi_encoder_select="cbs_mpeg2 vaapi_encode"
mpeg2_v4l2m2m_decoder_deps="v4l2_m2m mpeg2_v4l2_m2m"
mpeg4_crystalhd_decoder_select="crystalhd"
mpeg4_cuvid_decoder_deps="cuda cuvid"
mpeg4_mediacodec_decoder_deps="mediacodec"
mpeg4_mmal_decoder_deps="mmal"
mpeg4_omx_encoder_deps="omx"
mpeg4_v4l2m2m_decoder_deps="v4l2_m2m mpeg4_v4l2_m2m"
mpeg4_v4l2m2m_encoder_deps="v4l2_m2m mpeg4_v4l2_m2m"
msmpeg4_crystalhd_decoder_select="crystalhd"
nvenc_h264_encoder_select="h264_nvenc_encoder"
nvenc_hevc_encoder_select="hevc_nvenc_encoder"
vc1_crystalhd_decoder_select="crystalhd"
vc1_cuvid_decoder_deps="cuda cuvid"
vc1_mmal_decoder_deps="mmal"
vc1_v4l2m2m_decoder_deps="v4l2_m2m vc1_v4l2_m2m"
vp8_cuvid_decoder_deps="cuda cuvid"
vp8_mediacodec_decoder_deps="mediacodec"
vp8_qsv_decoder_deps="libmfx"
vp8_qsv_decoder_select="qsvdec vp8_qsv_hwaccel vp8_parser"
vp8_rkmpp_decoder_deps="rkmpp"
vp8_vaapi_encoder_deps="VAEncPictureParameterBufferVP8"
vp8_vaapi_encoder_select="vaapi_encode"
vp8_v4l2m2m_decoder_deps="v4l2_m2m vp8_v4l2_m2m"
vp8_v4l2m2m_encoder_deps="v4l2_m2m vp8_v4l2_m2m"
vp9_cuvid_decoder_deps="cuda cuvid"
vp9_mediacodec_decoder_deps="mediacodec"
vp9_rkmpp_decoder_deps="rkmpp"
vp9_vaapi_encoder_deps="VAEncPictureParameterBufferVP9"
vp9_vaapi_encoder_select="vaapi_encode"
vp9_v4l2m2m_decoder_deps="v4l2_m2m vp9_v4l2_m2m"
wmv3_crystalhd_decoder_select="crystalhd"

# parsers
h264_parser_select="golomb h264dsp h264parse"
hevc_parser_select="hevcparse"
mpegaudio_parser_select="mpegaudioheader"
mpegvideo_parser_select="mpegvideo"
mpeg4video_parser_select="h263dsp mpegvideo qpeldsp"
vc1_parser_select="vc1dsp"

# bitstream_filters
h264_metadata_bsf_select="cbs_h264"
h264_redundant_pps_bsf_select="cbs_h264"
hevc_metadata_bsf_select="cbs_h265"
mjpeg2jpeg_bsf_select="jpegtables"
mpeg2_metadata_bsf_select="cbs_mpeg2"
trace_headers_bsf_select="cbs_h264 cbs_h265 cbs_mpeg2"

# external libraries
aac_at_decoder_deps="audiotoolbox"
ac3_at_decoder_deps="audiotoolbox"
ac3_at_decoder_select="ac3_parser"
adpcm_ima_qt_at_decoder_deps="audiotoolbox"
alac_at_decoder_deps="audiotoolbox"
amr_nb_at_decoder_deps="audiotoolbox"
avisynth_deps_any="libdl LoadLibrary"
avisynth_demuxer_deps="avisynth"
avisynth_demuxer_select="riffdec"
eac3_at_decoder_deps="audiotoolbox"
eac3_at_decoder_select="ac3_parser"
gsm_ms_at_decoder_deps="audiotoolbox"
ilbc_at_decoder_deps="audiotoolbox"
mp1_at_decoder_deps="audiotoolbox"
mp2_at_decoder_deps="audiotoolbox"
mp3_at_decoder_deps="audiotoolbox"
mp1_at_decoder_select="mpegaudioheader"
mp2_at_decoder_select="mpegaudioheader"
mp3_at_decoder_select="mpegaudioheader"
pcm_alaw_at_decoder_deps="audiotoolbox"
pcm_mulaw_at_decoder_deps="audiotoolbox"
qdmc_at_decoder_deps="audiotoolbox"
qdm2_at_decoder_deps="audiotoolbox"
aac_at_encoder_deps="audiotoolbox"
aac_at_encoder_select="audio_frame_queue"
alac_at_encoder_deps="audiotoolbox"
alac_at_encoder_select="audio_frame_queue"
ilbc_at_encoder_deps="audiotoolbox"
ilbc_at_encoder_select="audio_frame_queue"
pcm_alaw_at_encoder_deps="audiotoolbox"
pcm_alaw_at_encoder_select="audio_frame_queue"
pcm_mulaw_at_encoder_deps="audiotoolbox"
pcm_mulaw_at_encoder_select="audio_frame_queue"
chromaprint_muxer_deps="chromaprint"
h264_videotoolbox_encoder_deps="pthreads"
h264_videotoolbox_encoder_select="videotoolbox_encoder"
libcelt_decoder_deps="libcelt"
libfdk_aac_decoder_deps="libfdk_aac"
libfdk_aac_encoder_deps="libfdk_aac"
libfdk_aac_encoder_select="audio_frame_queue"
libgme_demuxer_deps="libgme"
libgsm_decoder_deps="libgsm"
libgsm_encoder_deps="libgsm"
libgsm_ms_decoder_deps="libgsm"
libgsm_ms_encoder_deps="libgsm"
libilbc_decoder_deps="libilbc"
libilbc_encoder_deps="libilbc"
libkvazaar_encoder_deps="libkvazaar"
libmodplug_demuxer_deps="libmodplug"
libmp3lame_encoder_deps="libmp3lame"
libmp3lame_encoder_select="audio_frame_queue mpegaudioheader"
libopencore_amrnb_decoder_deps="libopencore_amrnb"
libopencore_amrnb_encoder_deps="libopencore_amrnb"
libopencore_amrnb_encoder_select="audio_frame_queue"
libopencore_amrwb_decoder_deps="libopencore_amrwb"
libopenh264_decoder_deps="libopenh264"
libopenh264_decoder_select="h264_mp4toannexb_bsf"
libopenh264_encoder_deps="libopenh264"
libopenjpeg_decoder_deps="libopenjpeg"
libopenjpeg_encoder_deps="libopenjpeg"
libopenmpt_demuxer_deps="libopenmpt"
libopus_decoder_deps="libopus"
libopus_encoder_deps="libopus"
libopus_encoder_select="audio_frame_queue"
librsvg_decoder_deps="librsvg"
libshine_encoder_deps="libshine"
libshine_encoder_select="audio_frame_queue"
libspeex_decoder_deps="libspeex"
libspeex_encoder_deps="libspeex"
libspeex_encoder_select="audio_frame_queue"
libtheora_encoder_deps="libtheora"
libtwolame_encoder_deps="libtwolame"
libvo_amrwbenc_encoder_deps="libvo_amrwbenc"
libvorbis_decoder_deps="libvorbis"
libvorbis_encoder_deps="libvorbis libvorbisenc"
libvorbis_encoder_select="audio_frame_queue"
libvpx_vp8_decoder_deps="libvpx"
libvpx_vp8_encoder_deps="libvpx"
libvpx_vp9_decoder_deps="libvpx"
libvpx_vp9_encoder_deps="libvpx"
libwavpack_encoder_deps="libwavpack"
libwavpack_encoder_select="audio_frame_queue"
libwebp_encoder_deps="libwebp"
libwebp_anim_encoder_deps="libwebp"
libx262_encoder_deps="libx262"
libx264_encoder_deps="libx264"
libx264rgb_encoder_deps="libx264 x264_csp_bgr"
libx264rgb_encoder_select="libx264_encoder"
libx265_encoder_deps="libx265"
libxavs_encoder_deps="libxavs"
libxvid_encoder_deps="libxvid"
libzvbi_teletext_decoder_deps="libzvbi"
videotoolbox_suggest="coreservices"
videotoolbox_deps="corefoundation coremedia corevideo"
videotoolbox_encoder_deps="videotoolbox VTCompressionSessionPrepareToEncodeFrames"

# demuxers / muxers
ac3_demuxer_select="ac3_parser"
aiff_muxer_select="iso_media"
asf_demuxer_select="riffdec"
asf_o_demuxer_select="riffdec"
asf_muxer_select="riffenc"
asf_stream_muxer_select="asf_muxer"
avi_demuxer_select="iso_media riffdec exif"
avi_muxer_select="riffenc"
caf_demuxer_select="iso_media riffdec"
caf_muxer_select="iso_media"
dash_muxer_select="mp4_muxer"
dash_demuxer_deps="libxml2"
dirac_demuxer_select="dirac_parser"
dts_demuxer_select="dca_parser"
dtshd_demuxer_select="dca_parser"
dv_demuxer_select="dvprofile"
dv_muxer_select="dvprofile"
dxa_demuxer_select="riffdec"
eac3_demuxer_select="ac3_parser"
f4v_muxer_select="mov_muxer"
fifo_muxer_deps="threads"
flac_demuxer_select="flac_parser"
hds_muxer_select="flv_muxer"
hls_muxer_select="mpegts_muxer"
hls_muxer_suggest="gcrypt openssl"
image2_alias_pix_demuxer_select="image2_demuxer"
image2_brender_pix_demuxer_select="image2_demuxer"
ipod_muxer_select="mov_muxer"
ismv_muxer_select="mov_muxer"
matroska_audio_muxer_select="matroska_muxer"
matroska_demuxer_select="iso_media riffdec"
matroska_demuxer_suggest="bzlib lzo zlib"
matroska_muxer_select="iso_media riffenc"
mmf_muxer_select="riffenc"
mov_demuxer_select="iso_media riffdec"
mov_demuxer_suggest="zlib"
mov_muxer_select="iso_media riffenc rtpenc_chain"
mp3_demuxer_select="mpegaudio_parser"
mp3_muxer_select="mpegaudioheader"
mp4_muxer_select="mov_muxer"
mpegts_demuxer_select="iso_media"
mpegts_muxer_select="adts_muxer latm_muxer"
mpegtsraw_demuxer_select="mpegts_demuxer"
mxf_d10_muxer_select="mxf_muxer"
mxf_opatom_muxer_select="mxf_muxer"
nut_muxer_select="riffenc"
nuv_demuxer_select="riffdec"
oga_muxer_select="ogg_muxer"
ogg_demuxer_select="dirac_parse"
ogv_muxer_select="ogg_muxer"
opus_muxer_select="ogg_muxer"
psp_muxer_select="mov_muxer"
rtp_demuxer_select="sdp_demuxer"
rtp_muxer_select="golomb"
rtpdec_select="asf_demuxer jpegtables mov_demuxer mpegts_demuxer rm_demuxer rtp_protocol srtp"
rtsp_demuxer_select="http_protocol rtpdec"
rtsp_muxer_select="rtp_muxer http_protocol rtp_protocol rtpenc_chain"
sap_demuxer_select="sdp_demuxer"
sap_muxer_select="rtp_muxer rtp_protocol rtpenc_chain"
sdp_demuxer_select="rtpdec"
smoothstreaming_muxer_select="ismv_muxer"
spdif_muxer_select="aac_parser"
spx_muxer_select="ogg_muxer"
swf_demuxer_suggest="zlib"
tak_demuxer_select="tak_parser"
tg2_muxer_select="mov_muxer"
tgp_muxer_select="mov_muxer"
vobsub_demuxer_select="mpegps_demuxer"
w64_demuxer_select="wav_demuxer"
w64_muxer_select="wav_muxer"
wav_demuxer_select="riffdec"
wav_muxer_select="riffenc"
webm_muxer_select="iso_media riffenc"
webm_dash_manifest_demuxer_select="matroska_demuxer"
wtv_demuxer_select="mpegts_demuxer riffdec"
wtv_muxer_select="mpegts_muxer riffenc"
xmv_demuxer_select="riffdec"
xwma_demuxer_select="riffdec"

# indevs / outdevs
alsa_indev_deps="alsa"
alsa_outdev_deps="alsa"
avfoundation_indev_deps="avfoundation corevideo coremedia pthreads"
avfoundation_indev_suggest="coregraphics applicationservices"
avfoundation_indev_extralibs="-framework Foundation"
bktr_indev_deps_any="dev_bktr_ioctl_bt848_h machine_ioctl_bt848_h dev_video_bktr_ioctl_bt848_h dev_ic_bt8xx_h"
caca_outdev_deps="libcaca"
decklink_deps_any="libdl LoadLibrary"
decklink_indev_deps="decklink threads"
decklink_indev_extralibs="-lstdc++"
decklink_outdev_deps="decklink threads"
decklink_outdev_extralibs="-lstdc++"
libndi_newtek_indev_deps="libndi_newtek"
libndi_newtek_indev_extralibs="-lndi"
libndi_newtek_outdev_deps="libndi_newtek"
libndi_newtek_outdev_extralibs="-lndi"
dshow_indev_deps="IBaseFilter"
dshow_indev_extralibs="-lpsapi -lole32 -lstrmiids -luuid -loleaut32 -lshlwapi"
fbdev_indev_deps="linux_fb_h"
fbdev_outdev_deps="linux_fb_h"
gdigrab_indev_deps="CreateDIBSection"
gdigrab_indev_extralibs="-lgdi32"
gdigrab_indev_select="bmp_decoder"
iec61883_indev_deps="libiec61883"
jack_indev_deps="libjack"
jack_indev_deps_any="sem_timedwait dispatch_dispatch_h"
kmsgrab_indev_deps="libdrm"
lavfi_indev_deps="avfilter"
libcdio_indev_deps="libcdio"
libdc1394_indev_deps="libdc1394"
openal_indev_deps="openal"
opengl_outdev_deps="opengl"
oss_indev_deps_any="soundcard_h sys_soundcard_h"
oss_outdev_deps_any="soundcard_h sys_soundcard_h"
pulse_indev_deps="libpulse"
pulse_outdev_deps="libpulse"
sdl2_outdev_deps="sdl2"
sndio_indev_deps="sndio"
sndio_outdev_deps="sndio"
v4l2_indev_deps_any="linux_videodev2_h sys_videoio_h"
v4l2_indev_suggest="libv4l2"
v4l2_outdev_deps_any="linux_videodev2_h sys_videoio_h"
v4l2_outdev_suggest="libv4l2"
vfwcap_indev_deps="vfw32 vfwcap_defines"
xcbgrab_indev_deps="libxcb"
xcbgrab_indev_suggest="libxcb_shm libxcb_shape libxcb_xfixes"
xv_outdev_deps="X11_extensions_Xvlib_h XvGetPortAttribute"
xv_outdev_extralibs="-lXv -lX11 -lXext"

# protocols
async_protocol_deps="threads"
bluray_protocol_deps="libbluray"
ffrtmpcrypt_protocol_conflict="librtmp_protocol"
ffrtmpcrypt_protocol_deps_any="gcrypt gmp openssl"
ffrtmpcrypt_protocol_select="tcp_protocol"
ffrtmphttp_protocol_conflict="librtmp_protocol"
ffrtmphttp_protocol_select="http_protocol"
ftp_protocol_select="tcp_protocol"
gopher_protocol_select="network"
http_protocol_select="tcp_protocol"
http_protocol_suggest="zlib"
httpproxy_protocol_select="tcp_protocol"
httpproxy_protocol_suggest="zlib"
https_protocol_select="tls_protocol"
https_protocol_suggest="zlib"
icecast_protocol_select="http_protocol"
librtmp_protocol_deps="librtmp"
librtmpe_protocol_deps="librtmp"
librtmps_protocol_deps="librtmp"
librtmpt_protocol_deps="librtmp"
librtmpte_protocol_deps="librtmp"
libsmbclient_protocol_deps="libsmbclient gplv3"
libssh_protocol_deps="libssh"
mmsh_protocol_select="http_protocol"
mmst_protocol_select="network"
rtmp_protocol_conflict="librtmp_protocol"
rtmp_protocol_select="tcp_protocol"
rtmp_protocol_suggest="zlib"
rtmpe_protocol_select="ffrtmpcrypt_protocol"
rtmpe_protocol_suggest="zlib"
rtmps_protocol_conflict="librtmp_protocol"
rtmps_protocol_select="tls_protocol"
rtmps_protocol_suggest="zlib"
rtmpt_protocol_select="ffrtmphttp_protocol"
rtmpt_protocol_suggest="zlib"
rtmpte_protocol_select="ffrtmpcrypt_protocol ffrtmphttp_protocol"
rtmpte_protocol_suggest="zlib"
rtmpts_protocol_select="ffrtmphttp_protocol https_protocol"
rtmpts_protocol_suggest="zlib"
rtp_protocol_select="udp_protocol"
sctp_protocol_deps="struct_sctp_event_subscribe struct_msghdr_msg_flags"
sctp_protocol_select="network"
srtp_protocol_select="rtp_protocol srtp"
tcp_protocol_select="network"
tls_gnutls_protocol_conflict="tls_schannel_protocol tls_securetransport_protocol"
tls_gnutls_protocol_deps="gnutls"
tls_gnutls_protocol_select="tcp_protocol"
tls_openssl_protocol_conflict="tls_schannel_protocol tls_securetransport_protocol tls_gnutls_protocol"
tls_openssl_protocol_deps="openssl"
tls_openssl_protocol_select="tcp_protocol"
tls_schannel_protocol_deps="schannel"
tls_schannel_protocol_select="tcp_protocol"
tls_securetransport_protocol_deps="securetransport"
tls_securetransport_protocol_select="tcp_protocol"
tls_protocol_deps_any="tls_schannel_protocol tls_securetransport_protocol tls_gnutls_protocol tls_openssl_protocol"
udp_protocol_select="network"
udplite_protocol_select="network"
unix_protocol_deps="sys_un_h"
unix_protocol_select="network"

# filters
afftfilt_filter_deps="avcodec"
afftfilt_filter_select="fft"
afir_filter_deps="avcodec"
afir_filter_select="fft"
amovie_filter_deps="avcodec avformat"
aresample_filter_deps="swresample"
ass_filter_deps="libass"
atempo_filter_deps="avcodec"
atempo_filter_select="rdft"
azmq_filter_deps="libzmq"
blackframe_filter_deps="gpl"
boxblur_filter_deps="gpl"
bs2b_filter_deps="libbs2b"
colormatrix_filter_deps="gpl"
coreimage_filter_deps="coreimage appkit"
coreimage_filter_extralibs="-framework OpenGL"
coreimagesrc_filter_deps="coreimage appkit"
coreimagesrc_filter_extralibs="-framework OpenGL"
cover_rect_filter_deps="avcodec avformat gpl"
cropdetect_filter_deps="gpl"
deinterlace_qsv_filter_deps="libmfx"
deinterlace_vaapi_filter_deps="vaapi"
delogo_filter_deps="gpl"
deshake_filter_select="pixelutils"
deshake_filter_suggest="opencl"
drawtext_filter_deps="libfreetype"
drawtext_filter_suggest="libfontconfig libfribidi"
elbg_filter_deps="avcodec"
eq_filter_deps="gpl"
fftfilt_filter_deps="avcodec"
fftfilt_filter_select="rdft"
find_rect_filter_deps="avcodec avformat gpl"
firequalizer_filter_deps="avcodec"
firequalizer_filter_select="rdft"
flite_filter_deps="libflite"
framerate_filter_select="pixelutils"
frei0r_filter_deps="frei0r libdl"
frei0r_src_filter_deps="frei0r libdl"
fspp_filter_deps="gpl"
geq_filter_deps="gpl"
histeq_filter_deps="gpl"
hqdn3d_filter_deps="gpl"
interlace_filter_deps="gpl"
kerndeint_filter_deps="gpl"
ladspa_filter_deps="ladspa libdl"
mcdeint_filter_deps="avcodec gpl"
movie_filter_deps="avcodec avformat"
mpdecimate_filter_deps="gpl"
mpdecimate_filter_select="pixelutils"
mptestsrc_filter_deps="gpl"
negate_filter_deps="lut_filter"
nnedi_filter_deps="gpl"
ocr_filter_deps="libtesseract"
ocv_filter_deps="libopencv"
owdenoise_filter_deps="gpl"
pan_filter_deps="swresample"
perspective_filter_deps="gpl"
phase_filter_deps="gpl"
pp7_filter_deps="gpl"
pp_filter_deps="gpl postproc"
pullup_filter_deps="gpl"
removelogo_filter_deps="avcodec avformat swscale"
repeatfields_filter_deps="gpl"
resample_filter_deps="avresample"
rubberband_filter_deps="librubberband"
sab_filter_deps="gpl swscale"
scale2ref_filter_deps="swscale"
scale_filter_deps="swscale"
scale_qsv_filter_deps="libmfx"
select_filter_select="pixelutils"
showcqt_filter_deps="avcodec avformat swscale"
showcqt_filter_suggest="libfontconfig libfreetype"
showcqt_filter_select="fft"
showfreqs_filter_deps="avcodec"
showfreqs_filter_select="fft"
showspectrum_filter_deps="avcodec"
showspectrum_filter_select="fft"
showspectrumpic_filter_deps="avcodec"
showspectrumpic_filter_select="fft"
signature_filter_deps="gpl avcodec avformat"
smartblur_filter_deps="gpl swscale"
sofalizer_filter_deps="libmysofa avcodec"
sofalizer_filter_select="fft"
spectrumsynth_filter_deps="avcodec"
spectrumsynth_filter_select="fft"
spp_filter_deps="gpl avcodec"
spp_filter_select="fft idctdsp fdctdsp me_cmp pixblockdsp"
stereo3d_filter_deps="gpl"
subtitles_filter_deps="avformat avcodec libass"
super2xsai_filter_deps="gpl"
pixfmts_super2xsai_test_deps="super2xsai_filter"
tinterlace_filter_deps="gpl"
tinterlace_merge_test_deps="tinterlace_filter"
tinterlace_pad_test_deps="tinterlace_filter"
tonemap_filter_deps="const_nan"
uspp_filter_deps="gpl avcodec"
unsharp_filter_suggest="opencl"
vaguedenoiser_filter_deps="gpl"
vidstabdetect_filter_deps="libvidstab"
vidstabtransform_filter_deps="libvidstab"
libvmaf_filter_deps="libvmaf"
zmq_filter_deps="libzmq"
zoompan_filter_deps="swscale"
zscale_filter_deps="libzimg const_nan"
scale_vaapi_filter_deps="vaapi VAProcPipelineParameterBuffer"

# examples
avio_dir_cmd_deps="avformat avutil"
avio_reading_deps="avformat avcodec avutil"
decode_audio_example_deps="avcodec avutil"
decode_video_example_deps="avcodec avutil"
demuxing_decoding_example_deps="avcodec avformat avutil"
encode_audio_example_deps="avcodec avutil"
encode_video_example_deps="avcodec avutil"
extract_mvs_example_deps="avcodec avformat avutil"
filter_audio_example_deps="avfilter avutil"
filtering_audio_example_deps="avfilter avcodec avformat avutil"
filtering_video_example_deps="avfilter avcodec avformat avutil"
http_multiclient_example_deps="avformat avutil fork"
hw_decode_example_deps="avcodec avformat avutil"
metadata_example_deps="avformat avutil"
muxing_example_deps="avcodec avformat avutil swscale"
qsvdec_example_deps="avcodec avutil libmfx h264_qsv_decoder"
remuxing_example_deps="avcodec avformat avutil"
resampling_audio_example_deps="avutil swresample"
scaling_video_example_deps="avutil swscale"
transcode_aac_example_deps="avcodec avformat swresample"
transcoding_example_deps="avfilter avcodec avformat avutil"

# EXTRALIBS_LIST
cpu_init_extralibs="pthreads_extralibs"
cws2fws_extralibs="zlib_extralibs"

# libraries, in linking order
avcodec_deps="avutil"
avcodec_suggest="libm"
avcodec_select="null_bsf"
avdevice_deps="avformat avcodec avutil"
avdevice_suggest="libm"
avfilter_deps="avutil"
avfilter_suggest="libm"
avformat_deps="avcodec avutil"
avformat_suggest="libm network"
avresample_deps="avutil"
avresample_suggest="libm"
avutil_suggest="clock_gettime libm libdrm libmfx opencl user32 vaapi videotoolbox corefoundation corevideo coremedia wincrypt"
postproc_deps="avutil gpl"
postproc_suggest="libm"
swresample_deps="avutil"
swresample_suggest="libm libsoxr"
swscale_deps="avutil"
swscale_suggest="libm"

avcodec_extralibs="pthreads_extralibs iconv_extralibs"
avfilter_extralibs="pthreads_extralibs"
avutil_extralibs="nanosleep_extralibs pthreads_extralibs vaapi_drm_extralibs vaapi_x11_extralibs vdpau_x11_extralibs"

# programs
ffmpeg_deps="avcodec avfilter avformat swresample"
ffmpeg_select="aformat_filter anull_filter atrim_filter format_filter
               null_filter
               trim_filter"
ffmpeg_suggest="ole32 psapi shell32"
ffplay_deps="avcodec avformat swscale swresample sdl2"
ffplay_select="rdft crop_filter transpose_filter hflip_filter vflip_filter rotate_filter"
ffplay_suggest="shell32"
ffprobe_deps="avcodec avformat"
ffprobe_suggest="shell32"
ffserver_deps="avformat fork sarestart"
ffserver_select="ffm_muxer rtp_protocol rtsp_demuxer"

# documentation
podpages_deps="perl"
manpages_deps="perl pod2man"
htmlpages_deps="perl"
htmlpages_deps_any="makeinfo_html texi2html"
txtpages_deps="perl makeinfo"
doc_deps_any="manpages htmlpages podpages txtpages"

# default parameters

logfile="ffbuild/config.log"

# installation paths
prefix_default="/usr/local"
bindir_default='${prefix}/bin'
datadir_default='${prefix}/share/ffmpeg'
docdir_default='${prefix}/share/doc/ffmpeg'
incdir_default='${prefix}/include'
libdir_default='${prefix}/lib'
mandir_default='${prefix}/share/man'

# toolchain
ar_default="ar"
cc_default="gcc"
cxx_default="g++"
host_cc_default="gcc"
doxygen_default="doxygen"
install="install"
ln_s_default="ln -s -f"
nm_default="nm -g"
pkg_config_default=pkg-config
ranlib_default="ranlib"
strip_default="strip"
version_script='--version-script'
x86asmexe_default="nasm"
windres_default="windres"
nvcc_default="nvcc"
nvccflags_default="-gencode arch=compute_30,code=sm_30 -O2"
striptype="direct"

# OS
target_os_default=$(tolower $(uname -s))
host_os=$target_os_default

# machine
if test "$target_os_default" = aix; then
    arch_default=$(uname -p)
    strip_default="strip -X32_64"
else
    arch_default=$(uname -m)
fi
cpu="generic"
intrinsics="none"

# configurable options
enable $PROGRAM_LIST
enable $DOCUMENT_LIST
enable $EXAMPLE_LIST
enable $(filter_out avresample $LIBRARY_LIST)
enable stripping

enable asm
enable debug
enable doc
enable faan faandct faanidct
enable optimizations
enable runtime_cpudetect
enable safe_bitstream_reader
enable static
enable swscale_alpha
enable valgrind_backtrace

sws_max_filter_size_default=256
set_default sws_max_filter_size

# internal components are enabled by default
enable $EXTRALIBS_LIST

# Avoid external, non-system, libraries getting enabled by dependency resolution
disable $EXTERNAL_LIBRARY_LIST $HWACCEL_LIBRARY_LIST

# build settings
SHFLAGS='-shared -Wl,-soname,$$(@F)'
LIBPREF="lib"
LIBSUF=".a"
FULLNAME='$(NAME)$(BUILDSUF)'
LIBNAME='$(LIBPREF)$(FULLNAME)$(LIBSUF)'
SLIBPREF="lib"
SLIBSUF=".so"
SLIBNAME='$(SLIBPREF)$(FULLNAME)$(SLIBSUF)'
SLIBNAME_WITH_VERSION='$(SLIBNAME).$(LIBVERSION)'
SLIBNAME_WITH_MAJOR='$(SLIBNAME).$(LIBMAJOR)'
LIB_INSTALL_EXTRA_CMD='$$(RANLIB) "$(LIBDIR)/$(LIBNAME)"'
SLIB_INSTALL_NAME='$(SLIBNAME_WITH_VERSION)'
SLIB_INSTALL_LINKS='$(SLIBNAME_WITH_MAJOR) $(SLIBNAME)'
VERSION_SCRIPT_POSTPROCESS_CMD="cat"

asflags_filter=echo
cflags_filter=echo
ldflags_filter=echo

AS_C='-c'
AS_O='-o $@'
CC_C='-c'
CC_E='-E -o $@'
CC_O='-o $@'
CXX_C='-c'
CXX_O='-o $@'
OBJCC_C='-c'
OBJCC_E='-E -o $@'
OBJCC_O='-o $@'
X86ASM_O='-o $@'
LD_O='-o $@'
LD_LIB='-l%'
LD_PATH='-L'
HOSTCC_C='-c'
HOSTCC_E='-E -o $@'
HOSTCC_O='-o $@'
HOSTLD_O='-o $@'
NVCC_C='-c'
NVCC_O='-o $@'

host_extralibs='-lm'
host_cflags_filter=echo
host_ldflags_filter=echo

target_path='$(CURDIR)'

# since the object filename is not given with the -MM flag, the compiler
# is only able to print the basename, and we must add the path ourselves
DEPCMD='$(DEP$(1)) $(DEP$(1)FLAGS) $($(1)DEP_FLAGS) $< 2>/dev/null | sed -e "/^\#.*/d" -e "s,^[[:space:]]*$(@F),$(@D)/$(@F)," > $(@:.o=.d)'
DEPFLAGS='-MM'

mkdir -p ffbuild

# find source path
if test -f configure; then
    source_path=.
else
    source_path=$(cd $(dirname "$0"); pwd)
    case "$source_path" in
        *[[:blank:]]*) die "Out of tree builds are impossible with whitespace in source path." ;;
    esac
    test -e "$source_path/config.h" &&
        die "Out of tree builds are impossible with config.h in source dir."
fi

for v in "$@"; do
    r=${v#*=}
    l=${v%"$r"}
    r=$(sh_quote "$r")
    FFMPEG_CONFIGURATION="${FFMPEG_CONFIGURATION# } ${l}${r}"
done

find_things(){
    thing=$1
    pattern=$2
    file=$source_path/$3
    sed -n "s/^[^#]*$pattern.*([^,]*, *\([^,]*\)\(,.*\)*).*/\1_$thing/p" "$file"
}

ENCODER_LIST=$(find_things  encoder  ENC      libavcodec/allcodecs.c)
DECODER_LIST=$(find_things  decoder  DEC      libavcodec/allcodecs.c)
HWACCEL_LIST=$(find_things  hwaccel  HWACCEL  libavcodec/allcodecs.c)
PARSER_LIST=$(find_things   parser   PARSER   libavcodec/allcodecs.c)
MUXER_LIST=$(find_things    muxer    _MUX     libavformat/allformats.c)
DEMUXER_LIST=$(find_things  demuxer  DEMUX    libavformat/allformats.c)
OUTDEV_LIST=$(find_things   outdev   OUTDEV   libavdevice/alldevices.c)
INDEV_LIST=$(find_things    indev    _IN      libavdevice/alldevices.c)
FILTER_LIST=$(find_things   filter   FILTER   libavfilter/allfilters.c)

find_things_extern(){
    thing=$1
    pattern=$2
    file=$source_path/$3
    sed -n "s/^[^#]*extern.*$pattern *ff_\([^ ]*\)_$thing;/\1_$thing/p" "$file"
}

BSF_LIST=$(find_things_extern bsf AVBitStreamFilter libavcodec/bitstream_filters.c)
PROTOCOL_LIST=$(find_things_extern protocol URLProtocol libavformat/protocols.c)

AVCODEC_COMPONENTS_LIST="
    $BSF_LIST
    $DECODER_LIST
    $ENCODER_LIST
    $HWACCEL_LIST
    $PARSER_LIST
"

AVDEVICE_COMPONENTS_LIST="
    $INDEV_LIST
    $OUTDEV_LIST
"

AVFILTER_COMPONENTS_LIST="
    $FILTER_LIST
"

AVFORMAT_COMPONENTS_LIST="
    $DEMUXER_LIST
    $MUXER_LIST
    $PROTOCOL_LIST
"

ALL_COMPONENTS="
    $AVCODEC_COMPONENTS_LIST
    $AVDEVICE_COMPONENTS_LIST
    $AVFILTER_COMPONENTS_LIST
    $AVFORMAT_COMPONENTS_LIST
"

for n in $COMPONENT_LIST; do
    v=$(toupper ${n%s})_LIST
    eval enable \$$v
    eval ${n}_if_any="\$$v"
done

enable $ARCH_EXT_LIST

die_unknown(){
    echo "Unknown option \"$1\"."
    echo "See $0 --help for available options."
    exit 1
}

print_in_columns() {
    cols=$(expr $ncols / 24)
    cat | tr ' ' '\n' | sort | pr -r "-$cols" -w $ncols -t
}

show_list() {
    suffix=_$1
    shift
    echo $* | sed s/$suffix//g | print_in_columns
    exit 0
}

rand_list(){
    IFS=', '
    set -- $*
    unset IFS
    for thing; do
        comp=${thing%:*}
        prob=${thing#$comp}
        prob=${prob#:}
        is_in ${comp} $COMPONENT_LIST && eval comp=\$$(toupper ${comp%s})_LIST
        echo "prob ${prob:-0.5}"
        printf '%s\n' $comp
    done
}

do_random(){
    action=$1
    shift
    random_seed=$(awk "BEGIN { srand($random_seed); print srand() }")
    $action $(rand_list "$@" | awk "BEGIN { srand($random_seed) } \$1 == \"prob\" { prob = \$2; next } rand() < prob { print }")
}

for opt do
    optval="${opt#*=}"
    case "$opt" in
        --extra-ldflags=*)
            add_ldflags $optval
        ;;
        --extra-ldexeflags=*)
            add_ldexeflags $optval
        ;;
        --extra-ldlibflags=*)
            add_ldlibflags $optval
        ;;
        --extra-libs=*)
            add_extralibs $optval
        ;;
        --disable-devices)
            disable $INDEV_LIST $OUTDEV_LIST
        ;;
        --enable-debug=*)
            debuglevel="$optval"
        ;;
        --disable-programs)
            disable $PROGRAM_LIST
        ;;
        --disable-everything)
            map 'eval unset \${$(toupper ${v%s})_LIST}' $COMPONENT_LIST
        ;;
        --disable-all)
            map 'eval unset \${$(toupper ${v%s})_LIST}' $COMPONENT_LIST
            disable $LIBRARY_LIST $PROGRAM_LIST doc
            enable avutil
        ;;
        --enable-random|--disable-random)
            action=${opt%%-random}
            do_random ${action#--} $COMPONENT_LIST
        ;;
        --enable-random=*|--disable-random=*)
            action=${opt%%-random=*}
            do_random ${action#--} $optval
        ;;
        --enable-sdl)
            enable sdl2
        ;;
        --enable-*=*|--disable-*=*)
            eval $(echo "${opt%%=*}" | sed 's/--/action=/;s/-/ thing=/')
            is_in "${thing}s" $COMPONENT_LIST || die_unknown "$opt"
            eval list=\$$(toupper $thing)_LIST
            name=$(echo "${optval}" | sed "s/,/_${thing}|/g")_${thing}
            list=$(filter "$name" $list)
            [ "$list" = "" ] && warn "Option $opt did not match anything"
            $action $list
        ;;
        --enable-yasm|--disable-yasm)
            warn "The ${opt} option is only provided for compatibility and will be\n"\
                 "removed in the future. Use --enable-x86asm / --disable-x86asm instead."
            test $opt = --enable-yasm && x86asm=yes || x86asm=no
        ;;
        --yasmexe=*)
            warn "The --yasmexe option is only provided for compatibility and will be\n"\
                 "removed in the future. Use --x86asmexe instead."
            x86asmexe="$optval"
        ;;
        --enable-?*|--disable-?*)
            eval $(echo "$opt" | sed 's/--/action=/;s/-/ option=/;s/-/_/g')
            if is_in $option $COMPONENT_LIST; then
                test $action = disable && action=unset
                eval $action \$$(toupper ${option%s})_LIST
            elif is_in $option $CMDLINE_SELECT; then
                $action $option
            else
                die_unknown $opt
            fi
        ;;
        --list-*)
            NAME="${opt#--list-}"
            is_in $NAME $COMPONENT_LIST || die_unknown $opt
            NAME=${NAME%s}
            eval show_list $NAME \$$(toupper $NAME)_LIST
        ;;
        --help|-h) show_help
        ;;
        --quiet|-q) quiet=yes
        ;;
        --fatal-warnings) enable fatal_warnings
        ;;
        --libfuzzer=*)
            libfuzzer_path="$optval"
        ;;
        *)
            optname="${opt%%=*}"
            optname="${optname#--}"
            optname=$(echo "$optname" | sed 's/-/_/g')
            if is_in $optname $CMDLINE_SET; then
                eval $optname='$optval'
            elif is_in $optname $CMDLINE_APPEND; then
                append $optname "$optval"
            else
                die_unknown $opt
            fi
        ;;
    esac
done

for e in $env; do
    eval "export $e"
done

if disabled autodetect; then

    # Unless iconv is explicitely disabled by the user, we still want to probe
    # for the iconv from the libc.
    disabled iconv || enable libc_iconv

    disable_weak $EXTERNAL_AUTODETECT_LIBRARY_LIST
    disable_weak $HWACCEL_AUTODETECT_LIBRARY_LIST
fi
# Mark specifically enabled, but normally autodetected libraries as requested.
for lib in $AUTODETECT_LIBS; do
    enabled $lib && request $lib
done
#TODO: switch to $AUTODETECT_LIBS when $THREADS_LIST is supported the same way
enable_weak $EXTERNAL_AUTODETECT_LIBRARY_LIST
enable_weak $HWACCEL_AUTODETECT_LIBRARY_LIST

disabled logging && logfile=/dev/null

die_license_disabled() {
    enabled $1 || { enabled $v && die "$v is $1 and --enable-$1 is not specified."; }
}

die_license_disabled_gpl() {
    enabled $1 || { enabled $v && die "$v is incompatible with the gpl and --enable-$1 is not specified."; }
}

map "die_license_disabled gpl"      $EXTERNAL_LIBRARY_GPL_LIST $EXTERNAL_LIBRARY_GPLV3_LIST
map "die_license_disabled version3" $EXTERNAL_LIBRARY_VERSION3_LIST $EXTERNAL_LIBRARY_GPLV3_LIST

enabled gpl && map "die_license_disabled_gpl nonfree" $EXTERNAL_LIBRARY_NONFREE_LIST
map "die_license_disabled nonfree" $HWACCEL_LIBRARY_NONFREE_LIST

enabled version3 && { enabled gpl && enable gplv3 || enable lgplv3; }

# Disable all the library-specific components if the library itself
# is disabled, see AVCODEC_LIST and following _LIST variables.

disable_components(){
    disabled ${1} && disable $(
        eval components="\$$(toupper ${1})_COMPONENTS"
        map 'eval echo \${$(toupper ${v%s})_LIST}' $components
    )
}

map 'disable_components $v' $LIBRARY_LIST

echo "# $0 $FFMPEG_CONFIGURATION" > $logfile
set >> $logfile

test -n "$valgrind" && toolchain="valgrind-memcheck"

enabled ossfuzz && {
    add_cflags  -fsanitize=address,undefined -fsanitize-coverage=trace-pc-guard,trace-cmp -fno-omit-frame-pointer
    add_ldflags -fsanitize=address,undefined -fsanitize-coverage=trace-pc-guard,trace-cmp
}

case "$toolchain" in
    *-asan)
        cc_default="${toolchain%-asan}"
        add_cflags  -fsanitize=address
        add_ldflags -fsanitize=address
    ;;
    *-msan)
        cc_default="${toolchain%-msan}"
        add_cflags  -fsanitize=memory -fsanitize-memory-track-origins
        add_ldflags -fsanitize=memory
    ;;
    *-tsan)
        cc_default="${toolchain%-tsan}"
        add_cflags  -fsanitize=thread -fPIE
        add_ldflags -fsanitize=thread -pie
        case "$toolchain" in
            gcc-tsan)
                add_cflags  -fPIC
                add_ldflags -fPIC
                ;;
        esac
    ;;
    *-usan)
        cc_default="${toolchain%-usan}"
        add_cflags  -fsanitize=undefined
        add_ldflags -fsanitize=undefined
    ;;
    valgrind-*)
        target_exec_default="valgrind"
        case "$toolchain" in
            valgrind-massif)
                target_exec_args="--tool=massif --alloc-fn=av_malloc --alloc-fn=av_mallocz --alloc-fn=av_calloc --alloc-fn=av_fast_padded_malloc --alloc-fn=av_fast_malloc --alloc-fn=av_realloc_f --alloc-fn=av_fast_realloc --alloc-fn=av_realloc"
                ;;
            valgrind-memcheck)
                target_exec_args="--error-exitcode=1 --malloc-fill=0x2a --track-origins=yes --leak-check=full --gen-suppressions=all --suppressions=$source_path/tests/fate-valgrind.supp"
                ;;
        esac
    ;;
    msvc)
        # Check whether the current MSVC version needs the C99 converter.
        # From MSVC 2013 (compiler major version 18) onwards, it does actually
        # support enough of C99 to build ffmpeg. Default to the new
        # behaviour if the regexp was unable to match anything, since this
        # successfully parses the version number of existing supported
        # versions that require the converter (MSVC 2010 and 2012).
        cl_major_ver=$(cl 2>&1 | sed -n 's/.*Version \([[:digit:]]\{1,\}\)\..*/\1/p')
        if [ -z "$cl_major_ver" ] || [ $cl_major_ver -ge 18 ]; then
            cc_default="cl"
            cxx_default="cl"
        else
            cc_default="c99wrap cl"
            cxx_default="c99wrap cl"
        fi
        ld_default="$source_path/compat/windows/mslink"
        nm_default="dumpbin -symbols"
        ar_default="lib"
        case "$arch" in
        arm*)
            as_default="armasm"
            ;;
        esac
        target_os_default="win32"
        # Use a relative path for TMPDIR. This makes sure all the
        # ffconf temp files are written with a relative path, avoiding
        # issues with msys/win32 path conversion for MSVC parameters
        # such as -Fo<file> or -out:<file>.
        TMPDIR=.
    ;;
    icl)
        cc_default="icl"
        ld_default="xilink"
        nm_default="dumpbin -symbols"
        ar_default="xilib"
        target_os_default="win32"
        TMPDIR=.
    ;;
    gcov)
        add_cflags  -fprofile-arcs -ftest-coverage
        add_ldflags -fprofile-arcs -ftest-coverage
    ;;
    llvm-cov)
        add_cflags -fprofile-arcs -ftest-coverage
        add_ldflags --coverage
    ;;
    hardened)
        add_cppflags -U_FORTIFY_SOURCE -D_FORTIFY_SOURCE=2
        add_cflags   -fno-strict-overflow -fstack-protector-all
        add_ldflags  -Wl,-z,relro -Wl,-z,now
        add_cflags   -fPIE
        add_ldexeflags -fPIE -pie
    ;;
    ?*)
        die "Unknown toolchain $toolchain"
    ;;
esac

test -n "$cross_prefix" && enable cross_compile

if enabled cross_compile; then
    test -n "$arch" && test -n "$target_os" ||
        die "Must specify target arch (--arch) and OS (--target-os) when cross-compiling"
fi

ar_default="${cross_prefix}${ar_default}"
cc_default="${cross_prefix}${cc_default}"
cxx_default="${cross_prefix}${cxx_default}"
nm_default="${cross_prefix}${nm_default}"
pkg_config_default="${cross_prefix}${pkg_config_default}"
if ${cross_prefix}${ranlib_default} 2>&1 | grep -q "\-D "; then
    ranlib_default="${cross_prefix}${ranlib_default} -D"
else
    ranlib_default="${cross_prefix}${ranlib_default}"
fi
strip_default="${cross_prefix}${strip_default}"
windres_default="${cross_prefix}${windres_default}"

sysinclude_default="${sysroot}/usr/include"

set_default arch cc cxx doxygen pkg_config ranlib strip sysinclude \
    target_exec target_os x86asmexe nvcc
enabled cross_compile || host_cc_default=$cc
set_default host_cc

pkg_config_fail_message=""
if ! $pkg_config --version >/dev/null 2>&1; then
    warn "$pkg_config not found, library detection may fail."
    pkg_config=false
elif is_in -static $cc $LDFLAGS && ! is_in --static $pkg_config $pkg_config_flags; then
    pkg_config_fail_message="
Note: When building a static binary, add --pkg-config-flags=\"--static\"."
fi

if test $doxygen != $doxygen_default && \
  ! $doxygen --version >/dev/null 2>&1; then
    warn "Specified doxygen \"$doxygen\" not found, API documentation will fail to build."
fi

exesuf() {
    case $1 in
        mingw32*|mingw64*|win32|win64|cygwin*|*-dos|freedos|opendos|os/2*|symbian) echo .exe ;;
    esac
}

EXESUF=$(exesuf $target_os)
HOSTEXESUF=$(exesuf $host_os)

# set temporary file name
: ${TMPDIR:=$TEMPDIR}
: ${TMPDIR:=$TMP}
: ${TMPDIR:=/tmp}

if [ -n "$tempprefix" ] ; then
    mktemp(){
        tmpname="$tempprefix.${HOSTNAME}.${UID}"
        echo "$tmpname"
        mkdir "$tmpname"
    }
elif ! check_cmd mktemp -u XXXXXX; then
    # simple replacement for missing mktemp
    # NOT SAFE FOR GENERAL USE
    mktemp(){
        tmpname="${2%%XXX*}.${HOSTNAME}.${UID}.$$"
        echo "$tmpname"
        mkdir "$tmpname"
    }
fi

FFTMPDIR=$(mktemp -d "${TMPDIR}/ffconf.XXXXXXXX" 2> /dev/null) ||
    die "Unable to create temporary directory in $TMPDIR."

tmpfile(){
    tmp="${FFTMPDIR}/test"$2
    (set -C; exec > $tmp) 2> /dev/null ||
        die "Unable to create temporary file in $FFTMPDIR."
    eval $1=$tmp
}

trap 'rm -rf -- "$FFTMPDIR"' EXIT
trap 'exit 2' INT

tmpfile TMPASM .asm
tmpfile TMPC   .c
tmpfile TMPCPP .cpp
tmpfile TMPE   $EXESUF
tmpfile TMPH   .h
tmpfile TMPM   .m
tmpfile TMPO   .o
tmpfile TMPS   .S
tmpfile TMPSH  .sh
tmpfile TMPV   .ver

unset -f mktemp

chmod +x $TMPE

# make sure we can execute files in $TMPDIR
cat > $TMPSH 2>> $logfile <<EOF
#! /bin/sh
EOF
chmod +x $TMPSH >> $logfile 2>&1
if ! $TMPSH >> $logfile 2>&1; then
    cat <<EOF
Unable to create and execute files in $TMPDIR.  Set the TMPDIR environment
variable to another directory and make sure that it is not mounted noexec.
EOF
    die "Sanity test failed."
fi

armasm_flags(){
    for flag; do
        case $flag in
            # Filter out MSVC cl.exe options from cflags that shouldn't
            # be passed to gas-preprocessor
            -M[TD]*)                                            ;;
            *)                  echo $flag                      ;;
        esac
   done
}

ccc_flags(){
    for flag; do
        case $flag in
            -std=c99)           echo -c99                       ;;
            -mcpu=*)            echo -arch ${flag#*=}           ;;
            -mieee)             echo -ieee                      ;;
            -O*|-fast)          echo $flag                      ;;
            -fno-math-errno)    echo -assume nomath_errno       ;;
            -g)                 echo -g3                        ;;
            -Wall)              echo -msg_enable level2         ;;
            -Wno-pointer-sign)  echo -msg_disable ptrmismatch1  ;;
            -Wl,*)              echo $flag                      ;;
            -f*|-W*)                                            ;;
            *)                  echo $flag                      ;;
        esac
   done
}

cparser_flags(){
    for flag; do
        case $flag in
            -Wno-switch)             echo -Wno-switch-enum ;;
            -Wno-format-zero-length) ;;
            -Wdisabled-optimization) ;;
            -Wno-pointer-sign)       echo -Wno-other ;;
            *)                       echo $flag ;;
        esac
    done
}

msvc_common_flags(){
    for flag; do
        case $flag in
            # In addition to specifying certain flags under the compiler
            # specific filters, they must be specified here as well or else the
            # generic catch all at the bottom will print the original flag.
            -Wall)                ;;
            -Wextra)              ;;
            -std=c99)             ;;
            # Common flags
            -fomit-frame-pointer) ;;
            -g)                   echo -Z7 ;;
            -fno-math-errno)      ;;
            -fno-common)          ;;
            -fno-signed-zeros)    ;;
            -fPIC)                ;;
            -mthumb)              ;;
            -march=*)             ;;
            -lz)                  echo zlib.lib ;;
            -lx264)               echo libx264.lib ;;
            -lstdc++)             ;;
            -l*)                  echo ${flag#-l}.lib ;;
            -LARGEADDRESSAWARE)   echo $flag ;;
            -L*)                  echo -libpath:${flag#-L} ;;
            *)                    echo $flag ;;
        esac
    done
}

msvc_flags(){
    msvc_common_flags "$@"
    for flag; do
        case $flag in
            -Wall)                echo -W3 -wd4018 -wd4146 -wd4244 -wd4305     \
                                       -wd4554 ;;
            -Wextra)              echo -W4 -wd4244 -wd4127 -wd4018 -wd4389     \
                                       -wd4146 -wd4057 -wd4204 -wd4706 -wd4305 \
                                       -wd4152 -wd4324 -we4013 -wd4100 -wd4214 \
                                       -wd4307 \
                                       -wd4273 -wd4554 -wd4701 -wd4703 ;;
        esac
    done
}

icl_flags(){
    msvc_common_flags "$@"
    for flag; do
        case $flag in
            # Despite what Intel's documentation says -Wall, which is supported
            # on Windows, does enable remarks so disable them here.
            -Wall)                echo $flag -Qdiag-disable:remark ;;
            -std=c99)             echo -Qstd=c99 ;;
            -flto)                echo -ipo ;;
        esac
    done
}

icc_flags(){
    for flag; do
        case $flag in
            -flto)                echo -ipo ;;
            *)                    echo $flag ;;
        esac
    done
}

pgi_flags(){
    for flag; do
        case $flag in
            -flto)                echo -Mipa=fast,libopt,libinline,vestigial ;;
            -fomit-frame-pointer) echo -Mnoframe ;;
            -g)                   echo -gopt ;;
            *)                    echo $flag ;;
        esac
    done
}

suncc_flags(){
    for flag; do
        case $flag in
            -march=*|-mcpu=*)
                case "${flag#*=}" in
                    native)                   echo -xtarget=native       ;;
                    v9|niagara)               echo -xarch=sparc          ;;
                    ultrasparc)               echo -xarch=sparcvis       ;;
                    ultrasparc3|niagara2)     echo -xarch=sparcvis2      ;;
                    i586|pentium)             echo -xchip=pentium        ;;
                    i686|pentiumpro|pentium2) echo -xtarget=pentium_pro  ;;
                    pentium3*|c3-2)           echo -xtarget=pentium3     ;;
                    pentium-m)          echo -xarch=sse2 -xchip=pentium3 ;;
                    pentium4*)          echo -xtarget=pentium4           ;;
                    prescott|nocona)    echo -xarch=sse3 -xchip=pentium4 ;;
                    *-sse3)             echo -xarch=sse3                 ;;
                    core2)              echo -xarch=ssse3 -xchip=core2   ;;
                    bonnell)                   echo -xarch=ssse3         ;;
                    corei7|nehalem)            echo -xtarget=nehalem     ;;
                    westmere)                  echo -xtarget=westmere    ;;
                    silvermont)                echo -xarch=sse4_2        ;;
                    corei7-avx|sandybridge)    echo -xtarget=sandybridge ;;
                    core-avx*|ivybridge|haswell|broadwell|skylake*|knl)
                                               echo -xarch=avx           ;;
                    amdfam10|barcelona)        echo -xtarget=barcelona   ;;
                    btver1)                    echo -xarch=amdsse4a      ;;
                    btver2|bdver*|znver*)      echo -xarch=avx           ;;
                    athlon-4|athlon-[mx]p)     echo -xarch=ssea          ;;
                    k8|opteron|athlon64|athlon-fx)
                                               echo -xarch=sse2a         ;;
                    athlon*)                   echo -xarch=pentium_proa  ;;
                esac
                ;;
            -std=c99)             echo -xc99              ;;
            -fomit-frame-pointer) echo -xregs=frameptr    ;;
            -fPIC)                echo -KPIC -xcode=pic32 ;;
            -W*,*)                echo $flag              ;;
            -f*-*|-W*|-mimpure-text)                      ;;
            -shared)              echo -G                 ;;
            *)                    echo $flag              ;;
        esac
    done
}

tms470_flags(){
    for flag; do
        case $flag in
            -march=*|-mcpu=*)
                case "${flag#*=}" in
                    armv7-a|cortex-a*)      echo -mv=7a8 ;;
                    armv7-r|cortex-r*)      echo -mv=7r4 ;;
                    armv7-m|cortex-m*)      echo -mv=7m3 ;;
                    armv6*|arm11*)          echo -mv=6   ;;
                    armv5*e|arm[79]*e*|arm9[24]6*|arm96*|arm102[26])
                                            echo -mv=5e  ;;
                    armv4*|arm7*|arm9[24]*) echo -mv=4   ;;
                esac
                ;;
            -mfpu=neon)     echo --float_support=vfpv3 --neon ;;
            -mfpu=vfp)      echo --float_support=vfpv2        ;;
            -mfpu=vfpv3)    echo --float_support=vfpv3        ;;
            -mfpu=vfpv3-d16) echo --float_support=vfpv3d16    ;;
            -msoft-float)   echo --float_support=vfplib       ;;
            -O[0-3]|-mf=*)  echo $flag                        ;;
            -g)             echo -g -mn                       ;;
            -pds=*)         echo $flag                        ;;
            -D*|-I*)        echo $flag                        ;;
            --gcc|--abi=*)  echo $flag                        ;;
            -me)            echo $flag                        ;;
        esac
    done
}

probe_cc(){
    pfx=$1
    _cc=$2
    first=$3

    unset _type _ident _cc_c _cc_e _cc_o _flags _cflags
    unset _ld_o _ldflags _ld_lib _ld_path
    unset _depflags _DEPCMD _DEPFLAGS
    _flags_filter=echo

    if $_cc --version 2>&1 | grep -q '^GNU assembler'; then
        true # no-op to avoid reading stdin in following checks
    elif $_cc -v 2>&1 | grep -q '^gcc.*LLVM'; then
        _type=llvm_gcc
        gcc_extra_ver=$(expr "$($_cc --version 2>/dev/null | head -n1)" : '.*\((.*)\)')
        _ident="llvm-gcc $($_cc -dumpversion 2>/dev/null) $gcc_extra_ver"
        _depflags='-MMD -MF $(@:.o=.d) -MT $@'
        _cflags_speed='-O3'
        _cflags_size='-Os'
    elif $_cc -v 2>&1 | grep -qi ^gcc; then
        _type=gcc
        gcc_version=$($_cc --version | head -n1)
        gcc_basever=$($_cc -dumpversion)
        gcc_pkg_ver=$(expr "$gcc_version" : '[^ ]* \(([^)]*)\)')
        gcc_ext_ver=$(expr "$gcc_version" : ".*$gcc_pkg_ver $gcc_basever \\(.*\\)")
        _ident=$(cleanws "gcc $gcc_basever $gcc_pkg_ver $gcc_ext_ver")
        case $gcc_basever in
            2) ;;
            2.*) ;;
            *) _depflags='-MMD -MF $(@:.o=.d) -MT $@' ;;
        esac
        if [ "$first" = true ]; then
            case $gcc_basever in
                4.2*)
                warn "gcc 4.2 is outdated and may miscompile FFmpeg. Please use a newer compiler." ;;
            esac
        fi
        _cflags_speed='-O3'
        _cflags_size='-Os'
    elif $_cc --version 2>/dev/null | grep -q ^icc; then
        _type=icc
        _ident=$($_cc --version | head -n1)
        _depflags='-MMD'
        _cflags_speed='-O3'
        _cflags_size='-Os'
        _cflags_noopt='-O1'
        _flags_filter=icc_flags
    elif $_cc -v 2>&1 | grep -q xlc; then
        _type=xlc
        _ident=$($_cc -qversion 2>/dev/null | head -n1)
        _cflags_speed='-O5'
        _cflags_size='-O5 -qcompact'
    elif $_cc -V 2>/dev/null | grep -q Compaq; then
        _type=ccc
        _ident=$($_cc -V | head -n1 | cut -d' ' -f1-3)
        _DEPFLAGS='-M'
        _cflags_speed='-fast'
        _cflags_size='-O1'
        _flags_filter=ccc_flags
    elif $_cc --vsn 2>/dev/null | grep -Eq "ARM (C/C\+\+ )?Compiler"; then
        test -d "$sysroot" || die "No valid sysroot specified."
        _type=armcc
        _ident=$($_cc --vsn | grep -i build | head -n1 | sed 's/.*: //')
        armcc_conf="$PWD/armcc.conf"
        $_cc --arm_linux_configure                 \
             --arm_linux_config_file="$armcc_conf" \
             --configure_sysroot="$sysroot"        \
             --configure_cpp_headers="$sysinclude" >>$logfile 2>&1 ||
             die "Error creating armcc configuration file."
        $_cc --vsn | grep -q RVCT && armcc_opt=rvct || armcc_opt=armcc
        _flags="--arm_linux_config_file=$armcc_conf --translate_gcc"
        as_default="${cross_prefix}gcc"
        _depflags='-MMD'
        _cflags_speed='-O3'
        _cflags_size='-Os'
    elif $_cc -version 2>/dev/null | grep -Eq 'TMS470|TI ARM'; then
        _type=tms470
        _ident=$($_cc -version | head -n1 | tr -s ' ')
        _flags='--gcc --abi=eabi -me'
        _cc_e='-ppl -fe=$@'
        _cc_o='-fe=$@'
        _depflags='-ppa -ppd=$(@:.o=.d)'
        _cflags_speed='-O3 -mf=5'
        _cflags_size='-O3 -mf=2'
        _flags_filter=tms470_flags
    elif $_cc -v 2>&1 | grep -q clang; then
        _type=clang
        _ident=$($_cc --version 2>/dev/null | head -n1)
        _depflags='-MMD -MF $(@:.o=.d) -MT $@'
        _cflags_speed='-O3'
        _cflags_size='-Oz'
    elif $_cc -V 2>&1 | grep -q Sun; then
        _type=suncc
        _ident=$($_cc -V 2>&1 | head -n1 | cut -d' ' -f 2-)
        _DEPCMD='$(DEP$(1)) $(DEP$(1)FLAGS) $($(1)DEP_FLAGS) $< | sed -e "1s,^.*: ,$@: ," -e "\$$!s,\$$, \\\," -e "1!s,^.*: , ," > $(@:.o=.d)'
        _DEPFLAGS='-xM1 -xc99'
        _ldflags='-std=c99'
        _cflags_speed='-O5'
        _cflags_size='-O5 -xspace'
        _flags_filter=suncc_flags
    elif $_cc -v 2>&1 | grep -q 'PathScale\|Path64'; then
        _type=pathscale
        _ident=$($_cc -v 2>&1 | head -n1 | tr -d :)
        _depflags='-MMD -MF $(@:.o=.d) -MT $@'
        _cflags_speed='-O2'
        _cflags_size='-Os'
        _flags_filter='filter_out -Wdisabled-optimization'
    elif $_cc -v 2>&1 | grep -q Open64; then
        _type=open64
        _ident=$($_cc -v 2>&1 | head -n1 | tr -d :)
        _depflags='-MMD -MF $(@:.o=.d) -MT $@'
        _cflags_speed='-O2'
        _cflags_size='-Os'
        _flags_filter='filter_out -Wdisabled-optimization|-Wtype-limits|-fno-signed-zeros'
    elif $_cc -V 2>&1 | grep -q Portland; then
        _type=pgi
        _ident="PGI $($_cc -V 2>&1 | awk '/^pgcc/ { print $2; exit }')"
        opt_common='-alias=ansi -Mdse -Mlre -Mpre'
        _cflags_speed="-O3 -Mautoinline -Munroll=c:4 $opt_common"
        _cflags_size="-O2 -Munroll=c:1 $opt_common"
        _cflags_noopt="-O"
        _flags_filter=pgi_flags
    elif $_cc 2>&1 | grep -q 'Microsoft.*ARM.*Assembler'; then
        _type=armasm
        _ident=$($_cc | head -n1)
        # 4509: "This form of conditional instruction is deprecated"
        _flags="-nologo -ignore 4509"
        _flags_filter=armasm_flags
    elif $_cc 2>&1 | grep -q Intel; then
        _type=icl
        _ident=$($_cc 2>&1 | head -n1)
        _depflags='-QMMD -QMF$(@:.o=.d) -QMT$@'
        # Not only is O3 broken on 13.x+ but it is slower on all previous
        # versions (tested) as well.
        _cflags_speed="-O2"
        _cflags_size="-O1 -Oi" # -O1 without -Oi miscompiles stuff
        if $_cc 2>&1 | grep -q Linker; then
            _ld_o='-out:$@'
        else
            _ld_o='-Fe$@'
        fi
        _cc_o='-Fo$@'
        _cc_e='-P'
        _flags_filter=icl_flags
        _ld_lib='lib%.a'
        _ld_path='-libpath:'
        # -Qdiag-error to make icl error when seeing certain unknown arguments
        _flags='-nologo -Qdiag-error:4044,10157'
        # -Qvec- -Qsimd- to prevent miscompilation, -GS, fp:precise for consistency
        # with MSVC which enables it by default.
        _cflags='-Qms0 -Qvec- -Qsimd- -GS -fp:precise'
        disable stripping
    elif $_cc -? 2>/dev/null | grep -q 'LLVM.*Linker'; then
        # lld can emulate multiple different linkers; in ms link.exe mode,
        # the -? parameter gives the help output which contains an identifyable
        # string, while it gives an error in other modes.
        _type=lld-link
        # The link.exe mode doesn't have a switch for getting the version,
        # but we can force it back to gnu mode and get the version from there.
        _ident=$($_cc -flavor gnu --version 2>/dev/null)
        _ld_o='-out:$@'
        _flags_filter=msvc_flags
        _ld_lib='lib%.a'
        _ld_path='-libpath:'
    elif $_cc -nologo- 2>&1 | grep -q Microsoft; then
        _type=msvc
        _ident=$($_cc 2>&1 | head -n1)
        _DEPCMD='$(DEP$(1)) $(DEP$(1)FLAGS) $($(1)DEP_FLAGS) $< 2>&1 | awk '\''/including/ { sub(/^.*file: */, ""); gsub(/\\/, "/"); if (!match($$0, / /)) print "$@:", $$0 }'\'' > $(@:.o=.d)'
        _DEPFLAGS='$(CPPFLAGS) $(CFLAGS) -showIncludes -Zs'
        _cflags_speed="-O2"
        _cflags_size="-O1"
        _cflags_noopt="-O1"
        if $_cc -nologo- 2>&1 | grep -q Linker; then
            _ld_o='-out:$@'
        else
            _ld_o='-Fe$@'
        fi
        _cc_o='-Fo$@'
        _cc_e='-P -Fi$@'
        _flags_filter=msvc_flags
        _ld_lib='lib%.a'
        _ld_path='-libpath:'
        _flags='-nologo'
        disable stripping
    elif $_cc --version 2>/dev/null | grep -q ^cparser; then
        _type=cparser
        _ident=$($_cc --version | head -n1)
        _depflags='-MMD'
        _cflags_speed='-O4'
        _cflags_size='-O2'
        _flags_filter=cparser_flags
    fi

    eval ${pfx}_type=\$_type
    eval ${pfx}_ident=\$_ident
}

set_ccvars(){
    eval ${1}_C=\${_cc_c-\${${1}_C}}
    eval ${1}_E=\${_cc_e-\${${1}_E}}
    eval ${1}_O=\${_cc_o-\${${1}_O}}

    if [ -n "$_depflags" ]; then
        eval ${1}_DEPFLAGS=\$_depflags
    else
        eval ${1}DEP=\${_DEPCMD:-\$DEPCMD}
        eval ${1}DEP_FLAGS=\${_DEPFLAGS:-\$DEPFLAGS}
        eval DEP${1}FLAGS=\$_flags
    fi
}

probe_cc cc "$cc" "true"
cflags_filter=$_flags_filter
cflags_speed=$_cflags_speed
cflags_size=$_cflags_size
cflags_noopt=$_cflags_noopt
add_cflags $_flags $_cflags
cc_ldflags=$_ldflags
set_ccvars CC
set_ccvars CXX

probe_cc hostcc "$host_cc"
host_cflags_filter=$_flags_filter
host_cflags_speed=$_cflags_speed
add_host_cflags  $_flags $_cflags
set_ccvars HOSTCC

test -n "$cc_type" && enable $cc_type ||
    warn "Unknown C compiler $cc, unable to select optimal CFLAGS"

: ${as_default:=$cc}
: ${objcc_default:=$cc}
: ${dep_cc_default:=$cc}
: ${ld_default:=$cc}
: ${host_ld_default:=$host_cc}
set_default ar as objcc dep_cc ld ln_s host_ld windres

probe_cc as "$as"
asflags_filter=$_flags_filter
add_asflags $_flags $_cflags
set_ccvars AS

probe_cc objcc "$objcc"
objcflags_filter=$_flags_filter
add_objcflags $_flags $_cflags
set_ccvars OBJC

probe_cc ld "$ld"
ldflags_filter=$_flags_filter
add_ldflags $_flags $_ldflags
test "$cc_type" != "$ld_type" && add_ldflags $cc_ldflags
LD_O=${_ld_o-$LD_O}
LD_LIB=${_ld_lib-$LD_LIB}
LD_PATH=${_ld_path-$LD_PATH}

probe_cc hostld "$host_ld"
host_ldflags_filter=$_flags_filter
add_host_ldflags $_flags $_ldflags
HOSTLD_O=${_ld_o-$HOSTLD_O}

if [ -z "$CC_DEPFLAGS" ] && [ "$dep_cc" != "$cc" ]; then
    probe_cc depcc "$dep_cc"
    CCDEP=${_DEPCMD:-$DEPCMD}
    CCDEP_FLAGS=${_DEPFLAGS:=$DEPFLAGS}
    DEPCCFLAGS=$_flags
fi

if $ar 2>&1 | grep -q Microsoft; then
    arflags="-nologo"
    ar_o='-out:$@'
elif $ar 2>&1 | grep -q 'Texas Instruments'; then
    arflags="rq"
    ar_o='$@'
elif $ar 2>&1 | grep -q 'Usage: ar.*-X.*any'; then
    arflags='-Xany -r -c'
    ar_o='$@'
elif $ar 2>&1 | grep -q "\[D\] "; then
    arflags="rcD"
    ar_o='$@'
else
    arflags="rc"
    ar_o='$@'
fi

add_cflags $extra_cflags
add_cxxflags $extra_cxxflags
add_objcflags $extra_objcflags
add_asflags $extra_cflags

if test -n "$sysroot"; then
    case "$cc_type" in
        gcc|llvm_gcc|clang)
            add_cppflags --sysroot="$sysroot"
            add_ldflags --sysroot="$sysroot"
# On Darwin --sysroot may be ignored, -isysroot always affects headers and linking
            add_cppflags -isysroot "$sysroot"
            add_ldflags -isysroot "$sysroot"
        ;;
        tms470)
            add_cppflags -I"$sysinclude"
            add_ldflags  --sysroot="$sysroot"
        ;;
    esac
fi

if test "$cpu" = host; then
    enabled cross_compile &&
        die "--cpu=host makes no sense when cross-compiling."

    case "$cc_type" in
        gcc|llvm_gcc)
            check_native(){
                $cc $1=native -v -c -o $TMPO $TMPC >$TMPE 2>&1 || return
                sed -n "/cc1.*$1=/{
                            s/.*$1=\\([^ ]*\\).*/\\1/
                            p
                            q
                        }" $TMPE
            }
            cpu=$(check_native -march || check_native -mcpu)
        ;;
        clang)
            check_native(){
                $cc $1=native -v -c -o $TMPO $TMPC >$TMPE 2>&1 || return
                sed -n "/cc1.*-target-cpu /{
                            s/.*-target-cpu \\([^ ]*\\).*/\\1/
                            p
                            q
                        }" $TMPE
            }
            cpu=$(check_native -march)
        ;;
    esac

    test "${cpu:-host}" = host &&
        die "--cpu=host not supported with compiler $cc"
fi

# Deal with common $arch aliases
case "$arch" in
    aarch64|arm64)
        arch="aarch64"
    ;;
    arm*|iPad*|iPhone*)
        arch="arm"
    ;;
    mips*|IP*)
        case "$arch" in
        *el)
            add_cppflags -EL
            add_ldflags -EL
        ;;
        *eb)
            add_cppflags -EB
            add_ldflags -EB
        ;;
        esac
        arch="mips"
    ;;
    parisc*|hppa*)
        arch="parisc"
    ;;
    "Power Macintosh"|ppc*|powerpc*)
        arch="ppc"
    ;;
    s390|s390x)
        arch="s390"
    ;;
    sh4|sh)
        arch="sh4"
    ;;
    sun4*|sparc*)
        arch="sparc"
    ;;
    tilegx|tile-gx)
        arch="tilegx"
    ;;
    i[3-6]86*|i86pc|BePC|x86pc|x86_64|x86_32|amd64)
        arch="x86"
    ;;
esac

is_in $arch $ARCH_LIST || warn "unknown architecture $arch"
enable $arch

# Add processor-specific flags
if enabled aarch64; then

    case $cpu in
        armv*)
            cpuflags="-march=$cpu"
        ;;
        *)
            cpuflags="-mcpu=$cpu"
        ;;
    esac

elif enabled alpha; then

    cpuflags="-mcpu=$cpu"

elif enabled arm; then

    check_arm_arch() {
        check_cpp_condition stddef.h \
            "defined __ARM_ARCH_${1}__ || defined __TARGET_ARCH_${2:-$1}" \
            $cpuflags
    }

    probe_arm_arch() {
        if   check_arm_arch 4;        then echo armv4
        elif check_arm_arch 4T;       then echo armv4t
        elif check_arm_arch 5;        then echo armv5
        elif check_arm_arch 5E;       then echo armv5e
        elif check_arm_arch 5T;       then echo armv5t
        elif check_arm_arch 5TE;      then echo armv5te
        elif check_arm_arch 5TEJ;     then echo armv5te
        elif check_arm_arch 6;        then echo armv6
        elif check_arm_arch 6J;       then echo armv6j
        elif check_arm_arch 6K;       then echo armv6k
        elif check_arm_arch 6Z;       then echo armv6z
        elif check_arm_arch 6ZK;      then echo armv6zk
        elif check_arm_arch 6T2;      then echo armv6t2
        elif check_arm_arch 7;        then echo armv7
        elif check_arm_arch 7A  7_A;  then echo armv7-a
        elif check_arm_arch 7S;       then echo armv7-a
        elif check_arm_arch 7R  7_R;  then echo armv7-r
        elif check_arm_arch 7M  7_M;  then echo armv7-m
        elif check_arm_arch 7EM 7E_M; then echo armv7-m
        elif check_arm_arch 8A  8_A;  then echo armv8-a
        fi
    }

    [ "$cpu" = generic ] && cpu=$(probe_arm_arch)

    case $cpu in
        armv*)
            cpuflags="-march=$cpu"
            subarch=$(echo $cpu | sed 's/[^a-z0-9]//g')
        ;;
        *)
            cpuflags="-mcpu=$cpu"
            case $cpu in
                cortex-a*)                               subarch=armv7a  ;;
                cortex-r*)                               subarch=armv7r  ;;
                cortex-m*)                 enable thumb; subarch=armv7m  ;;
                arm11*)                                  subarch=armv6   ;;
                arm[79]*e*|arm9[24]6*|arm96*|arm102[26]) subarch=armv5te ;;
                armv4*|arm7*|arm9[24]*)                  subarch=armv4   ;;
                *)                             subarch=$(probe_arm_arch) ;;
            esac
        ;;
    esac

    case "$subarch" in
        armv5t*)    enable fast_clz                ;;
        armv[6-8]*)
            enable fast_clz
            disabled fast_unaligned || enable fast_unaligned
            ;;
    esac

elif enabled avr32; then

    case $cpu in
        ap7[02]0[0-2])
            subarch="avr32_ap"
            cpuflags="-mpart=$cpu"
        ;;
        ap)
            subarch="avr32_ap"
            cpuflags="-march=$cpu"
        ;;
        uc3[ab]*)
            subarch="avr32_uc"
            cpuflags="-mcpu=$cpu"
        ;;
        uc)
            subarch="avr32_uc"
            cpuflags="-march=$cpu"
        ;;
    esac

elif enabled bfin; then

    cpuflags="-mcpu=$cpu"

elif enabled mips; then

    cpuflags="-march=$cpu"

    if [ "$cpu" != "generic" ]; then
        disable mips32r2
        disable mips32r5
        disable mips64r2
        disable mips32r6
        disable mips64r6
        disable loongson2
        disable loongson3

        case $cpu in
            24kc|24kf*|24kec|34kc|1004kc|24kef*|34kf*|1004kf*|74kc|74kf)
                enable mips32r2
                disable msa
            ;;
            p5600|i6400|p6600)
                disable mipsdsp
                disable mipsdspr2
            ;;
            loongson*)
                enable loongson2
                enable loongson3
                enable local_aligned_8 local_aligned_16 local_aligned_32
                enable simd_align_16
                enable fast_64bit
                enable fast_clz
                enable fast_cmov
                enable fast_unaligned
                disable aligned_stack
                disable mipsfpu
                disable mipsdsp
                disable mipsdspr2
                case $cpu in
                    loongson3*)
                        cpuflags="-march=loongson3a -mhard-float -fno-expensive-optimizations"
                    ;;
                    loongson2e)
                        cpuflags="-march=loongson2e -mhard-float -fno-expensive-optimizations"
                    ;;
                    loongson2f)
                        cpuflags="-march=loongson2f -mhard-float -fno-expensive-optimizations"
                    ;;
                esac
            ;;
            *)
                # Unknown CPU. Disable everything.
                warn "unknown CPU. Disabling all MIPS optimizations."
                disable mipsfpu
                disable mipsdsp
                disable mipsdspr2
                disable msa
                disable mmi
            ;;
        esac

        case $cpu in
            24kc)
                disable mipsfpu
                disable mipsdsp
                disable mipsdspr2
            ;;
            24kf*)
                disable mipsdsp
                disable mipsdspr2
            ;;
            24kec|34kc|1004kc)
                disable mipsfpu
                disable mipsdspr2
            ;;
            24kef*|34kf*|1004kf*)
                disable mipsdspr2
            ;;
            74kc)
                disable mipsfpu
            ;;
            p5600)
                enable mips32r5
                check_cflags "-mtune=p5600" && check_cflags "-msched-weight -mload-store-pairs -funroll-loops"
            ;;
            i6400)
                enable mips64r6
                check_cflags "-mtune=i6400 -mabi=64" && check_cflags "-msched-weight -mload-store-pairs -funroll-loops" && check_ldflags "-mabi=64"
            ;;
            p6600)
                enable mips64r6
                check_cflags "-mtune=p6600 -mabi=64" && check_cflags "-msched-weight -mload-store-pairs -funroll-loops" && check_ldflags "-mabi=64"
            ;;
        esac
    else
        # We do not disable anything. Is up to the user to disable the unwanted features.
        warn 'generic cpu selected'
    fi

elif enabled ppc; then

    disable ldbrx

    case $(tolower $cpu) in
        601|ppc601|powerpc601)
            cpuflags="-mcpu=601"
            disable altivec
        ;;
        603*|ppc603*|powerpc603*)
            cpuflags="-mcpu=603"
            disable altivec
        ;;
        604*|ppc604*|powerpc604*)
            cpuflags="-mcpu=604"
            disable altivec
        ;;
        g3|75*|ppc75*|powerpc75*)
            cpuflags="-mcpu=750"
            disable altivec
        ;;
        g4|745*|ppc745*|powerpc745*)
            cpuflags="-mcpu=7450"
            disable vsx
        ;;
        74*|ppc74*|powerpc74*)
            cpuflags="-mcpu=7400"
            disable vsx
        ;;
        g5|970|ppc970|powerpc970)
            cpuflags="-mcpu=970"
            disable vsx
        ;;
        power[3-6]*)
            cpuflags="-mcpu=$cpu"
            disable vsx
        ;;
        power[7-8]*)
            cpuflags="-mcpu=$cpu"
        ;;
        cell)
            cpuflags="-mcpu=cell"
            enable ldbrx
            disable vsx
        ;;
        e500mc)
            cpuflags="-mcpu=e500mc"
            disable altivec
        ;;
        e500v2)
            cpuflags="-mcpu=8548 -mhard-float -mfloat-gprs=double"
            disable altivec
            disable dcbzl
        ;;
        e500)
            cpuflags="-mcpu=8540 -mhard-float"
            disable altivec
            disable dcbzl
        ;;
    esac

elif enabled sparc; then

    case $cpu in
        cypress|f93[04]|tsc701|sparcl*|supersparc|hypersparc|niagara|v[789])
            cpuflags="-mcpu=$cpu"
        ;;
        ultrasparc*|niagara[234])
            cpuflags="-mcpu=$cpu"
        ;;
    esac

elif enabled x86; then

    case $cpu in
        i[345]86|pentium)
            cpuflags="-march=$cpu"
            disable i686
            disable mmx
        ;;
        # targets that do NOT support nopl and conditional mov (cmov)
        pentium-mmx|k6|k6-[23]|winchip-c6|winchip2|c3)
            cpuflags="-march=$cpu"
            disable i686
        ;;
        # targets that do support nopl and conditional mov (cmov)
        i686|pentiumpro|pentium[23]|pentium-m|athlon|athlon-tbird|athlon-4|athlon-[mx]p|athlon64*|k8*|opteron*|athlon-fx\
        |core*|atom|bonnell|nehalem|westmere|silvermont|sandybridge|ivybridge|haswell|broadwell|skylake*|knl\
        |amdfam10|barcelona|b[dt]ver*|znver*)
            cpuflags="-march=$cpu"
            enable i686
            enable fast_cmov
        ;;
        # targets that do support conditional mov but on which it's slow
        pentium4|pentium4m|prescott|nocona)
            cpuflags="-march=$cpu"
            enable i686
            disable fast_cmov
        ;;
    esac

fi

if [ "$cpu" != generic ]; then
    add_cflags  $cpuflags
    add_asflags $cpuflags
    test "$cc_type" = "$ld_type" && add_ldflags $cpuflags
fi

# compiler sanity check
check_exec <<EOF
int main(void){ return 0; }
EOF
if test "$?" != 0; then
    echo "$cc is unable to create an executable file."
    if test -z "$cross_prefix" && ! enabled cross_compile ; then
        echo "If $cc is a cross-compiler, use the --enable-cross-compile option."
        echo "Only do this if you know what cross compiling means."
    fi
    die "C compiler test failed."
fi

add_cppflags -D_ISOC99_SOURCE
add_cxxflags -D__STDC_CONSTANT_MACROS
check_cxxflags -std=c++11 || check_cxxflags -std=c++0x

# some compilers silently accept -std=c11, so we also need to check that the
# version macro is defined properly
test_cflags_cc -std=c11 ctype.h "__STDC_VERSION__ >= 201112L" &&
    add_cflags -std=c11 ||
    check_cflags -std=c99

check_cppflags -D_FILE_OFFSET_BITS=64
check_cppflags -D_LARGEFILE_SOURCE

add_host_cppflags -D_ISOC99_SOURCE
check_host_cflags -std=c99
check_host_cflags -Wall
check_host_cflags $host_cflags_speed

check_64bit(){
    arch32=$1
    arch64=$2
    expr=$3
    check_code cc "" "int test[2*($expr) - 1]" &&
        subarch=$arch64 || subarch=$arch32
}

case "$arch" in
    aarch64|alpha|ia64)
        spic=$shared
    ;;
    mips)
        check_64bit mips mips64 '_MIPS_SIM > 1'
        spic=$shared
    ;;
    parisc)
        check_64bit parisc parisc64 'sizeof(void *) > 4'
        spic=$shared
    ;;
    ppc)
        check_64bit ppc ppc64 'sizeof(void *) > 4'
        spic=$shared
    ;;
    s390)
        check_64bit s390 s390x 'sizeof(void *) > 4'
        spic=$shared
    ;;
    sparc)
        check_64bit sparc sparc64 'sizeof(void *) > 4'
        spic=$shared
    ;;
    x86)
        check_64bit x86_32 x86_64 'sizeof(void *) > 4'
        # Treat x32 as x64 for now. Note it also needs spic=$shared
        test "$subarch" = "x86_32" && check_cpp_condition stddef.h 'defined(__x86_64__)' &&
            subarch=x86_64
        if test "$subarch" = "x86_64"; then
            spic=$shared
        fi
    ;;
    ppc)
        check_cc <<EOF && subarch="ppc64"
        int test[(int)sizeof(char*) - 7];
EOF
    ;;
esac

enable $subarch
enabled spic && enable_weak pic

enabled x86_64 && objformat=elf64 || objformat="elf32"

# OS specific
case $target_os in
    aix)
        SHFLAGS=-shared
        add_cppflags '-I\$(SRC_PATH)/compat/aix'
        enabled shared && add_ldflags -Wl,-brtl
        ;;
    android)
        disable symver
        enable section_data_rel_ro
        SLIB_INSTALL_NAME='$(SLIBNAME)'
        SLIB_INSTALL_LINKS=
        SHFLAGS='-shared -Wl,-soname,$(SLIBNAME)'
        ;;
    haiku)
        prefix_default="/boot/common"
        network_extralibs="-lnetwork"
        host_extralibs=
        ;;
    sunos)
        SHFLAGS='-shared -Wl,-h,$$(@F)'
        enabled x86 && SHFLAGS="-mimpure-text $SHFLAGS"
        network_extralibs="-lsocket -lnsl"
        add_cppflags -D__EXTENSIONS__
        # When using suncc to build, the Solaris linker will mark
        # an executable with each instruction set encountered by
        # the Solaris assembler.  As our libraries contain their own
        # guards for processor-specific code, instead suppress
        # generation of the HWCAPS ELF section on Solaris x86 only.
        enabled_all suncc x86 &&
            echo "hwcap_1 = OVERRIDE;" > mapfile &&
            add_ldflags -Wl,-M,mapfile
        nm_default='nm -P -g'
        version_script='-M'
        VERSION_SCRIPT_POSTPROCESS_CMD='perl $(SRC_PATH)/compat/solaris/make_sunver.pl - $(OBJS)'
        ;;
    netbsd)
        disable symver
        oss_indev_extralibs="-lossaudio"
        oss_outdev_extralibs="-lossaudio"
        enabled gcc || check_ldflags -Wl,-zmuldefs
        ;;
    openbsd|bitrig)
        disable symver
        SHFLAGS='-shared'
        SLIB_INSTALL_NAME='$(SLIBNAME).$(LIBMAJOR).$(LIBMINOR)'
        SLIB_INSTALL_LINKS=
        oss_indev_extralibs="-lossaudio"
        oss_outdev_extralibs="-lossaudio"
        ;;
    dragonfly)
        disable symver
        ;;
    freebsd)
        ;;
    bsd/os)
        add_extralibs -lpoll -lgnugetopt
        strip="strip -d"
        ;;
    darwin)
        enabled ppc && add_asflags -force_cpusubtype_ALL
        install_name_dir_default='$(SHLIBDIR)'
        SHFLAGS='-dynamiclib -Wl,-single_module -Wl,-install_name,$(INSTALL_NAME_DIR)/$(SLIBNAME_WITH_MAJOR),-current_version,$(LIBVERSION),-compatibility_version,$(LIBMAJOR)'
        enabled x86_32 && append SHFLAGS -Wl,-read_only_relocs,suppress
        strip="${strip} -x"
        add_ldflags -Wl,-dynamic,-search_paths_first
        check_cflags -Werror=partial-availability
        SLIBSUF=".dylib"
        SLIBNAME_WITH_VERSION='$(SLIBPREF)$(FULLNAME).$(LIBVERSION)$(SLIBSUF)'
        SLIBNAME_WITH_MAJOR='$(SLIBPREF)$(FULLNAME).$(LIBMAJOR)$(SLIBSUF)'
        enabled x86_64 && objformat="macho64" || objformat="macho32"
        enabled_any pic shared x86_64 ||
            { check_cflags -mdynamic-no-pic && add_asflags -mdynamic-no-pic; }
        check_header dispatch/dispatch.h &&
            add_cppflags '-I\$(SRC_PATH)/compat/dispatch_semaphore'
        version_script='-exported_symbols_list'
        VERSION_SCRIPT_POSTPROCESS_CMD='tr " " "\n" | sed -n /global:/,/local:/p | grep ";" | tr ";" "\n" | sed -E "s/(.+)/_\1/g" | sed -E "s/(.+[^*])$$$$/\1*/"'
        ;;
    msys*)
        die "Native MSYS builds are discouraged, please use the MINGW environment."
        ;;
    mingw32*|mingw64*)
        if test $target_os = "mingw32ce"; then
            disable network
        else
            target_os=mingw32
        fi
        LIBTARGET=i386
        if enabled x86_64; then
            LIBTARGET="i386:x86-64"
        elif enabled arm; then
            LIBTARGET=arm-wince
        fi
        enabled shared && ! enabled small && check_cmd $windres --version && enable gnu_windres
        enabled x86_32 && check_ldflags -Wl,--large-address-aware
        shlibdir_default="$bindir_default"
        SLIBPREF=""
        SLIBSUF=".dll"
        SLIBNAME_WITH_VERSION='$(SLIBPREF)$(FULLNAME)-$(LIBVERSION)$(SLIBSUF)'
        SLIBNAME_WITH_MAJOR='$(SLIBPREF)$(FULLNAME)-$(LIBMAJOR)$(SLIBSUF)'
        dlltool="${cross_prefix}dlltool"
        if check_cmd lib.exe -list; then
            SLIB_EXTRA_CMD=-'sed -e "s/ @[^ ]*//" $$(@:$(SLIBSUF)=.orig.def) > $$(@:$(SLIBSUF)=.def); lib.exe -nologo -machine:$(LIBTARGET) -def:$$(@:$(SLIBSUF)=.def) -out:$(SUBDIR)$(SLIBNAME:$(SLIBSUF)=.lib)'
            if enabled x86_64; then
                LIBTARGET=x64
            fi
        elif check_cmd $dlltool --version; then
            SLIB_EXTRA_CMD=-'sed -e "s/ @[^ ]*//" $$(@:$(SLIBSUF)=.orig.def) > $$(@:$(SLIBSUF)=.def); $(DLLTOOL) -m $(LIBTARGET) -d $$(@:$(SLIBSUF)=.def) -l $(SUBDIR)$(SLIBNAME:$(SLIBSUF)=.lib) -D $(SLIBNAME_WITH_MAJOR)'
        fi
        SLIB_INSTALL_NAME='$(SLIBNAME_WITH_MAJOR)'
        SLIB_INSTALL_LINKS=
        SLIB_INSTALL_EXTRA_SHLIB='$(SLIBNAME:$(SLIBSUF)=.lib)'
        SLIB_INSTALL_EXTRA_LIB='lib$(SLIBNAME:$(SLIBSUF)=.dll.a) $(SLIBNAME_WITH_MAJOR:$(SLIBSUF)=.def)'
        SHFLAGS='-shared -Wl,--output-def,$$(@:$(SLIBSUF)=.orig.def) -Wl,--out-implib,$(SUBDIR)lib$(SLIBNAME:$(SLIBSUF)=.dll.a) -Wl,--enable-runtime-pseudo-reloc -Wl,--disable-auto-image-base'
        enabled x86_64 && objformat="win64" || objformat="win32"
        ranlib=:
        enable dos_paths
        check_ldflags -Wl,--nxcompat,--dynamicbase
        # Lets work around some stupidity in binutils.
        # ld will strip relocations from executables even though we need them
        # for dynamicbase (ASLR).  Using -pie does retain the reloc section
        # however ld then forgets what the entry point should be (oops) so we
        # have to manually (re)set it.
        if enabled x86_32; then
            disabled debug && add_ldexeflags -Wl,--pic-executable,-e,_mainCRTStartup
        elif enabled x86_64; then
            disabled debug && add_ldexeflags -Wl,--pic-executable,-e,mainCRTStartup
            check_ldflags -Wl,--high-entropy-va # binutils 2.25
            # Set image base >4GB for extra entropy with HEASLR
            add_ldexeflags -Wl,--image-base,0x140000000
            append SHFLAGS -Wl,--image-base,0x180000000
        fi
        ;;
    win32|win64)
        disable symver
        if enabled shared; then
            # Link to the import library instead of the normal static library
            # for shared libs.
            LD_LIB='%.lib'
            # Cannot build both shared and static libs with MSVC or icl.
            disable static
        fi
        enabled x86_32 && check_ldflags -LARGEADDRESSAWARE
        shlibdir_default="$bindir_default"
        SLIBPREF=""
        SLIBSUF=".dll"
        SLIBNAME_WITH_VERSION='$(SLIBPREF)$(FULLNAME)-$(LIBVERSION)$(SLIBSUF)'
        SLIBNAME_WITH_MAJOR='$(SLIBPREF)$(FULLNAME)-$(LIBMAJOR)$(SLIBSUF)'
        SLIB_CREATE_DEF_CMD='$(SRC_PATH)/compat/windows/makedef $(SUBDIR)lib$(NAME).ver $(OBJS) > $$(@:$(SLIBSUF)=.def)'
        SLIB_INSTALL_NAME='$(SLIBNAME_WITH_MAJOR)'
        SLIB_INSTALL_LINKS=
        SLIB_INSTALL_EXTRA_SHLIB='$(SLIBNAME:$(SLIBSUF)=.lib)'
        SLIB_INSTALL_EXTRA_LIB='$(SLIBNAME_WITH_MAJOR:$(SLIBSUF)=.def)'
        SHFLAGS='-dll -def:$$(@:$(SLIBSUF)=.def) -implib:$(SUBDIR)$(SLIBNAME:$(SLIBSUF)=.lib)'
        enabled x86_64 && objformat="win64" || objformat="win32"
        ranlib=:
        enable dos_paths
        ;;
    cygwin*)
        target_os=cygwin
        shlibdir_default="$bindir_default"
        SLIBPREF="cyg"
        SLIBSUF=".dll"
        SLIBNAME_WITH_VERSION='$(SLIBPREF)$(FULLNAME)-$(LIBVERSION)$(SLIBSUF)'
        SLIBNAME_WITH_MAJOR='$(SLIBPREF)$(FULLNAME)-$(LIBMAJOR)$(SLIBSUF)'
        SLIB_INSTALL_NAME='$(SLIBNAME_WITH_MAJOR)'
        SLIB_INSTALL_LINKS=
        SLIB_INSTALL_EXTRA_LIB='lib$(FULLNAME).dll.a'
        SHFLAGS='-shared -Wl,--out-implib,$(SUBDIR)lib$(FULLNAME).dll.a'
        enabled x86_64 && objformat="win64" || objformat="win32"
        enable dos_paths
        enabled shared && ! enabled small && check_cmd $windres --version && enable gnu_windres
        add_cppflags -D_POSIX_C_SOURCE=200112 -D_XOPEN_SOURCE=600
        ;;
    *-dos|freedos|opendos)
        network_extralibs="-lsocket"
        objformat="coff"
        enable dos_paths
        add_cppflags -U__STRICT_ANSI__
        ;;
    linux)
        enable section_data_rel_ro
        enabled_any arm aarch64 && enable_weak linux_perf
        ;;
    irix*)
        target_os=irix
        ranlib="echo ignoring ranlib"
        ;;
    os/2*)
        strip="lxlite -CS"
        striptype=""
        objformat="aout"
        add_cppflags -D_GNU_SOURCE
        add_ldflags -Zomf -Zbin-files -Zargs-wild -Zhigh-mem -Zmap
        SHFLAGS='$(SUBDIR)$(NAME).def -Zdll -Zomf'
        LIBSUF="_s.a"
        SLIBPREF=""
        SLIBSUF=".dll"
        SLIBNAME_WITH_VERSION='$(SLIBPREF)$(FULLNAME)-$(LIBVERSION)$(SLIBSUF)'
        SLIBNAME_WITH_MAJOR='$(SLIBPREF)$(shell echo $(FULLNAME) | cut -c1-6)$(LIBMAJOR)$(SLIBSUF)'
        SLIB_CREATE_DEF_CMD='echo LIBRARY $(SLIBNAME_WITH_MAJOR:$(SLIBSUF)=) INITINSTANCE TERMINSTANCE > $(SUBDIR)$(FULLNAME).def; \
            echo CODE PRELOAD MOVEABLE DISCARDABLE >> $(SUBDIR)$(FULLNAME).def; \
            echo DATA PRELOAD MOVEABLE MULTIPLE NONSHARED >> $(SUBDIR)$(FULLNAME).def; \
            echo EXPORTS >> $(SUBDIR)$(FULLNAME).def; \
            emxexp $(OBJS) >> $(SUBDIR)$(FULLNAME).def'
        SLIB_EXTRA_CMD='emximp -o $(SUBDIR)$(LIBPREF)$(FULLNAME)_dll.a $(SUBDIR)$(FULLNAME).def; \
            emximp -o $(SUBDIR)$(LIBPREF)$(FULLNAME)_dll.lib $(SUBDIR)$(FULLNAME).def;'
        SLIB_INSTALL_NAME='$(SLIBNAME_WITH_MAJOR)'
        SLIB_INSTALL_LINKS=
        SLIB_INSTALL_EXTRA_LIB='$(LIBPREF)$(FULLNAME)_dll.a $(LIBPREF)$(FULLNAME)_dll.lib'
        enable dos_paths
        enable_weak os2threads
        ;;
    gnu/kfreebsd)
        add_cppflags -D_BSD_SOURCE
        ;;
    gnu)
        ;;
    qnx)
        add_cppflags -D_QNX_SOURCE
        network_extralibs="-lsocket"
        ;;
    symbian)
        SLIBSUF=".dll"
        enable dos_paths
        add_cflags --include=$sysinclude/gcce/gcce.h -fvisibility=default
        add_cppflags -D__GCCE__ -D__SYMBIAN32__ -DSYMBIAN_OE_POSIX_SIGNALS
        add_ldflags -Wl,--target1-abs,--no-undefined \
                    -Wl,-Ttext,0x80000,-Tdata,0x1000000 -shared \
                    -Wl,--entry=_E32Startup -Wl,-u,_E32Startup
        add_extralibs -l:eexe.lib -l:usrt2_2.lib -l:dfpaeabi.dso \
                      -l:drtaeabi.dso -l:scppnwdl.dso -lsupc++ -lgcc \
                      -l:libc.dso -l:libm.dso -l:euser.dso -l:libcrt0.lib
        ;;
    osf1)
        add_cppflags -D_OSF_SOURCE -D_POSIX_PII -D_REENTRANT
        ;;
    minix)
        ;;
    none)
        ;;
    *)
        die "Unknown OS '$target_os'."
        ;;
esac

# test if creating links works
link_dest=$(mktemp -u $TMPDIR/dest_XXXXXXXX)
link_name=$(mktemp -u $TMPDIR/name_XXXXXXXX)
mkdir "$link_dest"
$ln_s "$link_dest" "$link_name"
touch "$link_dest/test_file"
if [ "$source_path" != "." ] && ([ ! -d src ] || [ -L src ]) && [ -e "$link_name/test_file" ]; then
    # create link to source path
    [ -e src ] && rm src
    $ln_s "$source_path" src
    source_link=src
else
    # creating directory links doesn't work
    # fall back to using the full source path
    source_link="$source_path"
fi
# cleanup
rm -r "$link_dest"
rm -r "$link_name"

# determine libc flavour

probe_libc(){
    pfx=$1
    pfx_no_=${pfx%_}
    # uclibc defines __GLIBC__, so it needs to be checked before glibc.
    if check_${pfx}cpp_condition features.h "defined __UCLIBC__"; then
        eval ${pfx}libc_type=uclibc
        add_${pfx}cppflags -D_POSIX_C_SOURCE=200112 -D_XOPEN_SOURCE=600
    elif check_${pfx}cpp_condition features.h "defined __GLIBC__"; then
        eval ${pfx}libc_type=glibc
        add_${pfx}cppflags -D_POSIX_C_SOURCE=200112 -D_XOPEN_SOURCE=600
    # MinGW headers can be installed on Cygwin, so check for newlib first.
    elif check_${pfx}cpp_condition newlib.h "defined _NEWLIB_VERSION"; then
        eval ${pfx}libc_type=newlib
        add_${pfx}cppflags -U__STRICT_ANSI__ -D_XOPEN_SOURCE=600
    # MinGW64 is backwards compatible with MinGW32, so check for it first.
    elif check_${pfx}cpp_condition _mingw.h "defined __MINGW64_VERSION_MAJOR"; then
        eval ${pfx}libc_type=mingw64
        if check_${pfx}cpp_condition _mingw.h "__MINGW64_VERSION_MAJOR < 3"; then
            add_compat msvcrt/snprintf.o
            add_cflags "-include $source_path/compat/msvcrt/snprintf.h"
        fi
        add_${pfx}cppflags -U__STRICT_ANSI__ -D__USE_MINGW_ANSI_STDIO=1
        eval test \$${pfx_no_}cc_type = "gcc" &&
            add_${pfx}cppflags -D__printf__=__gnu_printf__
    elif check_${pfx}cpp_condition _mingw.h "defined __MINGW_VERSION"  ||
         check_${pfx}cpp_condition _mingw.h "defined __MINGW32_VERSION"; then
        eval ${pfx}libc_type=mingw32
        check_${pfx}cpp_condition _mingw.h "__MINGW32_MAJOR_VERSION > 3 || \
            (__MINGW32_MAJOR_VERSION == 3 && __MINGW32_MINOR_VERSION >= 15)" ||
            die "ERROR: MinGW32 runtime version must be >= 3.15."
        add_${pfx}cppflags -U__STRICT_ANSI__ -D__USE_MINGW_ANSI_STDIO=1
        check_${pfx}cpp_condition _mingw.h "defined(_WIN32_WINNT) && _WIN32_WINNT >= 0x0502" ||
            add_${pfx}cppflags -D_WIN32_WINNT=0x0502
        check_${pfx}cpp_condition _mingw.h "__MSVCRT_VERSION__ < 0x0700" &&
            add_${pfx}cppflags -D__MSVCRT_VERSION__=0x0700
        eval test \$${pfx_no_}cc_type = "gcc" &&
            add_${pfx}cppflags -D__printf__=__gnu_printf__
    elif check_${pfx}cpp_condition crtversion.h "defined _VC_CRT_MAJOR_VERSION"; then
        eval ${pfx}libc_type=msvcrt
        if check_${pfx}cpp_condition crtversion.h "_VC_CRT_MAJOR_VERSION < 14"; then
            if [ "$pfx" = host_ ]; then
                add_host_cppflags -Dsnprintf=_snprintf
            else
                add_compat strtod.o strtod=avpriv_strtod
                add_compat msvcrt/snprintf.o snprintf=avpriv_snprintf   \
                                             _snprintf=avpriv_snprintf  \
                                             vsnprintf=avpriv_vsnprintf
            fi
        fi
        add_${pfx}cppflags -D_USE_MATH_DEFINES -D_CRT_SECURE_NO_WARNINGS -D_CRT_NONSTDC_NO_WARNINGS
        # The MSVC 2010 headers (Win 7.0 SDK) set _WIN32_WINNT to
        # 0x601 by default unless something else is set by the user.
        # This can easily lead to us detecting functions only present
        # in such new versions and producing binaries requiring windows 7.0.
        # Therefore explicitly set the default to XP unless the user has
        # set something else on the command line.
        # Don't do this if WINAPI_FAMILY is set and is set to a non-desktop
        # family. For these cases, configure is free to use any functions
        # found in the SDK headers by default. (Alternatively, we could force
        # _WIN32_WINNT to 0x0602 in that case.)
        check_${pfx}cpp_condition stdlib.h "defined(_WIN32_WINNT)" ||
            { check_${pfx}cpp <<EOF && add_${pfx}cppflags -D_WIN32_WINNT=0x0502; }
#ifdef WINAPI_FAMILY
#include <winapifamily.h>
#if !WINAPI_FAMILY_PARTITION(WINAPI_PARTITION_DESKTOP)
#error not desktop
#endif
#endif
EOF
        if [ "$pfx" = "" ]; then
            check_func strtoll || add_cflags -Dstrtoll=_strtoi64
            check_func strtoull || add_cflags -Dstrtoull=_strtoui64
        fi
    elif check_${pfx}cpp_condition stddef.h "defined __KLIBC__"; then
        eval ${pfx}libc_type=klibc
    elif check_${pfx}cpp_condition sys/cdefs.h "defined __BIONIC__"; then
        eval ${pfx}libc_type=bionic
    elif check_${pfx}cpp_condition sys/brand.h "defined LABELED_BRAND_NAME"; then
        eval ${pfx}libc_type=solaris
        add_${pfx}cppflags -D__EXTENSIONS__ -D_XOPEN_SOURCE=600
    fi
    check_${pfx}cc <<EOF
#include <time.h>
void *v = localtime_r;
EOF
test "$?" != 0 && check_${pfx}cc -D_POSIX_C_SOURCE=200112 -D_XOPEN_SOURCE=600 <<EOF && add_${pfx}cppflags -D_POSIX_C_SOURCE=200112 -D_XOPEN_SOURCE=600
#include <time.h>
void *v = localtime_r;
EOF

}

probe_libc
test -n "$libc_type" && enable libc_$libc_type
probe_libc host_
test -n "$host_libc_type" && enable host_libc_$host_libc_type

# hacks for compiler/libc/os combinations

case $libc_type in
    bionic)
        add_compat strtod.o strtod=avpriv_strtod
        ;;
    glibc)
        if enabled tms470; then
            CPPFLAGS="-I${source_path}/compat/tms470 ${CPPFLAGS}"
            add_cppflags -D__USER_LABEL_PREFIX__=
            add_cppflags -D__builtin_memset=memset
            add_cppflags -D__gnuc_va_list=va_list -D_VA_LIST_DEFINED
            add_cflags   -pds=48    # incompatible redefinition of macro
        elif enabled ccc; then
            add_ldflags -Wl,-z,now  # calls to libots crash without this
        fi
        ;;
esac

check_compile_assert flt_lim "float.h limits.h" "DBL_MAX == (double)DBL_MAX" ||
    add_cppflags '-I\$(SRC_PATH)/compat/float'

esc(){
    echo "$*" | sed 's/%/%25/g;s/:/%3a/g'
}

echo "config:$arch:$subarch:$cpu:$target_os:$(esc $cc_ident):$(esc $FFMPEG_CONFIGURATION)" > ffbuild/config.fate

check_cpp_condition stdlib.h "defined(__PIC__) || defined(__pic__) || defined(PIC)" && enable_weak pic

set_default libdir
: ${shlibdir_default:="$libdir"}
: ${pkgconfigdir_default:="$libdir/pkgconfig"}

set_default $PATHS_LIST
set_default nm

# we need to build at least one lib type
if ! enabled_any static shared; then
    cat <<EOF
At least one library type must be built.
Specify --enable-static to build the static libraries or --enable-shared to
build the shared libraries as well. To only build the shared libraries specify
--disable-static in addition to --enable-shared.
EOF
    exit 1
fi

disabled optimizations || enabled ossfuzz || check_cflags -fomit-frame-pointer

enable_weak_pic() {
    disabled pic && return
    enable pic
    add_cppflags -DPIC
    case "$target_os" in
    mingw*|cygwin*)
        ;;
    *)
        add_cflags -fPIC
        ;;
    esac
    add_asflags  -fPIC
}

enabled pic && enable_weak_pic

check_cc <<EOF || die "Symbol mangling check failed."
int ff_extern;
EOF
sym=$($nm $TMPO | awk '/ff_extern/{ print substr($0, match($0, /[^ \t]*ff_extern/)) }')
extern_prefix=${sym%%ff_extern*}

! disabled inline_asm && check_inline_asm inline_asm '"" ::'

_restrict=
for restrict_keyword in restrict __restrict__ __restrict; do
    check_cc <<EOF && _restrict=$restrict_keyword && break
void foo(char * $restrict_keyword p);
EOF
done

check_cc <<EOF && enable pragma_deprecated
void foo(void) { _Pragma("GCC diagnostic ignored \"-Wdeprecated-declarations\"") }
EOF

check_cc <<EOF && enable attribute_packed
struct { int x; } __attribute__((packed)) x;
EOF

check_cc <<EOF && enable attribute_may_alias
union { int x; } __attribute__((may_alias)) x;
EOF

check_cc <<EOF || die "endian test failed"
unsigned int endian = 'B' << 24 | 'I' << 16 | 'G' << 8 | 'E';
EOF
od -t x1 $TMPO | grep -q '42 *49 *47 *45' && enable bigendian

check_cc <<EOF && enable const_nan
#include <math.h>
void foo(void) { struct { double d; } static const bar[] = { { NAN } }; }
EOF

if ! enabled ppc64 || enabled bigendian; then
    disable vsx
fi

check_gas() {
    log "check_gas using '$as' as AS"
    # :vararg is used on aarch64, arm and ppc altivec
    check_as <<EOF || return 1
.macro m n, y:vararg=0
\n: .int \y
.endm
m x
EOF
    # .altmacro is only used in arm asm
    ! enabled arm || check_as <<EOF || return 1
.altmacro
EOF
    enable gnu_as
    return 0
}

if enabled_any arm aarch64 || enabled_all ppc altivec && enabled asm; then
    nogas=:
    enabled_any arm aarch64 && nogas=die
    enabled_all ppc altivec && [ $target_os_default != aix ] && nogas=warn
    as_noop=-v

    case $as_type in
        arm*) gaspp_as_type=armasm; as_noop=-h ;;
        gcc)  gaspp_as_type=gas ;;
        *)    gaspp_as_type=$as_type ;;
    esac

    [ $target_os = "darwin" ] && gaspp_as_type="apple-$gaspp_as_type"

    test "${as#*gas-preprocessor.pl}" != "$as" ||
    check_cmd gas-preprocessor.pl -arch $arch -as-type $gaspp_as_type -- ${as:=$cc} $as_noop &&
        gas="${gas:=gas-preprocessor.pl} -arch $arch -as-type $gaspp_as_type -- ${as:=$cc}"

    if ! check_gas ; then
        as=${gas:=$as}
        check_gas || \
            $nogas "GNU assembler not found, install/update gas-preprocessor"
    fi

    check_as <<EOF && enable as_func
.func test
.endfunc
EOF
fi

check_inline_asm inline_asm_labels '"1:\n"'

check_inline_asm inline_asm_nonlocal_labels '"Label:\n"'

if enabled aarch64; then
    enabled armv8 && check_insn armv8 'prfm   pldl1strm, [x0]'
    # internal assembler in clang 3.3 does not support this instruction
    enabled neon && check_insn neon 'ext   v0.8B, v0.8B, v1.8B, #1'
    enabled vfp  && check_insn vfp  'fmadd d0,    d0,    d1,    d2'

    map 'enabled_any ${v}_external ${v}_inline || disable $v' $ARCH_EXT_LIST_ARM

elif enabled alpha; then

    check_cflags -mieee

elif enabled arm; then

    enabled msvc && check_cpp_condition stddef.h "defined _M_ARMT" && enable thumb

    check_cpp_condition stddef.h "defined __thumb__" && check_cc <<EOF && enable_weak thumb
float func(float a, float b){ return a+b; }
EOF

    enabled thumb && check_cflags -mthumb || check_cflags -marm

    if     check_cpp_condition stddef.h "defined __ARM_PCS_VFP"; then
        enable vfp_args
    elif check_cpp_condition stddef.h "defined _M_ARM_FP && _M_ARM_FP >= 30"; then
        enable vfp_args
    elif ! check_cpp_condition stddef.h "defined __ARM_PCS || defined __SOFTFP__" && [ $target_os != darwin ]; then
        case "${cross_prefix:-$cc}" in
            *hardfloat*)         enable vfp_args;   fpabi=vfp ;;
            *) check_ld "cc" <<EOF && enable vfp_args && fpabi=vfp || fpabi=soft ;;
__asm__ (".eabi_attribute 28, 1");
int main(void) { return 0; }
EOF
        esac
        warn "Compiler does not indicate floating-point ABI, guessing $fpabi."
    fi

    enabled armv5te && check_insn armv5te 'qadd r0, r0, r0'
    enabled armv6   && check_insn armv6   'sadd16 r0, r0, r0'
    enabled armv6t2 && check_insn armv6t2 'movt r0, #0'
    enabled neon    && check_insn neon    'vadd.i16 q0, q0, q0'
    enabled vfp     && check_insn vfp     'fadds s0, s0, s0'
    enabled vfpv3   && check_insn vfpv3   'vmov.f32 s0, #1.0'
    enabled setend  && check_insn setend  'setend be'

    [ $target_os = linux ] || [ $target_os = android ] ||
        map 'enabled_any ${v}_external ${v}_inline || disable $v' \
            $ARCH_EXT_LIST_ARM

    check_inline_asm asm_mod_q '"add r0, %Q0, %R0" :: "r"((long long)0)'

    check_as <<EOF && enable as_dn_directive
ra .dn d0.i16
.unreq ra
EOF
    check_as <<EOF && enable as_fpu_directive
.fpu neon
EOF

    # llvm's integrated assembler supports .object_arch from llvm 3.5
    [ "$objformat" = elf32 ] || [ "$objformat" = elf64 ] &&
        check_as <<EOF && enable as_object_arch
.object_arch armv4
EOF

    [ $target_os != win32 ] && enabled_all armv6t2 shared !pic && enable_weak_pic

elif enabled mips; then

    enabled loongson2 && check_inline_asm loongson2 '"dmult.g $8, $9, $10"'
    enabled loongson3 && check_inline_asm loongson3 '"gsldxc1 $f0, 0($2, $3)"'
    enabled mmi && check_inline_asm mmi '"punpcklhw $f0, $f0, $f0"'

    # Enable minimum ISA based on selected options
    if enabled mips64; then
        enabled mips64r6 && check_inline_asm_flags mips64r6 '"dlsa $0, $0, $0, 1"' '-mips64r6'
        enabled mips64r2 && check_inline_asm_flags mips64r2 '"dext $0, $0, 0, 1"' '-mips64r2'
        disabled mips64r6 && disabled mips64r2 && check_inline_asm_flags mips64r1 '"daddi $0, $0, 0"' '-mips64'
    else
        enabled mips32r6 && check_inline_asm_flags mips32r6 '"aui $0, $0, 0"' '-mips32r6'
        enabled mips32r5 && check_inline_asm_flags mips32r5 '"eretnc"' '-mips32r5'
        enabled mips32r2 && check_inline_asm_flags mips32r2 '"ext $0, $0, 0, 1"' '-mips32r2'
        disabled mips32r6 && disabled mips32r5 && disabled mips32r2 && check_inline_asm_flags mips32r1 '"addi $0, $0, 0"' '-mips32'
    fi

    enabled mipsfpu && check_inline_asm_flags mipsfpu '"cvt.d.l $f0, $f2"' '-mhard-float'
    enabled mipsfpu && (enabled mips32r5 || enabled mips32r6 || enabled mips64r6) && check_inline_asm_flags mipsfpu '"cvt.d.l $f0, $f1"' '-mfp64'
    enabled mipsfpu && enabled msa && check_inline_asm_flags msa '"addvi.b $w0, $w1, 1"' '-mmsa' && check_header msa.h || disable msa
    enabled mipsdsp && check_inline_asm_flags mipsdsp '"addu.qb $t0, $t1, $t2"' '-mdsp'
    enabled mipsdspr2 && check_inline_asm_flags mipsdspr2 '"absq_s.qb $t0, $t1"' '-mdspr2'

    if enabled bigendian && enabled msa; then
        disable msa
    fi

elif enabled parisc; then

    if enabled gcc; then
        case $($cc -dumpversion) in
            4.[3-9].*) check_cflags -fno-optimize-sibling-calls ;;
        esac
    fi

elif enabled ppc; then

    enable local_aligned_8 local_aligned_16 local_aligned_32

    check_inline_asm dcbzl     '"dcbzl 0, %0" :: "r"(0)'
    check_inline_asm ibm_asm   '"add 0, 0, 0"'
    check_inline_asm ppc4xx    '"maclhw r10, r11, r12"'
    check_inline_asm xform_asm '"lwzx %1, %y0" :: "Z"(*(int*)0), "r"(0)'

    # AltiVec flags: The FSF version of GCC differs from the Apple version
    if enabled altivec; then
        check_cflags -maltivec -mabi=altivec &&
        { check_header altivec.h && inc_altivec_h="#include <altivec.h>" ; } ||
        check_cflags -faltivec

        # check if our compiler supports Motorola AltiVec C API
        check_cc <<EOF || disable altivec
$inc_altivec_h
int main(void) {
    vector signed int v1 = (vector signed int) { 0 };
    vector signed int v2 = (vector signed int) { 1 };
    v1 = vec_add(v1, v2);
    return 0;
}
EOF

        enabled altivec || warn "Altivec disabled, possibly missing --cpu flag"
    fi

    if enabled vsx; then
        check_cflags -mvsx &&
        check_builtin vec_vsx_ld "altivec.h" "__builtin_vec_vsx_ld" || disable vsx
    fi

    if enabled power8; then
        check_cpp_condition "altivec.h" "defined(_ARCH_PWR8)" || disable power8
    fi

elif enabled x86; then

    check_builtin rdtsc    intrin.h   "__rdtsc()"
    check_builtin mm_empty mmintrin.h "_mm_empty()"

    enable local_aligned_8 local_aligned_16 local_aligned_32

    # check whether EBP is available on x86
    # As 'i' is stored on the stack, this program will crash
    # if the base pointer is used to access it because the
    # base pointer is cleared in the inline assembly code.
    check_exec_crash <<EOF && enable ebp_available
volatile int i=0;
__asm__ volatile ("xorl %%ebp, %%ebp" ::: "%ebp");
return i;
EOF

    # check whether EBX is available on x86
    check_inline_asm ebx_available '""::"b"(0)' &&
        check_inline_asm ebx_available '"":::"%ebx"'

    # check whether xmm clobbers are supported
    check_inline_asm xmm_clobbers '"":::"%xmm0"'

    check_inline_asm inline_asm_direct_symbol_refs '"movl '$extern_prefix'test, %eax"' ||
        check_inline_asm inline_asm_direct_symbol_refs '"movl '$extern_prefix'test(%rip), %eax"'

    # check whether binutils is new enough to compile SSSE3/MMXEXT
    enabled ssse3  && check_inline_asm ssse3_inline  '"pabsw %xmm0, %xmm0"'
    enabled mmxext && check_inline_asm mmxext_inline '"pmaxub %mm0, %mm1"'

    probe_x86asm(){
        x86asmexe_probe=$1
        if check_cmd $x86asmexe_probe -v; then
            x86asmexe=$x86asmexe_probe
            x86asm_type=nasm
            x86asm_debug="-g -F dwarf"
        elif check_cmd $x86asmexe_probe --version; then
            x86asmexe=$x86asmexe_probe
            x86asm_type=yasm
            x86asm_debug="-g dwarf2"
        fi
        check_x86asm "movbe ecx, [5]" && enable x86asm
    }

    if ! disabled_any asm mmx x86asm; then
        disable x86asm
        for program in $x86asmexe nasm yasm; do
            probe_x86asm $program && break
        done
        disabled x86asm && die "nasm/yasm not found or too old. Use --disable-x86asm for a crippled build."
        test $x86asm_type = 'nasm' && X86ASM_DEPFLAGS='-MD $(@:.o=.d)'
        test $x86asm_type = 'yasm' && X86ASMDEP='$(DEPX86ASM) $(X86ASMFLAGS) -M $(X86ASM_O) $< > $(@:.o=.d)'
        X86ASMFLAGS="-f $objformat"
        enabled pic               && append X86ASMFLAGS "-DPIC"
        test -n "$extern_prefix"  && append X86ASMFLAGS "-DPREFIX"
        case "$objformat" in
            elf*) enabled debug && append X86ASMFLAGS $x86asm_debug ;;
        esac

        check_x86asm "vextracti128 xmm0, ymm0, 0"      || disable avx2_external
        check_x86asm "vpmacsdd xmm0, xmm1, xmm2, xmm3" || disable xop_external
        check_x86asm "vfmaddps ymm0, ymm1, ymm2, ymm3" || disable fma4_external
        check_x86asm "CPU amdnop" || disable cpunop
    fi

    case "$cpu" in
        athlon*|opteron*|k8*|pentium|pentium-mmx|prescott|nocona|atom|geode)
            disable fast_clz
        ;;
    esac

fi

check_code cc arm_neon.h "int16x8_t test = vdupq_n_s16(0)" && enable intrinsics_neon

check_ldflags -Wl,--as-needed
check_ldflags -Wl,-z,noexecstack

if ! disabled network; then
    check_func getaddrinfo $network_extralibs
    check_func inet_aton $network_extralibs

    check_type netdb.h "struct addrinfo"
    check_type netinet/in.h "struct group_source_req" -D_BSD_SOURCE
    check_type netinet/in.h "struct ip_mreq_source" -D_BSD_SOURCE
    check_type netinet/in.h "struct ipv6_mreq" -D_DARWIN_C_SOURCE
    check_type poll.h "struct pollfd"
    check_type netinet/sctp.h "struct sctp_event_subscribe"
    check_struct "sys/socket.h" "struct msghdr" msg_flags
    check_struct "sys/types.h sys/socket.h" "struct sockaddr" sa_len
    check_type netinet/in.h "struct sockaddr_in6"
    check_type "sys/types.h sys/socket.h" "struct sockaddr_storage"
    check_type "sys/types.h sys/socket.h" socklen_t

    # Prefer arpa/inet.h over winsock2
    if check_header arpa/inet.h ; then
        check_func closesocket
    elif check_header winsock2.h ; then
        check_func_headers winsock2.h closesocket -lws2 &&
            network_extralibs="-lws2" ||
        { check_func_headers winsock2.h closesocket -lws2_32 &&
            network_extralibs="-lws2_32"; } || disable winsock2_h network
        check_func_headers ws2tcpip.h getaddrinfo $network_extralibs

        check_type ws2tcpip.h socklen_t
        check_type ws2tcpip.h "struct addrinfo"
        check_type ws2tcpip.h "struct group_source_req"
        check_type ws2tcpip.h "struct ip_mreq_source"
        check_type ws2tcpip.h "struct ipv6_mreq"
        check_type winsock2.h "struct pollfd"
        check_struct winsock2.h "struct sockaddr" sa_len
        check_type ws2tcpip.h "struct sockaddr_in6"
        check_type ws2tcpip.h "struct sockaddr_storage"
    else
        disable network
    fi
fi

check_builtin atomic_cas_ptr atomic.h "void **ptr; void *oldval, *newval; atomic_cas_ptr(ptr, oldval, newval)"
check_builtin machine_rw_barrier mbarrier.h "__machine_rw_barrier()"
check_builtin MemoryBarrier windows.h "MemoryBarrier()"
check_builtin sarestart signal.h "SA_RESTART"
check_builtin sync_val_compare_and_swap "" "int *ptr; int oldval, newval; __sync_val_compare_and_swap(ptr, oldval, newval)"
check_builtin gmtime_r time.h "time_t *time; struct tm *tm; gmtime_r(time, tm)"
check_builtin localtime_r time.h "time_t *time; struct tm *tm; localtime_r(time, tm)"
check_builtin x264_csp_bgr "stdint.h x264.h" "X264_CSP_BGR"

case "$custom_allocator" in
    jemalloc)
        # jemalloc by default does not use a prefix
        require libjemalloc jemalloc/jemalloc.h malloc -ljemalloc
    ;;
    tcmalloc)
        require_pkg_config libtcmalloc libtcmalloc gperftools/tcmalloc.h tc_malloc
        malloc_prefix=tc_
    ;;
esac

check_func_headers malloc.h _aligned_malloc     && enable aligned_malloc
check_func  ${malloc_prefix}memalign            && enable memalign
check_func  ${malloc_prefix}posix_memalign      && enable posix_memalign

check_func  access
check_func_headers stdlib.h arc4random
check_lib   clock_gettime time.h clock_gettime || check_lib clock_gettime time.h clock_gettime -lrt
check_func  fcntl
check_func  fork
check_func  gethrtime
check_func  getopt
check_func  getrusage
check_func  gettimeofday
check_func  isatty
check_func  mach_absolute_time
check_func  mkstemp
check_func  mmap
check_func  mprotect
# Solaris has nanosleep in -lrt, OpenSolaris no longer needs that
check_func_headers time.h nanosleep || check_lib nanosleep time.h nanosleep -lrt
check_func  sched_getaffinity
check_func  setrlimit
check_struct "sys/stat.h" "struct stat" st_mtim.tv_nsec -D_BSD_SOURCE
check_func  strerror_r
check_func  sysconf
check_func  sysctl
check_func  usleep

check_func_headers conio.h kbhit
check_func_headers io.h setmode
check_func_headers lzo/lzo1x.h lzo1x_999_compress
check_func_headers stdlib.h getenv
check_func_headers sys/stat.h lstat

check_func_headers windows.h GetProcessAffinityMask
check_func_headers windows.h GetProcessTimes
check_func_headers windows.h GetSystemTimeAsFileTime
check_func_headers windows.h LoadLibrary
check_func_headers windows.h MapViewOfFile
check_func_headers windows.h PeekNamedPipe
check_func_headers windows.h SetConsoleTextAttribute
check_func_headers windows.h SetConsoleCtrlHandler
check_func_headers windows.h Sleep
check_func_headers windows.h VirtualAlloc
check_struct windows.h "CONDITION_VARIABLE" Ptr
check_func_headers glob.h glob
enabled xlib &&
    check_func_headers "X11/Xlib.h X11/extensions/Xvlib.h" XvGetPortAttribute -lXv -lX11 -lXext

check_header d3d11.h
check_header direct.h
check_header dirent.h
check_header dlfcn.h
check_header dxgidebug.h
check_header dxva.h
check_header dxva2api.h -D_WIN32_WINNT=0x0600
check_header io.h
check_header libcrystalhd/libcrystalhd_if.h
check_header mach/mach_time.h
check_header malloc.h
check_header net/udplite.h
check_header poll.h
check_header sys/mman.h
check_header sys/param.h
check_header sys/resource.h
check_header sys/select.h
check_header sys/time.h
check_header sys/un.h
check_header termios.h
check_header unistd.h
check_header valgrind/valgrind.h
check_func_headers VideoToolbox/VTCompressionSession.h VTCompressionSessionPrepareToEncodeFrames -framework VideoToolbox
check_header windows.h
check_header X11/extensions/XvMClib.h
check_header asm/types.h

# it seems there are versions of clang in some distros that try to use the
# gcc headers, which explodes for stdatomic
# so we also check that atomics actually work here
check_builtin stdatomic_h stdatomic.h "atomic_int foo, bar = ATOMIC_VAR_INIT(-1); atomic_store(&foo, 0)"

check_lib ole32    "windows.h"            CoTaskMemFree        -lole32
check_lib shell32  "windows.h shellapi.h" CommandLineToArgvW   -lshell32
check_lib wincrypt "windows.h wincrypt.h" CryptGenRandom       -ladvapi32
check_lib psapi    "windows.h psapi.h"    GetProcessMemoryInfo -lpsapi

enabled appkit       && check_apple_framework AppKit
enabled audiotoolbox && check_apple_framework AudioToolbox
enabled avfoundation && check_apple_framework AVFoundation
enabled coreimage    && check_apple_framework CoreImage
enabled videotoolbox && check_apple_framework VideoToolbox

check_apple_framework CoreFoundation
check_apple_framework CoreMedia
check_apple_framework CoreVideo

enabled avfoundation && {
    disable coregraphics applicationservices
    check_lib coregraphics        CoreGraphics/CoreGraphics.h               CGGetActiveDisplayList "-framework CoreGraphics" ||
    check_lib applicationservices ApplicationServices/ApplicationServices.h CGGetActiveDisplayList "-framework ApplicationServices"; }

enabled videotoolbox && {
    check_lib coreservices CoreServices/CoreServices.h UTGetOSTypeFromString "-framework CoreServices"
    check_func_headers CoreMedia/CMFormatDescription.h kCMVideoCodecType_HEVC "-framework CoreMedia"
}

check_struct "sys/time.h sys/resource.h" "struct rusage" ru_maxrss

check_type "windows.h dxva.h" "DXVA_PicParams_HEVC" -DWINAPI_FAMILY=WINAPI_FAMILY_DESKTOP_APP -D_CRT_BUILD_DESKTOP_APP=0
check_type "windows.h dxva.h" "DXVA_PicParams_VP9" -DWINAPI_FAMILY=WINAPI_FAMILY_DESKTOP_APP -D_CRT_BUILD_DESKTOP_APP=0
check_type "windows.h d3d11.h" "ID3D11VideoDecoder"
check_type "windows.h d3d11.h" "ID3D11VideoContext"
check_type "d3d9.h dxva2api.h" DXVA2_ConfigPictureDecode -D_WIN32_WINNT=0x0602

check_type "va/va.h va/va_dec_hevc.h" "VAPictureParameterBufferHEVC"
check_struct "va/va.h" "VADecPictureParameterBufferVP9" bit_depth
check_type "va/va.h va/va_vpp.h" "VAProcPipelineParameterBuffer"
check_type "va/va.h va/va_enc_h264.h" "VAEncPictureParameterBufferH264"
check_type "va/va.h va/va_enc_hevc.h" "VAEncPictureParameterBufferHEVC"
check_type "va/va.h va/va_enc_jpeg.h" "VAEncPictureParameterBufferJPEG"
check_type "va/va.h va/va_enc_mpeg2.h" "VAEncPictureParameterBufferMPEG2"
check_type "va/va.h va/va_enc_vp8.h"  "VAEncPictureParameterBufferVP8"
check_type "va/va.h va/va_enc_vp9.h"  "VAEncPictureParameterBufferVP9"

check_type "vdpau/vdpau.h" "VdpPictureInfoHEVC"

check_cpp_condition windows.h "!WINAPI_FAMILY_PARTITION(WINAPI_PARTITION_DESKTOP)" && enable winrt || disable winrt

if ! disabled w32threads && ! enabled pthreads; then
    check_func_headers "windows.h process.h" _beginthreadex &&
        enable w32threads || disable w32threads
    if ! enabled w32threads && enabled winrt; then
        check_func_headers "windows.h" CreateThread &&
            enable w32threads || disable w32threads
    fi
fi

# check for some common methods of building with pthread support
# do this before the optional library checks as some of them require pthreads
if ! disabled pthreads && ! enabled w32threads && ! enabled os2threads; then
    if check_lib pthreads pthread.h pthread_join   -pthread &&
       check_lib pthreads pthread.h pthread_create -pthread; then
        add_cflags -pthread
    elif check_lib pthreads pthread.h pthread_join   -pthreads &&
         check_lib pthreads pthread.h pthread_create -pthreads; then
        add_cflags -pthreads
    elif check_lib pthreads pthread.h pthread_join   -ldl -pthread &&
         check_lib pthreads pthread.h pthread_create -ldl -pthread; then
        add_cflags -ldl -pthread
    elif check_lib pthreads pthread.h pthread_join   -lpthreadGC2 &&
         check_lib pthreads pthread.h pthread_create -lpthreadGC2; then
        :
    elif check_lib pthreads pthread.h pthread_join   -lpthread &&
         check_lib pthreads pthread.h pthread_create -lpthread; then
        :
    elif check_func pthread_join && check_func pthread_create; then
        enable pthreads
    fi
    check_code cc "pthread.h" "static pthread_mutex_t atomic_lock = PTHREAD_MUTEX_INITIALIZER" || disable pthreads
fi


if enabled pthreads; then
  check_func pthread_cancel $pthreads_extralibs
fi

enabled pthreads &&
    check_builtin sem_timedwait semaphore.h "sem_t *s; sem_init(s,0,0); sem_timedwait(s,0); sem_destroy(s)" $pthreads_extralibs

enabled  zlib && check_lib zlib   zlib.h      zlibVersion    -lz
enabled bzlib && check_lib bzlib bzlib.h BZ2_bzlibVersion    -lbz2
enabled  lzma && check_lib lzma   lzma.h lzma_version_number -llzma

# On some systems dynamic loading requires no extra linker flags
check_lib libdl dlfcn.h "dlopen dlsym" || check_lib libdl dlfcn.h "dlopen dlsym" -ldl

check_lib libm math.h sin -lm

atan2f_args=2
copysign_args=2
hypot_args=2
ldexpf_args=2
powf_args=2

for func in $MATH_FUNCS; do
    eval check_mathfunc $func \${${func}_args:-1} $libm_extralibs
done

for func in $COMPLEX_FUNCS; do
    eval check_complexfunc $func \${${func}_args:-1}
done

# these are off by default, so fail if requested and not available
enabled cuda_sdk          && require cuda_sdk cuda.h cuCtxCreate -lcuda
enabled cuvid             && { enabled cuda ||
                               die "ERROR: CUVID requires CUDA"; }
enabled chromaprint       && require chromaprint chromaprint.h chromaprint_get_version -lchromaprint
enabled decklink          && { require_header DeckLinkAPI.h &&
                               { check_cpp_condition DeckLinkAPIVersion.h "BLACKMAGIC_DECKLINK_API_VERSION >= 0x0a060100" || die "ERROR: Decklink API version must be >= 10.6.1."; } }
enabled libndi_newtek     && require_header Processing.NDI.Lib.h
enabled frei0r            && require_header frei0r.h
enabled gmp               && require gmp gmp.h mpz_export -lgmp
enabled gnutls            && require_pkg_config gnutls gnutls gnutls/gnutls.h gnutls_global_init
enabled jni               && { [ $target_os = "android" ] && check_header jni.h && enabled pthreads || die "ERROR: jni not found"; }
enabled ladspa            && require_header ladspa.h
enabled libiec61883       && require libiec61883 libiec61883/iec61883.h iec61883_cmp_connect -lraw1394 -lavc1394 -lrom1394 -liec61883
enabled libass            && require_pkg_config libass libass ass/ass.h ass_library_init
enabled libbluray         && require_pkg_config libbluray libbluray libbluray/bluray.h bd_open
enabled libbs2b           && require_pkg_config libbs2b libbs2b bs2b.h bs2b_open
enabled libcelt           && require libcelt celt/celt.h celt_decode -lcelt0 &&
                             { check_lib libcelt celt/celt.h celt_decoder_create_custom -lcelt0 ||
                               die "ERROR: libcelt must be installed and version must be >= 0.11.0."; }
enabled libcaca           && require_pkg_config libcaca caca caca.h caca_create_canvas
enabled libdc1394         && require_pkg_config libdc1394 libdc1394-2 dc1394/dc1394.h dc1394_new
enabled libdrm            && require_pkg_config libdrm libdrm xf86drm.h drmGetVersion
enabled libfdk_aac        && { use_pkg_config libfdk_aac fdk-aac "fdk-aac/aacenc_lib.h" aacEncOpen ||
                               { require libfdk_aac fdk-aac/aacenc_lib.h aacEncOpen -lfdk-aac &&
                                 warn "using libfdk without pkg-config"; } }
flite_extralibs="-lflite_cmu_time_awb -lflite_cmu_us_awb -lflite_cmu_us_kal -lflite_cmu_us_kal16 -lflite_cmu_us_rms -lflite_cmu_us_slt -lflite_usenglish -lflite_cmulex -lflite"
enabled libflite          && require libflite "flite/flite.h" flite_init $flite_extralibs
enabled fontconfig        && enable libfontconfig
enabled libfontconfig     && require_pkg_config libfontconfig fontconfig "fontconfig/fontconfig.h" FcInit
enabled libfreetype       && require_pkg_config libfreetype freetype2 "ft2build.h FT_FREETYPE_H" FT_Init_FreeType
enabled libfribidi        && require_pkg_config libfribidi fribidi fribidi.h fribidi_version_info
enabled libgme            && { use_pkg_config libgme libgme gme/gme.h gme_new_emu ||
                               require libgme gme/gme.h gme_new_emu -lgme -lstdc++; }
enabled libgsm            && { for gsm_hdr in "gsm.h" "gsm/gsm.h"; do
                                   check_lib libgsm "${gsm_hdr}" gsm_create -lgsm && break;
                               done || die "ERROR: libgsm not found"; }
enabled libilbc           && require libilbc ilbc.h WebRtcIlbcfix_InitDecode -lilbc $pthreads_extralibs
enabled libkvazaar        && require_pkg_config libkvazaar "kvazaar >= 0.8.1" kvazaar.h kvz_api_get
# While it may appear that require is being used as a pkg-config
# fallback for libmfx, it is actually being used to detect a different
# installation route altogether.  If libmfx is installed via the Intel
# Media SDK or Intel Media Server Studio, these don't come with
# pkg-config support.  Instead, users should make sure that the build
# can find the libraries and headers through other means.
enabled libmfx            && { use_pkg_config libmfx libmfx "mfx/mfxvideo.h" MFXInit ||
                               { require libmfx "mfx/mfxvideo.h" MFXInit -llibmfx && warn "using libmfx without pkg-config"; } }
enabled libmodplug        && require_pkg_config libmodplug libmodplug libmodplug/modplug.h ModPlug_Load
enabled libmp3lame        && require "libmp3lame >= 3.98.3" lame/lame.h lame_set_VBR_quality -lmp3lame
enabled libmysofa         && require libmysofa "mysofa.h" mysofa_load -lmysofa $zlib_extralibs
enabled libnpp            && { check_lib libnpp npp.h nppGetLibVersion -lnppig -lnppicc -lnppc ||
                               check_lib libnpp npp.h nppGetLibVersion -lnppi -lnppc ||
                               die "ERROR: libnpp not found"; }
enabled libopencore_amrnb && require libopencore_amrnb opencore-amrnb/interf_dec.h Decoder_Interface_init -lopencore-amrnb
enabled libopencore_amrwb && require libopencore_amrwb opencore-amrwb/dec_if.h D_IF_init -lopencore-amrwb
enabled libopencv         && { check_header opencv2/core/core_c.h &&
                               { use_pkg_config libopencv opencv opencv2/core/core_c.h cvCreateImageHeader ||
                                 require libopencv opencv2/core/core_c.h cvCreateImageHeader -lopencv_core -lopencv_imgproc; } ||
                               require_pkg_config libopencv opencv opencv/cxcore.h cvCreateImageHeader; }
enabled libopenh264       && require_pkg_config libopenh264 openh264 wels/codec_api.h WelsGetCodecVersion
enabled libopenjpeg       && { use_pkg_config libopenjpeg "libopenjp2 >= 2.1.0" openjpeg.h opj_version ||
                               { require_pkg_config libopenjpeg "libopenjp2 >= 2.1.0" openjpeg.h opj_version -DOPJ_STATIC && add_cppflags -DOPJ_STATIC; } }
enabled libopenmpt        && require_pkg_config libopenmpt "libopenmpt >= 0.2.6557" libopenmpt/libopenmpt.h openmpt_module_create -lstdc++ && append libopenmpt_extralibs "-lstdc++"
enabled libopus           && {
    enabled libopus_decoder && {
        require_pkg_config libopus opus opus_multistream.h opus_multistream_decoder_create
    }
    enabled libopus_encoder && {
        require_pkg_config libopus opus opus_multistream.h opus_multistream_surround_encoder_create
    }
}
enabled libpulse          && require_pkg_config libpulse libpulse pulse/pulseaudio.h pa_context_new
enabled librsvg           && require_pkg_config librsvg librsvg-2.0 librsvg-2.0/librsvg/rsvg.h rsvg_handle_render_cairo
enabled librtmp           && require_pkg_config librtmp librtmp librtmp/rtmp.h RTMP_Socket
enabled librubberband     && require_pkg_config librubberband "rubberband >= 1.8.1" rubberband/rubberband-c.h rubberband_new -lstdc++ && append librubberband_extralibs "-lstdc++"
enabled libshine          && require_pkg_config libshine shine shine/layer3.h shine_encode_buffer
enabled libsmbclient      && { use_pkg_config libsmbclient smbclient libsmbclient.h smbc_init ||
                               require libsmbclient libsmbclient.h smbc_init -lsmbclient; }
enabled libsnappy         && require libsnappy snappy-c.h snappy_compress -lsnappy -lstdc++
enabled libsoxr           && require libsoxr soxr.h soxr_create -lsoxr
enabled libssh            && require_pkg_config libssh libssh libssh/sftp.h sftp_init
enabled libspeex          && require_pkg_config libspeex speex speex/speex.h speex_decoder_init -lspeex
enabled libtesseract      && require_pkg_config libtesseract tesseract tesseract/capi.h TessBaseAPICreate
enabled libtheora         && require libtheora theora/theoraenc.h th_info_init -ltheoraenc -ltheoradec -logg
enabled libtwolame        && require libtwolame twolame.h twolame_init -ltwolame &&
                             { check_lib libtwolame twolame.h twolame_encode_buffer_float32_interleaved -ltwolame ||
                               die "ERROR: libtwolame must be installed and version must be >= 0.3.10"; }
enabled libv4l2           && require_pkg_config libv4l2 libv4l2 libv4l2.h v4l2_ioctl
enabled libvidstab        && require_pkg_config libvidstab "vidstab >= 0.98" vid.stab/libvidstab.h vsMotionDetectInit
enabled libvmaf           && require_pkg_config libvmaf libvmaf libvmaf.h compute_vmaf
enabled libvo_amrwbenc    && require libvo_amrwbenc vo-amrwbenc/enc_if.h E_IF_init -lvo-amrwbenc
enabled libvorbis         && require_pkg_config libvorbis vorbis vorbis/codec.h vorbis_info_init &&
                             require_pkg_config libvorbisenc vorbisenc vorbis/vorbisenc.h vorbis_encode_init

enabled libvpx            && {
    enabled libvpx_vp8_decoder && {
        use_pkg_config libvpx_vp8_decoder "vpx >= 0.9.1" "vpx/vpx_decoder.h vpx/vp8dx.h" vpx_codec_vp8_dx ||
            check_lib libvpx_vp8_decoder "vpx/vpx_decoder.h vpx/vp8dx.h" vpx_codec_dec_init_ver -lvpx ||
                die "ERROR: libvpx decoder version must be >=0.9.1";
    }
    enabled libvpx_vp8_encoder && {
        use_pkg_config libvpx_vp8_encoder "vpx >= 0.9.7" "vpx/vpx_encoder.h vpx/vp8cx.h" vpx_codec_vp8_cx ||
            check_lib libvpx_vp8_encoder "vpx/vpx_encoder.h vpx/vp8cx.h" "vpx_codec_enc_init_ver VP8E_SET_MAX_INTRA_BITRATE_PCT" -lvpx ||
                die "ERROR: libvpx encoder version must be >=0.9.7";
    }
    enabled libvpx_vp9_decoder && {
        use_pkg_config libvpx_vp9_decoder "vpx >= 1.3.0" "vpx/vpx_decoder.h vpx/vp8dx.h" vpx_codec_vp9_dx ||
            check_lib libvpx_vp9_decoder "vpx/vpx_decoder.h vpx/vp8dx.h" "vpx_codec_vp9_dx" -lvpx
    }
    enabled libvpx_vp9_encoder && {
        use_pkg_config libvpx_vp9_encoder "vpx >= 1.3.0" "vpx/vpx_encoder.h vpx/vp8cx.h" vpx_codec_vp9_cx ||
            check_lib libvpx_vp9_encoder "vpx/vpx_encoder.h vpx/vp8cx.h" "vpx_codec_vp9_cx VP9E_SET_AQ_MODE" -lvpx
    }
    if disabled_all libvpx_vp8_decoder libvpx_vp9_decoder libvpx_vp8_encoder libvpx_vp9_encoder; then
        die "libvpx enabled but no supported decoders found"
    fi
}

enabled libwavpack        && require libwavpack wavpack/wavpack.h WavpackOpenFileOutput  -lwavpack
enabled libwebp           && {
    enabled libwebp_encoder      && require_pkg_config libwebp "libwebp >= 0.2.0" webp/encode.h WebPGetEncoderVersion
    enabled libwebp_anim_encoder && use_pkg_config libwebp_anim_encoder "libwebpmux >= 0.4.0" webp/mux.h WebPAnimEncoderOptionsInit; }
enabled libx264           && { use_pkg_config libx264 x264 "stdint.h x264.h" x264_encoder_encode ||
                               { require libx264 "stdint.h x264.h" x264_encoder_encode -lx264 &&
                                 warn "using libx264 without pkg-config"; } } &&
                             require_cpp_condition x264.h "X264_BUILD >= 118" &&
                             { check_cpp_condition x264.h "X264_MPEG2" &&
                               enable libx262; }
enabled libx265           && require_pkg_config libx265 x265 x265.h x265_api_get &&
                             require_cpp_condition x265.h "X265_BUILD >= 68"
enabled libxavs           && require libxavs "stdint.h xavs.h" xavs_encoder_encode "-lxavs $pthreads_extralibs $libm_extralibs"
enabled libxvid           && require libxvid xvid.h xvid_global -lxvidcore
enabled libzimg           && require_pkg_config libzimg "zimg >= 2.3.0" zimg.h zimg_get_api_version
enabled libzmq            && require_pkg_config libzmq libzmq zmq.h zmq_ctx_new
enabled libzvbi           && require_pkg_config libzvbi zvbi-0.2 libzvbi.h vbi_decoder_new &&
                             { check_cpp_condition libzvbi.h "VBI_VERSION_MAJOR > 0 || VBI_VERSION_MINOR > 2 || VBI_VERSION_MINOR == 2 && VBI_VERSION_MICRO >= 28" ||
                               enabled gpl || die "ERROR: libzvbi requires version 0.2.28 or --enable-gpl."; }
enabled libxml2           && require_pkg_config libxml2 libxml-2.0 libxml2/libxml/xmlversion.h xmlCheckVersion
enabled mediacodec        && { enabled jni || die "ERROR: mediacodec requires --enable-jni"; }
enabled mmal              && { check_lib mmal interface/mmal/mmal.h mmal_port_connect -lmmal_core -lmmal_util -lmmal_vc_client -lbcm_host ||
                               { ! enabled cross_compile &&
                                 add_cflags -isystem/opt/vc/include/ -isystem/opt/vc/include/interface/vmcs_host/linux -isystem/opt/vc/include/interface/vcos/pthreads -fgnu89-inline &&
                                 add_ldflags -L/opt/vc/lib/ &&
                                 check_lib mmal interface/mmal/mmal.h mmal_port_connect -lmmal_core -lmmal_util -lmmal_vc_client -lbcm_host; } ||
                               die "ERROR: mmal not found" &&
                               check_func_headers interface/mmal/mmal.h "MMAL_PARAMETER_VIDEO_MAX_NUM_CALLBACKS"; }
enabled openal            && { { for al_extralibs in "${OPENAL_LIBS}" "-lopenal" "-lOpenAL32"; do
                               check_lib openal 'AL/al.h' alGetError "${al_extralibs}" && break; done } ||
                               die "ERROR: openal not found"; } &&
                             { check_cpp_condition "AL/al.h" "defined(AL_VERSION_1_1)" ||
                               die "ERROR: openal must be installed and version must be 1.1 or compatible"; }
enabled opencl            && { check_lib opencl OpenCL/cl.h clEnqueueNDRangeKernel -Wl,-framework,OpenCL ||
                               check_lib opencl CL/cl.h clEnqueueNDRangeKernel -lOpenCL ||
                               die "ERROR: opencl not found"; } &&
                             { check_cpp_condition "OpenCL/cl.h" "defined(CL_VERSION_1_2)" ||
                               check_cpp_condition "CL/cl.h" "defined(CL_VERSION_1_2)" ||
                               die "ERROR: opencl must be installed and version must be 1.2 or compatible"; }
enabled opengl            && { check_lib opengl GL/glx.h glXGetProcAddress "-lGL" ||
                               check_lib opengl windows.h wglGetProcAddress "-lopengl32 -lgdi32" ||
                               check_lib opengl OpenGL/gl3.h glGetError "-Wl,-framework,OpenGL" ||
                               check_lib opengl ES2/gl.h glGetError "-isysroot=${sysroot} -Wl,-framework,OpenGLES" ||
                               die "ERROR: opengl not found."
                             }
enabled omx               && require_header OMX_Core.h
enabled omx_rpi           && { check_header OMX_Core.h ||
                               { ! enabled cross_compile && add_cflags -isystem/opt/vc/include/IL && check_header OMX_Core.h ; } ||
                               die "ERROR: OpenMAX IL headers not found"; } && enable omx
enabled openssl           && { use_pkg_config openssl openssl openssl/ssl.h OPENSSL_init_ssl ||
                               use_pkg_config openssl openssl openssl/ssl.h SSL_library_init ||
                               check_lib openssl openssl/ssl.h SSL_library_init -lssl -lcrypto ||
                               check_lib openssl openssl/ssl.h SSL_library_init -lssl32 -leay32 ||
                               check_lib openssl openssl/ssl.h SSL_library_init -lssl -lcrypto -lws2_32 -lgdi32 ||
                               die "ERROR: openssl not found"; }
enabled rkmpp             && { { require_pkg_config rkmpp rockchip_mpp rockchip/rk_mpi.h mpp_create ||
                                 die "ERROR : Rockchip MPP was not found."; } &&
                               { check_func_headers rockchip/rk_mpi_cmd.h "MPP_DEC_GET_FREE_PACKET_SLOT_COUNT" ||
                                 die "ERROR: Rockchip MPP is outdated, please get a more recent one."; } &&
                               { enabled libdrm ||
                                 die "ERROR: rkmpp requires --enable-libdrm"; }
                             }

if enabled gcrypt; then
    GCRYPT_CONFIG="${cross_prefix}libgcrypt-config"
    if "${GCRYPT_CONFIG}" --version > /dev/null 2>&1; then
        gcrypt_cflags=$("${GCRYPT_CONFIG}" --cflags)
        gcrypt_extralibs=$("${GCRYPT_CONFIG}" --libs)
        check_func_headers gcrypt.h gcry_mpi_new $gcrypt_cflags $gcrypt_extralibs ||
            die "ERROR: gcrypt not found"
        add_cflags $gcrypt_cflags
    else
        require gcrypt gcrypt.h gcry_mpi_new -lgcrypt
    fi
fi

if enabled sdl2; then
    SDL2_CONFIG="${cross_prefix}sdl2-config"
    if check_pkg_config sdl2 "sdl2 >= 2.0.1 sdl2 < 2.1.0" SDL_events.h SDL_PollEvent; then
        check_func SDL_Init $sdl2_extralibs $sdl2_cflags ||
            disable sdl2
    elif "${SDL2_CONFIG}" --version > /dev/null 2>&1; then
        sdl2_cflags=$("${SDL2_CONFIG}" --cflags)
        sdl2_extralibs=$("${SDL2_CONFIG}" --libs)
        check_cpp_condition SDL.h "(SDL_MAJOR_VERSION<<16 | SDL_MINOR_VERSION<<8 | SDL_PATCHLEVEL) >= 0x020001" $sdl2_cflags &&
        check_cpp_condition SDL.h "(SDL_MAJOR_VERSION<<16 | SDL_MINOR_VERSION<<8 | SDL_PATCHLEVEL) < 0x020100" $sdl2_cflags &&
        check_func SDL_Init $sdl2_extralibs $sdl2_cflags &&
            enable sdl2
    fi
    if test $target_os = "mingw32"; then
        sdl2_extralibs=$(filter_out '-mwindows' $sdl2_extralibs)
    fi
fi

if enabled decklink; then
    case $target_os in
        mingw32*|mingw64*|win32|win64)
            decklink_outdev_extralibs="$decklink_outdev_extralibs -lole32 -loleaut32"
            decklink_indev_extralibs="$decklink_indev_extralibs -lole32 -loleaut32"
            ;;
    esac
fi

enabled securetransport &&
    check_func SecIdentityCreate "-Wl,-framework,CoreFoundation -Wl,-framework,Security" &&
    check_lib securetransport "Security/SecureTransport.h Security/Security.h" "SSLCreateContext SecItemImport" "-Wl,-framework,CoreFoundation -Wl,-framework,Security" ||
        disable securetransport

enabled schannel &&
    check_func_headers "windows.h security.h" InitializeSecurityContext -DSECURITY_WIN32 -lsecur32 &&
    check_cpp_condition winerror.h "defined(SEC_I_CONTEXT_EXPIRED)" &&
    schannel_extralibs="-lsecur32" ||
        disable schannel

makeinfo --version > /dev/null 2>&1 && enable makeinfo  || disable makeinfo
enabled makeinfo \
    && [ 0$(makeinfo --version | grep "texinfo" | sed 's/.*texinfo[^0-9]*\([0-9]*\)\..*/\1/') -ge 5 ] \
    && enable makeinfo_html || disable makeinfo_html
disabled makeinfo_html && texi2html --help 2> /dev/null | grep -q 'init-file' && enable texi2html || disable texi2html
perl -v            > /dev/null 2>&1 && enable perl      || disable perl
pod2man --help     > /dev/null 2>&1 && enable pod2man   || disable pod2man
rsync --help 2> /dev/null | grep -q 'contimeout' && enable rsync_contimeout || disable rsync_contimeout

# check V4L2 codecs available in the API
check_header linux/fb.h
check_header linux/videodev2.h
check_code cc linux/videodev2.h "struct v4l2_frmsizeenum vfse; vfse.discrete.width = 0;" && enable_safe struct_v4l2_frmivalenum_discrete
check_code cc linux/videodev2.h "int i = V4L2_CAP_VIDEO_M2M_MPLANE | V4L2_CAP_VIDEO_M2M | V4L2_BUF_FLAG_LAST;" || disable v4l2_m2m
check_code cc linux/videodev2.h "int i = V4L2_PIX_FMT_VC1_ANNEX_G;" && enable vc1_v4l2_m2m
check_code cc linux/videodev2.h "int i = V4L2_PIX_FMT_MPEG1;" && enable mpeg1_v4l2_m2m
check_code cc linux/videodev2.h "int i = V4L2_PIX_FMT_MPEG2;" && enable mpeg2_v4l2_m2m
check_code cc linux/videodev2.h "int i = V4L2_PIX_FMT_MPEG4;" && enable mpeg4_v4l2_m2m
check_code cc linux/videodev2.h "int i = V4L2_PIX_FMT_HEVC;" && enable hevc_v4l2_m2m
check_code cc linux/videodev2.h "int i = V4L2_PIX_FMT_H263;" && enable h263_v4l2_m2m
check_code cc linux/videodev2.h "int i = V4L2_PIX_FMT_H264;" && enable h264_v4l2_m2m
check_code cc linux/videodev2.h "int i = V4L2_PIX_FMT_VP8;" && enable vp8_v4l2_m2m
check_code cc linux/videodev2.h "int i = V4L2_PIX_FMT_VP9;" && enable vp9_v4l2_m2m

check_header sys/videoio.h
check_code cc sys/videoio.h "struct v4l2_frmsizeenum vfse; vfse.discrete.width = 0;" && enable_safe struct_v4l2_frmivalenum_discrete

check_lib user32 "windows.h winuser.h" GetShellWindow -luser32
check_lib vfw32 "windows.h vfw.h" capCreateCaptureWindow -lvfw32
# check that WM_CAP_DRIVER_CONNECT is defined to the proper value
# w32api 3.12 had it defined wrong
check_cpp_condition vfw.h "WM_CAP_DRIVER_CONNECT > WM_USER" && enable vfwcap_defines

check_type "dshow.h" IBaseFilter

# check for ioctl_meteor.h, ioctl_bt848.h and alternatives
{ check_header dev/bktr/ioctl_meteor.h &&
  check_header dev/bktr/ioctl_bt848.h; } ||
{ check_header machine/ioctl_meteor.h &&
  check_header machine/ioctl_bt848.h; } ||
{ check_header dev/video/meteor/ioctl_meteor.h &&
  check_header dev/video/bktr/ioctl_bt848.h; } ||
check_header dev/ic/bt8xx.h

if check_struct sys/soundcard.h audio_buf_info bytes; then
    enable_safe sys/soundcard.h
else
    check_cc -D__BSD_VISIBLE -D__XSI_VISIBLE <<EOF && add_cppflags -D__BSD_VISIBLE -D__XSI_VISIBLE && enable_safe sys/soundcard.h
    #include <sys/soundcard.h>
    audio_buf_info abc;
EOF
fi
check_header soundcard.h

enabled alsa && use_pkg_config alsa alsa "alsa/asoundlib.h" snd_pcm_htimestamp ||
    check_lib alsa alsa/asoundlib.h snd_pcm_htimestamp -lasound

enabled libjack &&
    require_pkg_config libjack jack jack/jack.h jack_port_get_latency_range

enabled sndio && check_lib sndio sndio.h sio_open -lsndio

if enabled libcdio; then
    use_pkg_config libcdio libcdio_paranoia "cdio/cdda.h cdio/paranoia.h" cdio_cddap_open ||
    use_pkg_config libcdio libcdio_paranoia "cdio/paranoia/cdda.h cdio/paranoia/paranoia.h" cdio_cddap_open ||
    check_lib libcdio "cdio/cdda.h cdio/paranoia.h" cdio_cddap_open -lcdio_paranoia -lcdio_cdda -lcdio ||
    check_lib libcdio "cdio/paranoia/cdda.h cdio/paranoia/paranoia.h" cdio_cddap_open -lcdio_paranoia -lcdio_cdda -lcdio ||
    die "ERROR: No usable libcdio/cdparanoia found"
fi

enabled libxcb && use_pkg_config libxcb "xcb >= 1.4" xcb/xcb.h xcb_connect ||
    disable libxcb_shm libxcb_shape libxcb_xfixes

if enabled libxcb; then
    enabled libxcb_shm    && use_pkg_config libxcb_shm    xcb-shm    xcb/shm.h    xcb_shm_attach
    enabled libxcb_shape  && use_pkg_config libxcb_shape  xcb-shape  xcb/shape.h  xcb_shape_get_rectangles
    enabled libxcb_xfixes && use_pkg_config libxcb_xfixes xcb-xfixes xcb/xfixes.h xcb_xfixes_get_cursor_image
fi

check_func_headers "windows.h" CreateDIBSection "$gdigrab_indev_extralibs"

# d3d11va requires linking directly to dxgi and d3d11 if not building for
# the desktop api partition
check_cpp <<EOF && enable uwp && d3d11va_extralibs="-ldxgi -ld3d11"
#ifdef WINAPI_FAMILY
#include <winapifamily.h>
#if WINAPI_FAMILY_PARTITION(WINAPI_PARTITION_DESKTOP)
#error desktop, not uwp
#else
// WINAPI_FAMILY_APP, WINAPI_FAMILY_PHONE_APP => UWP
#endif
#else
#error no family set
#endif
EOF

enabled vaapi &&
    check_lib vaapi va/va.h vaInitialize -lva

enabled vaapi &&
    check_code cc "va/va.h" "vaCreateSurfaces(0, 0, 0, 0, 0, 0, 0, 0)" ||
    disable vaapi

enabled vaapi &&
    check_lib vaapi_drm "va/va.h va/va_drm.h" vaGetDisplayDRM -lva -lva-drm

enabled vaapi &&
    check_lib vaapi_x11 "va/va.h va/va_x11.h" vaGetDisplay -lva -lva-x11 -lX11

enabled vaapi &&
    check_cpp_condition "va/va.h" "VA_CHECK_VERSION(1, 0, 0)" &&
    enable vaapi_1

enabled vdpau &&
    check_cpp_condition vdpau/vdpau.h "defined VDP_DECODER_PROFILE_MPEG4_PART2_ASP" ||
    disable vdpau

enabled vdpau &&
    check_lib vdpau_x11 "vdpau/vdpau.h vdpau/vdpau_x11.h" vdp_device_create_x11 -lvdpau -lX11

enabled crystalhd && check_lib crystalhd "stdint.h libcrystalhd/libcrystalhd_if.h" DtsCrystalHDVersion -lcrystalhd

if enabled x86; then
    case $target_os in
        mingw32*|mingw64*|win32|win64|linux|cygwin*)
            ;;
        *)
            disable cuda cuvid nvenc
            ;;
    esac
else
    disable cuda cuvid nvenc
fi

enabled nvenc &&
    check_cc -I$source_path <<EOF || disable nvenc
#include "compat/nvenc/nvEncodeAPI.h"
NV_ENCODE_API_FUNCTION_LIST flist;
void f(void) { struct { const GUID guid; } s[] = { { NV_ENC_PRESET_HQ_GUID } }; }
int main(void) { return 0; }
EOF

# Funny iconv installations are not unusual, so check it after all flags have been set
if enabled libc_iconv; then
    check_func_headers iconv.h iconv
elif enabled iconv; then
    check_func_headers iconv.h iconv || check_lib iconv iconv.h iconv -liconv
fi

enabled debug && add_cflags -g"$debuglevel" && add_asflags -g"$debuglevel"

# add some useful compiler flags if supported
check_cflags -Wdeclaration-after-statement
check_cflags -Wall
check_cflags -Wdisabled-optimization
check_cflags -Wpointer-arith
check_cflags -Wredundant-decls
check_cflags -Wwrite-strings
check_cflags -Wtype-limits
check_cflags -Wundef
check_cflags -Wmissing-prototypes
check_cflags -Wno-pointer-to-int-cast
check_cflags -Wstrict-prototypes
check_cflags -Wempty-body

if enabled extra_warnings; then
    check_cflags -Wcast-qual
    check_cflags -Wextra
    check_cflags -Wpedantic
fi

check_disable_warning(){
    warning_flag=-W${1#-Wno-}
    test_cflags $unknown_warning_flags $warning_flag && add_cflags $1
}

test_cflags -Werror=unused-command-line-argument &&
    append unknown_warning_flags "-Werror=unused-command-line-argument"
test_cflags -Werror=unknown-warning-option &&
    append unknown_warning_flags "-Werror=unknown-warning-option"

check_disable_warning -Wno-parentheses
check_disable_warning -Wno-switch
check_disable_warning -Wno-format-zero-length
check_disable_warning -Wno-pointer-sign
check_disable_warning -Wno-unused-const-variable
check_disable_warning -Wno-bool-operation

check_disable_warning_headers(){
    warning_flag=-W${1#-Wno-}
    test_cflags $warning_flag && add_cflags_headers $1
}

check_disable_warning_headers -Wno-deprecated-declarations
check_disable_warning_headers -Wno-unused-variable

check_cc <<EOF && enable blocks_extension
void (^block)(void);
EOF

# add some linker flags
check_ldflags -Wl,--warn-common
check_ldflags -Wl,-rpath-link=libpostproc:libswresample:libswscale:libavfilter:libavdevice:libavformat:libavcodec:libavutil:libavresample
enabled rpath && add_ldexeflags -Wl,-rpath,$libdir
enabled rpath && add_ldlibflags -Wl,-rpath,$libdir
test_ldflags -Wl,-Bsymbolic && append SHFLAGS -Wl,-Bsymbolic

# add some strip flags
check_stripflags -x

enabled neon_clobber_test &&
    check_ldflags -Wl,--wrap,avcodec_open2              \
                  -Wl,--wrap,avcodec_decode_audio4      \
                  -Wl,--wrap,avcodec_decode_video2      \
                  -Wl,--wrap,avcodec_decode_subtitle2   \
                  -Wl,--wrap,avcodec_encode_audio2      \
                  -Wl,--wrap,avcodec_encode_video2      \
                  -Wl,--wrap,avcodec_encode_subtitle    \
                  -Wl,--wrap,avcodec_send_packet        \
                  -Wl,--wrap,avcodec_receive_packet     \
                  -Wl,--wrap,avcodec_send_frame         \
                  -Wl,--wrap,avcodec_receive_frame      \
                  -Wl,--wrap,swr_convert                \
                  -Wl,--wrap,avresample_convert ||
    disable neon_clobber_test

enabled xmm_clobber_test &&
    check_ldflags -Wl,--wrap,avcodec_open2              \
                  -Wl,--wrap,avcodec_decode_audio4      \
                  -Wl,--wrap,avcodec_decode_video2      \
                  -Wl,--wrap,avcodec_decode_subtitle2   \
                  -Wl,--wrap,avcodec_encode_audio2      \
                  -Wl,--wrap,avcodec_encode_video2      \
                  -Wl,--wrap,avcodec_encode_subtitle    \
                  -Wl,--wrap,avcodec_send_packet        \
                  -Wl,--wrap,avcodec_receive_packet     \
                  -Wl,--wrap,avcodec_send_frame         \
                  -Wl,--wrap,avcodec_receive_frame      \
                  -Wl,--wrap,swr_convert                \
                  -Wl,--wrap,avresample_convert         \
                  -Wl,--wrap,sws_scale ||
    disable xmm_clobber_test

check_ld "cc" <<EOF && enable proper_dce
extern const int array[512];
static inline int func(void) { return array[0]; }
int main(void) { return 0; }
EOF

if enabled proper_dce; then
    echo "X { local: *; };" > $TMPV
    if test_ldflags -Wl,${version_script},$TMPV; then
        append SHFLAGS '-Wl,${version_script},\$(SUBDIR)lib\$(NAME).ver'
        check_cc <<EOF && enable symver_asm_label
void ff_foo(void) __asm__ ("av_foo@VERSION");
void ff_foo(void) { ${inline_asm+__asm__($quotes);} }
EOF
        check_cc <<EOF && enable symver_gnu_asm
__asm__(".symver ff_foo,av_foo@VERSION");
void ff_foo(void) {}
EOF
    fi
fi

if [ -z "$optflags" ]; then
    if enabled small; then
        optflags=$cflags_size
    elif enabled optimizations; then
        optflags=$cflags_speed
    else
        optflags=$cflags_noopt
    fi
fi

if [ -z "$nvccflags" ]; then
    nvccflags=$nvccflags_default
fi

if enabled x86_64 || enabled ppc64 || enabled aarch64; then
    nvccflags="$nvccflags -m64"
else
    nvccflags="$nvccflags -m32"
fi

check_optflags(){
    check_cflags "$@"
    enabled lto && check_ldflags "$@"
}

check_optflags $optflags
check_optflags -fno-math-errno
check_optflags -fno-signed-zeros

if enabled lto; then
    test "$cc_type" != "$ld_type" && die "LTO requires same compiler and linker"
    check_cflags  -flto
    check_ldflags -flto $cpuflags
    disable inline_asm_direct_symbol_refs
fi

enabled ftrapv && check_cflags -ftrapv

check_cc -mno-red-zone <<EOF && noredzone_flags="-mno-red-zone"
int x;
EOF


if enabled icc; then
    # Just warnings, no remarks
    check_cflags -w1
    # -wd: Disable following warnings
    # 144, 167, 556: -Wno-pointer-sign
    # 188: enumerated type mixed with another type
    # 1292: attribute "foo" ignored
    # 1419: external declaration in primary source file
    # 10006: ignoring unknown option -fno-signed-zeros
    # 10148: ignoring unknown option -Wno-parentheses
    # 10156: ignoring option '-W'; no argument required
    # 13200: No EMMS instruction before call to function
    # 13203: No EMMS instruction before return from function
    check_cflags -wd144,167,188,556,1292,1419,10006,10148,10156,13200,13203
    # 11030: Warning unknown option --as-needed
    # 10156: ignoring option '-export'; no argument required
    check_ldflags -wd10156,11030
    # icc 11.0 and 11.1 work with ebp_available, but don't pass the test
    enable ebp_available
    # The test above does not test linking
    enabled lto && disable symver_asm_label
    if enabled x86_32; then
        icc_version=$($cc -dumpversion)
        test ${icc_version%%.*} -ge 11 &&
            check_cflags -falign-stack=maintain-16-byte ||
            disable aligned_stack
    fi
elif enabled ccc; then
    # disable some annoying warnings
    add_cflags -msg_disable bitnotint
    add_cflags -msg_disable mixfuncvoid
    add_cflags -msg_disable nonstandcast
    add_cflags -msg_disable unsupieee
elif enabled gcc; then
    check_optflags -fno-tree-vectorize
    check_cflags -Werror=format-security
    check_cflags -Werror=implicit-function-declaration
    check_cflags -Werror=missing-prototypes
    check_cflags -Werror=return-type
    check_cflags -Werror=vla
    check_cflags -Wformat
    check_cflags -fdiagnostics-color=auto
    enabled extra_warnings || check_disable_warning -Wno-maybe-uninitialized
elif enabled llvm_gcc; then
    check_cflags -mllvm -stack-alignment=16
elif enabled clang; then
    check_cflags -mllvm -stack-alignment=16
    check_cflags -mstack-alignment=16
    check_cflags -Qunused-arguments
    check_cflags -Werror=implicit-function-declaration
    check_cflags -Werror=missing-prototypes
    check_cflags -Werror=return-type
elif enabled cparser; then
    add_cflags -Wno-missing-variable-declarations
    add_cflags -Wno-empty-statement
elif enabled armcc; then
    add_cflags -W${armcc_opt},--diag_suppress=4343 # hardfp compat
    add_cflags -W${armcc_opt},--diag_suppress=3036 # using . as system include dir
    # 2523: use of inline assembly is deprecated
    add_cflags -W${armcc_opt},--diag_suppress=2523
    add_cflags -W${armcc_opt},--diag_suppress=1207
    add_cflags -W${armcc_opt},--diag_suppress=1293 # assignment in condition
    add_cflags -W${armcc_opt},--diag_suppress=3343 # hardfp compat
    add_cflags -W${armcc_opt},--diag_suppress=167  # pointer sign
    add_cflags -W${armcc_opt},--diag_suppress=513  # pointer sign
elif enabled tms470; then
    add_cflags -pds=824 -pds=837
    disable inline_asm
elif enabled pathscale; then
    add_cflags -fstrict-overflow -OPT:wrap_around_unsafe_opt=OFF
    disable inline_asm
elif enabled_any msvc icl; then
    enabled x86_32 && disable aligned_stack
    enabled_all x86_32 debug && add_cflags -Oy-
    enabled debug && add_ldflags -debug
    enable pragma_deprecated
    if enabled icl; then
        # -Qansi-alias is basically -fstrict-aliasing, but does not work
        # (correctly) on icl 13.x.
        check_cpp_condition "windows.h" "__ICL < 1300 || __ICL >= 1400" &&
            add_cflags -Qansi-alias
        # Some inline asm is not compilable in debug
        if enabled debug; then
            disable ebp_available
            disable ebx_available
        fi
    fi
    # msvcrt10 x64 incorrectly enables log2, only msvcrt12 (MSVC 2013) onwards actually has log2.
    check_cpp_condition crtversion.h "_VC_CRT_MAJOR_VERSION >= 12" || disable log2
    # The CRT headers contain __declspec(restrict) in a few places, but if redefining
    # restrict, this might break. MSVC 2010 and 2012 fail with __declspec(__restrict)
    # (as it ends up if the restrict redefine is done before including stdlib.h), while
    # MSVC 2013 and newer can handle it fine.
    # If this declspec fails, force including stdlib.h before the restrict redefinition
    # happens in config.h.
    if [ $_restrict != restrict ]; then
        check_cc <<EOF || add_cflags -FIstdlib.h
__declspec($_restrict) void* foo(int);
EOF
    fi
    # the new SSA optimzer in VS2015 U3 is mis-optimizing some parts of the code
    # Issue has been fixed in MSVC v19.00.24218.
    check_cpp_condition windows.h "_MSC_FULL_VER >= 190024218" ||
        check_cflags -d2SSAOptimizer-
    # enable utf-8 source processing on VS2015 U2 and newer
    check_cpp_condition windows.h "_MSC_FULL_VER >= 190023918" &&
        add_cflags -utf-8
fi

for pfx in "" host_; do
    varname=${pfx%_}cc_type
    eval "type=\$$varname"
    if [ "$type" = "msvc" ]; then
        check_${pfx}cc <<EOF || add_${pfx}cflags -Dinline=__inline
static inline int foo(int a) { return a; }
EOF
    fi
done

case $as_type in
    clang)
        add_asflags -Qunused-arguments
    ;;
esac

case $ld_type in
    clang)
        check_ldflags -Qunused-arguments
    ;;
esac

case $target_os in
    osf1)
        enabled ccc && add_ldflags '-Wl,-expect_unresolved,*'
    ;;
esac

enable frame_thread_encoder

enabled asm || { arch=c; disable $ARCH_LIST $ARCH_EXT_LIST; }

check_deps $CONFIG_LIST       \
           $CONFIG_EXTRA      \
           $HAVE_LIST         \
           $ALL_COMPONENTS    \

enabled threads && ! enabled pthreads && ! enabled atomics_native && die "non pthread threading without atomics not supported, try adding --enable-pthreads or --cpu=i486 or higher if you are on x86"


if test $target_os = "haiku"; then
    disable memalign
    disable posix_memalign
fi

flatten_extralibs(){
    unset nested_entries
    list_name=$1
    eval list=\$${1}
    for entry in $list; do
        entry_copy=$entry
        resolve entry_copy
        append nested_entries $(filter '*_extralibs' $entry_copy)
        flat_entries=$(filter_out '*_extralibs' $entry_copy)
        eval $entry="\$flat_entries"
    done
    append $list_name "$nested_entries"

    resolve nested_entries
    if test -n "$(filter '*_extralibs' $nested_entries)"; then
        flatten_extralibs $list_name
    fi
}

for linkunit in $LIBRARY_LIST; do
    unset current_extralibs
    eval components=\$$(toupper ${linkunit})_COMPONENTS_LIST
    for comp in ${components}; do
        enabled $comp || continue
        comp_extralibs="${comp}_extralibs"
        append current_extralibs $comp_extralibs
    done
    eval prepend ${linkunit}_extralibs $current_extralibs
done

for linkunit in $LIBRARY_LIST $PROGRAM_LIST $EXTRALIBS_LIST; do
    flatten_extralibs ${linkunit}_extralibs
    unique  ${linkunit}_extralibs
    resolve ${linkunit}_extralibs
    eval ${linkunit}_extralibs=\$\(\$ldflags_filter \$${linkunit}_extralibs\)
done

map 'enabled $v && intrinsics=${v#intrinsics_}' $INTRINSICS_LIST

for thread in $THREADS_LIST; do
    if enabled $thread; then
        test -n "$thread_type" &&
            die "ERROR: Only one thread type must be selected." ||
            thread_type="$thread"
    fi
done

if disabled stdatomic_h; then
    if enabled atomics_gcc; then
        add_cppflags '-I\$(SRC_PATH)/compat/atomics/gcc'
    elif enabled atomics_win32; then
        add_cppflags '-I\$(SRC_PATH)/compat/atomics/win32'
    elif enabled atomics_suncc; then
        add_cppflags '-I\$(SRC_PATH)/compat/atomics/suncc'
    elif enabled pthreads; then
        add_compat atomics/pthread/stdatomic.o
        add_cppflags '-I\$(SRC_PATH)/compat/atomics/pthread'
    else
        enabled threads && die "Threading is enabled, but no atomics are available"
        add_cppflags '-I\$(SRC_PATH)/compat/atomics/dummy'
    fi
fi

# Check if requested libraries were found.
for lib in $AUTODETECT_LIBS; do
    requested $lib && ! enabled $lib && die "ERROR: $lib requested but not found";
done

enabled zlib && add_cppflags -DZLIB_CONST

# conditional library dependencies, in linking order
enabled afftfilt_filter     && prepend avfilter_deps "avcodec"
enabled afir_filter         && prepend avfilter_deps "avcodec"
enabled amovie_filter       && prepend avfilter_deps "avformat avcodec"
enabled aresample_filter    && prepend avfilter_deps "swresample"
enabled atempo_filter       && prepend avfilter_deps "avcodec"
enabled cover_rect_filter   && prepend avfilter_deps "avformat avcodec"
enabled ebur128_filter && enabled swresample && prepend avfilter_deps "swresample"
enabled elbg_filter         && prepend avfilter_deps "avcodec"
enabled fftfilt_filter      && prepend avfilter_deps "avcodec"
enabled find_rect_filter    && prepend avfilter_deps "avformat avcodec"
enabled firequalizer_filter && prepend avfilter_deps "avcodec"
enabled mcdeint_filter      && prepend avfilter_deps "avcodec"
enabled movie_filter    && prepend avfilter_deps "avformat avcodec"
enabled pan_filter          && prepend avfilter_deps "swresample"
enabled pp_filter           && prepend avfilter_deps "postproc"
enabled removelogo_filter   && prepend avfilter_deps "avformat avcodec swscale"
enabled resample_filter && prepend avfilter_deps "avresample"
enabled sab_filter          && prepend avfilter_deps "swscale"
enabled scale_filter    && prepend avfilter_deps "swscale"
enabled scale2ref_filter    && prepend avfilter_deps "swscale"
enabled sofalizer_filter    && prepend avfilter_deps "avcodec"
enabled showcqt_filter      && prepend avfilter_deps "avformat avcodec swscale"
enabled showfreqs_filter    && prepend avfilter_deps "avcodec"
enabled showspectrum_filter && prepend avfilter_deps "avcodec"
enabled signature_filter    && prepend avfilter_deps "avcodec avformat"
enabled smartblur_filter    && prepend avfilter_deps "swscale"
enabled spectrumsynth_filter && prepend avfilter_deps "avcodec"
enabled spp_filter          && prepend avfilter_deps "avcodec"
enabled subtitles_filter    && prepend avfilter_deps "avformat avcodec"
enabled uspp_filter         && prepend avfilter_deps "avcodec"
enabled zoompan_filter      && prepend avfilter_deps "swscale"

enabled lavfi_indev         && prepend avdevice_deps "avfilter"

#FIXME
enabled sdl2_outdev     && add_cflags $(filter_out '-Dmain=SDL_main' $sdl2_cflags)

enabled opus_decoder    && prepend avcodec_deps "swresample"

expand_deps(){
    lib_deps=${1}_deps
    eval "deps=\$$lib_deps"
    append $lib_deps $(map 'eval echo \$${v}_deps' $deps)
    unique $lib_deps
}

#we have to remove gpl from the deps here as some code assumes all lib deps are libs
postproc_deps="$(filter_out 'gpl' $postproc_deps)"

map 'expand_deps $v' $LIBRARY_LIST

license="LGPL version 2.1 or later"
if enabled nonfree; then
    license="nonfree and unredistributable"
elif enabled gplv3; then
    license="GPL version 3 or later"
elif enabled lgplv3; then
    license="LGPL version 3 or later"
elif enabled gpl; then
    license="GPL version 2 or later"
fi

if test "$quiet" != "yes"; then

echo "install prefix            $prefix"
echo "source path               $source_path"
echo "C compiler                $cc"
echo "C library                 $libc_type"
if test "$host_cc" != "$cc"; then
    echo "host C compiler           $host_cc"
    echo "host C library            $host_libc_type"
fi
echo "ARCH                      $arch ($cpu)"
if test "$build_suffix" != ""; then
    echo "build suffix              $build_suffix"
fi
if test "$progs_suffix" != ""; then
    echo "progs suffix              $progs_suffix"
fi
if test "$extra_version" != ""; then
    echo "version string suffix     $extra_version"
fi
echo "big-endian                ${bigendian-no}"
echo "runtime cpu detection     ${runtime_cpudetect-no}"
if enabled x86; then
    echo "standalone assembly       ${x86asm-no}"
    echo "x86 assembler             ${x86asmexe}"
    echo "MMX enabled               ${mmx-no}"
    echo "MMXEXT enabled            ${mmxext-no}"
    echo "3DNow! enabled            ${amd3dnow-no}"
    echo "3DNow! extended enabled   ${amd3dnowext-no}"
    echo "SSE enabled               ${sse-no}"
    echo "SSSE3 enabled             ${ssse3-no}"
    echo "AESNI enabled             ${aesni-no}"
    echo "AVX enabled               ${avx-no}"
    echo "AVX2 enabled              ${avx2-no}"
    echo "XOP enabled               ${xop-no}"
    echo "FMA3 enabled              ${fma3-no}"
    echo "FMA4 enabled              ${fma4-no}"
    echo "i686 features enabled     ${i686-no}"
    echo "CMOV is fast              ${fast_cmov-no}"
    echo "EBX available             ${ebx_available-no}"
    echo "EBP available             ${ebp_available-no}"
fi
if enabled aarch64; then
    echo "NEON enabled              ${neon-no}"
    echo "VFP enabled               ${vfp-no}"
fi
if enabled arm; then
    echo "ARMv5TE enabled           ${armv5te-no}"
    echo "ARMv6 enabled             ${armv6-no}"
    echo "ARMv6T2 enabled           ${armv6t2-no}"
    echo "VFP enabled               ${vfp-no}"
    echo "NEON enabled              ${neon-no}"
    echo "THUMB enabled             ${thumb-no}"
fi
if enabled mips; then
    echo "MIPS FPU enabled          ${mipsfpu-no}"
    echo "MIPS DSP R1 enabled       ${mipsdsp-no}"
    echo "MIPS DSP R2 enabled       ${mipsdspr2-no}"
    echo "MIPS MSA enabled          ${msa-no}"
    echo "LOONGSON MMI enabled      ${mmi-no}"
fi
if enabled ppc; then
    echo "AltiVec enabled           ${altivec-no}"
    echo "VSX enabled               ${vsx-no}"
    echo "POWER8 enabled            ${power8-no}"
    echo "PPC 4xx optimizations     ${ppc4xx-no}"
    echo "dcbzl available           ${dcbzl-no}"
fi
echo "debug symbols             ${debug-no}"
echo "strip symbols             ${stripping-no}"
echo "optimize for size         ${small-no}"
echo "optimizations             ${optimizations-no}"
echo "static                    ${static-no}"
echo "shared                    ${shared-no}"
echo "postprocessing support    ${postproc-no}"
echo "network support           ${network-no}"
echo "threading support         ${thread_type-no}"
echo "safe bitstream reader     ${safe_bitstream_reader-no}"
echo "texi2html enabled         ${texi2html-no}"
echo "perl enabled              ${perl-no}"
echo "pod2man enabled           ${pod2man-no}"
echo "makeinfo enabled          ${makeinfo-no}"
echo "makeinfo supports HTML    ${makeinfo_html-no}"
test -n "$random_seed" &&
    echo "random seed               ${random_seed}"
echo

echo "External libraries:"
print_enabled '' $EXTERNAL_LIBRARY_LIST $EXTERNAL_AUTODETECT_LIBRARY_LIST | print_in_columns
echo

echo "External libraries providing hardware acceleration:"
print_enabled '' $HWACCEL_LIBRARY_LIST $HWACCEL_AUTODETECT_LIBRARY_LIST | print_in_columns
echo

echo "Libraries:"
print_enabled '' $LIBRARY_LIST | print_in_columns
echo

echo "Programs:"
print_enabled '' $PROGRAM_LIST | print_in_columns
echo

for type in decoder encoder hwaccel parser demuxer muxer protocol filter bsf indev outdev; do
    echo "Enabled ${type}s:"
    eval list=\$$(toupper $type)_LIST
    print_enabled '_*' $list | print_in_columns
    echo
done

if test -n "$ignore_tests"; then
    ignore_tests=$(echo $ignore_tests | tr ',' ' ')
    echo "Ignored FATE tests:"
    echo $ignore_tests | print_in_columns
    echo
fi

echo "License: $license"

echo "Creating configuration files ..."

fi # test "$quiet" != "yes"

test -e Makefile || echo "include $source_path/Makefile" > Makefile

enabled stripping || strip="echo skipping strip"
enabled stripping || striptype=""

config_files="$TMPH ffbuild/config.mak doc/config.texi"

cat > ffbuild/config.mak <<EOF
# Automatically generated by configure - do not modify!
ifndef FFMPEG_CONFIG_MAK
FFMPEG_CONFIG_MAK=1
FFMPEG_CONFIGURATION=$FFMPEG_CONFIGURATION
prefix=$prefix
LIBDIR=\$(DESTDIR)$libdir
SHLIBDIR=\$(DESTDIR)$shlibdir
INCDIR=\$(DESTDIR)$incdir
BINDIR=\$(DESTDIR)$bindir
DATADIR=\$(DESTDIR)$datadir
DOCDIR=\$(DESTDIR)$docdir
MANDIR=\$(DESTDIR)$mandir
PKGCONFIGDIR=\$(DESTDIR)$pkgconfigdir
INSTALL_NAME_DIR=$install_name_dir
SRC_PATH=$source_path
SRC_LINK=$source_link
ifndef MAIN_MAKEFILE
SRC_PATH:=\$(SRC_PATH:.%=..%)
endif
CC_IDENT=$cc_ident
ARCH=$arch
INTRINSICS=$intrinsics
CC=$cc
CXX=$cxx
AS=$as
OBJCC=$objcc
LD=$ld
DEPCC=$dep_cc
DEPCCFLAGS=$DEPCCFLAGS \$(CPPFLAGS)
DEPAS=$as
DEPASFLAGS=$DEPASFLAGS \$(CPPFLAGS)
X86ASM=$x86asmexe
DEPX86ASM=$x86asmexe
DEPX86ASMFLAGS=\$(X86ASMFLAGS)
AR=$ar
ARFLAGS=$arflags
AR_O=$ar_o
RANLIB=$ranlib
STRIP=$strip
STRIPTYPE=$striptype
NVCC=$nvcc
CP=cp -p
LN_S=$ln_s
CPPFLAGS=$CPPFLAGS
CFLAGS=$CFLAGS
CXXFLAGS=$CXXFLAGS
OBJCFLAGS=$OBJCFLAGS
ASFLAGS=$ASFLAGS
NVCCFLAGS=$nvccflags
AS_C=$AS_C
AS_O=$AS_O
OBJCC_C=$OBJCC_C
OBJCC_E=$OBJCC_E
OBJCC_O=$OBJCC_O
CC_C=$CC_C
CC_E=$CC_E
CC_O=$CC_O
CXX_C=$CXX_C
CXX_O=$CXX_O
NVCC_C=$NVCC_C
NVCC_O=$NVCC_O
LD_O=$LD_O
X86ASM_O=$X86ASM_O
LD_LIB=$LD_LIB
LD_PATH=$LD_PATH
DLLTOOL=$dlltool
WINDRES=$windres
DEPWINDRES=$dep_cc
DOXYGEN=$doxygen
LDFLAGS=$LDFLAGS
LDEXEFLAGS=$LDEXEFLAGS
LDLIBFLAGS=$LDLIBFLAGS
SHFLAGS=$(echo $($ldflags_filter $SHFLAGS))
ASMSTRIPFLAGS=$ASMSTRIPFLAGS
X86ASMFLAGS=$X86ASMFLAGS
BUILDSUF=$build_suffix
PROGSSUF=$progs_suffix
FULLNAME=$FULLNAME
LIBPREF=$LIBPREF
LIBSUF=$LIBSUF
LIBNAME=$LIBNAME
SLIBPREF=$SLIBPREF
SLIBSUF=$SLIBSUF
EXESUF=$EXESUF
EXTRA_VERSION=$extra_version
CCDEP=$CCDEP
CXXDEP=$CXXDEP
CCDEP_FLAGS=$CCDEP_FLAGS
ASDEP=$ASDEP
ASDEP_FLAGS=$ASDEP_FLAGS
X86ASMDEP=$X86ASMDEP
X86ASMDEP_FLAGS=$X86ASMDEP_FLAGS
CC_DEPFLAGS=$CC_DEPFLAGS
AS_DEPFLAGS=$AS_DEPFLAGS
X86ASM_DEPFLAGS=$X86ASM_DEPFLAGS
HOSTCC=$host_cc
HOSTLD=$host_ld
HOSTCFLAGS=$host_cflags
HOSTCPPFLAGS=$host_cppflags
HOSTEXESUF=$HOSTEXESUF
HOSTLDFLAGS=$host_ldflags
HOSTEXTRALIBS=$host_extralibs
DEPHOSTCC=$host_cc
DEPHOSTCCFLAGS=$DEPHOSTCCFLAGS \$(HOSTCCFLAGS)
HOSTCCDEP=$HOSTCCDEP
HOSTCCDEP_FLAGS=$HOSTCCDEP_FLAGS
HOSTCC_DEPFLAGS=$HOSTCC_DEPFLAGS
HOSTCC_C=$HOSTCC_C
HOSTCC_O=$HOSTCC_O
HOSTLD_O=$HOSTLD_O
TARGET_EXEC=$target_exec $target_exec_args
TARGET_PATH=$target_path
TARGET_SAMPLES=${target_samples:-\$(SAMPLES)}
CFLAGS-ffplay=${sdl2_cflags}
CFLAGS_HEADERS=$CFLAGS_HEADERS
LIB_INSTALL_EXTRA_CMD=$LIB_INSTALL_EXTRA_CMD
EXTRALIBS=$extralibs
COMPAT_OBJS=$compat_objs
INSTALL=$install
LIBTARGET=${LIBTARGET}
SLIBNAME=${SLIBNAME}
SLIBNAME_WITH_VERSION=${SLIBNAME_WITH_VERSION}
SLIBNAME_WITH_MAJOR=${SLIBNAME_WITH_MAJOR}
SLIB_CREATE_DEF_CMD=${SLIB_CREATE_DEF_CMD}
SLIB_EXTRA_CMD=${SLIB_EXTRA_CMD}
SLIB_INSTALL_NAME=${SLIB_INSTALL_NAME}
SLIB_INSTALL_LINKS=${SLIB_INSTALL_LINKS}
SLIB_INSTALL_EXTRA_LIB=${SLIB_INSTALL_EXTRA_LIB}
SLIB_INSTALL_EXTRA_SHLIB=${SLIB_INSTALL_EXTRA_SHLIB}
VERSION_SCRIPT_POSTPROCESS_CMD=${VERSION_SCRIPT_POSTPROCESS_CMD}
SAMPLES:=${samples:-\$(FATE_SAMPLES)}
NOREDZONE_FLAGS=$noredzone_flags
LIBFUZZER_PATH=$libfuzzer_path
IGNORE_TESTS=$ignore_tests
EOF

map 'eval echo "${v}_FFLIBS=\$${v}_deps" >> ffbuild/config.mak' $LIBRARY_LIST

for entry in $LIBRARY_LIST $PROGRAM_LIST $EXTRALIBS_LIST; do
    eval echo "EXTRALIBS-${entry}=\$${entry}_extralibs" >> ffbuild/config.mak
done

cat > $TMPH <<EOF
/* Automatically generated by configure - do not modify! */
#ifndef FFMPEG_CONFIG_H
#define FFMPEG_CONFIG_H
#define FFMPEG_CONFIGURATION "$(c_escape $FFMPEG_CONFIGURATION)"
#define FFMPEG_LICENSE "$(c_escape $license)"
#define CONFIG_THIS_YEAR 2017
#define FFMPEG_DATADIR "$(eval c_escape $datadir)"
#define AVCONV_DATADIR "$(eval c_escape $datadir)"
#define CC_IDENT "$(c_escape ${cc_ident:-Unknown compiler})"
#define av_restrict $_restrict
#define EXTERN_PREFIX "${extern_prefix}"
#define EXTERN_ASM ${extern_prefix}
#define BUILDSUF "$build_suffix"
#define SLIBSUF "$SLIBSUF"
#define HAVE_MMX2 HAVE_MMXEXT
#define SWS_MAX_FILTER_SIZE $sws_max_filter_size
EOF

test -n "$assert_level" &&
    echo "#define ASSERT_LEVEL $assert_level" >>$TMPH

test -n "$malloc_prefix" &&
    echo "#define MALLOC_PREFIX $malloc_prefix" >>$TMPH

if enabled x86asm; then
    append config_files $TMPASM
    printf '' >$TMPASM
fi

enabled getenv || echo "#define getenv(x) NULL" >> $TMPH


mkdir -p doc
mkdir -p tests
mkdir -p tests/api
echo "@c auto-generated by configure - do not modify! " > doc/config.texi

print_config ARCH_   "$config_files" $ARCH_LIST
print_config HAVE_   "$config_files" $HAVE_LIST
print_config CONFIG_ "$config_files" $CONFIG_LIST       \
                                     $CONFIG_EXTRA      \
                                     $ALL_COMPONENTS    \

echo "#endif /* FFMPEG_CONFIG_H */" >> $TMPH
echo "endif # FFMPEG_CONFIG_MAK" >> ffbuild/config.mak

# Do not overwrite an unchanged config.h to avoid superfluous rebuilds.
cp_if_changed $TMPH config.h
touch ffbuild/.config

enabled x86asm && cp_if_changed $TMPASM config.asm

cat > $TMPH <<EOF
/* Generated by ffconf */
#ifndef AVUTIL_AVCONFIG_H
#define AVUTIL_AVCONFIG_H
EOF

print_config AV_HAVE_ $TMPH $HAVE_LIST_PUB

echo "#endif /* AVUTIL_AVCONFIG_H */" >> $TMPH

cp_if_changed $TMPH libavutil/avconfig.h

# generate the lists of enabled components
print_enabled_components(){
    file=$1
    struct_name=$2
    name=$3
    shift 3
    echo "static const $struct_name * const $name[] = {" > $TMPH
    for c in $*; do
        enabled $c && printf "    &ff_%s,\n" $c >> $TMPH
    done
    echo "    NULL };" >> $TMPH
    cp_if_changed $TMPH $file
}

print_enabled_components libavcodec/bsf_list.c AVBitStreamFilter bitstream_filters $BSF_LIST
print_enabled_components libavformat/protocol_list.c URLProtocol url_protocols $PROTOCOL_LIST

if test -n "$WARNINGS"; then
    printf "\n%s%s$WARNINGS%s" "$warn_color" "$bold_color" "$reset_color"
    enabled fatal_warnings && exit 1
fi

# Settings for pkg-config files

cat > ffbuild/config.sh <<EOF
# Automatically generated by configure - do not modify!
shared=$shared
build_suffix=$build_suffix
prefix=$prefix
libdir=$libdir
incdir=$incdir
rpath=$(enabled rpath && echo "-Wl,-rpath,\${libdir}")
source_path=${source_path}
LIBPREF=${LIBPREF}
LIBSUF=${LIBSUF}
extralibs_avutil="$avutil_extralibs"
extralibs_avcodec="$avcodec_extralibs"
extralibs_avformat="$avformat_extralibs"
extralibs_avdevice="$avdevice_extralibs"
extralibs_avfilter="$avfilter_extralibs"
extralibs_avresample="$avresample_extralibs"
extralibs_postproc="$postproc_extralibs"
extralibs_swscale="$swscale_extralibs"
extralibs_swresample="$swresample_extralibs"
EOF

for lib in $LIBRARY_LIST; do
    lib_deps="$(eval echo \$${lib}_deps)"
    echo ${lib}_deps=\"$lib_deps\" >> ffbuild/config.sh
done<|MERGE_RESOLUTION|>--- conflicted
+++ resolved
@@ -2023,11 +2023,7 @@
     gmtime_r
     inet_aton
     isatty
-<<<<<<< HEAD
-    jack_port_get_latency_range
     kbhit
-=======
->>>>>>> 5a969f64
     LoadLibrary
     localtime_r
     lstat
