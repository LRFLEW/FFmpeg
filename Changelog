Entries are sorted chronologically from oldest to youngest within each release,
releases are sorted from youngest to oldest.

<<<<<<< HEAD
version next:
=======
version 0.8.7:

- avfiltergraph: check for sws opts being non-NULL before using them
- bmv: check for len being valid in bmv_decode_frame()
- dfa: check for invalid access in decode_wdlt()
- indeo3: check motion vectors
- indeo3: fix data size check
- indeo3: switch parsing the header to bytestream2
- lavf: make sure stream probe data gets freed.
- oggdec: fix faulty cleanup prototype
- oma: Validate sample rates
- qdm2: check that the FFT size is a power of 2
- rv10: check that extradata is large enough
- xmv: check audio track parameters validity
- xmv: do not leak memory in the error paths in xmv_read_header()
- aac: check the maximum number of channels
- indeo3: fix off by one in MV validity check, Bug #503
- id3v2: check for end of file while unescaping tags
- wav: Always seek to an even offset, Bug #500, LP: #1174737
- proresdec: support mixed interlaced/non-interlaced content
>>>>>>> 42fed7f4

version 0.10.6:

- many bug fixes that where found with Coverity

- The following CVE fixes where backported:
  CVE-2012-2796, CVE-2012-2775, CVE-2012-2772, CVE-2012-2776,
  CVE-2012-2779, CVE-2012-2787, CVE-2012-2794, CVE-2012-2800,
  CVE-2012-2802, CVE-2012-2801, CVE-2012-2786, CVE-2012-2798,
  CVE-2012-2793, CVE-2012-2789, CVE-2012-2788, CVE-2012-2790,
  CVE-2012-2777, CVE-2012-2784

- hundreads of other bug fixes, some possibly security relevant,
  see the git log for details.


version 0.10.5:

- Several bugs and crashes have been fixed as well as build problems
  with recent mingw64


version 0.10.4:

- Several bugs and crashes have been fixed
  Note, CVE-2012-0851 and CVE-2011-3937 have been fixed in previous releases

version 0.10.3:

- Security fixes in the 4xm demuxer, avi demuxer, cook decoder,
  mm demuxer, mpegvideo decoder, vqavideo decoder (CVE-2012-0947) and
  xmv demuxer.

- Several bugs and crashes have been fixed in the following codecs: AAC,
  APE, H.263, H.264, Indeo 4, Mimic, MJPEG, Motion Pixels Video, RAW,
  TTA, VC1, VQA, WMA Voice, vqavideo.

- Several bugs and crashes have been fixed in the following formats:
  ASF, ID3v2, MOV, xWMA

- This release additionally updates the following codecs to the
  bytestream2 API, and therefore benefit from additional overflow
  checks: truemotion2, utvideo, vqavideo


version 0.10.1
- Several security fixes, many bugfixes affecting many formats and
  codecs, the list below is not complete.

- swapuv filter

- Several bugs and crashes have been fixed in the following codecs: AAC,
  AC-3, ADPCM, AMR (both NB and WB), ATRAC3, CAVC, Cook, camstudio, DCA,
  DPCM, DSI CIN, DV, EA TGQ, FLAC, fraps, G.722 (both encoder and
  decoder), H.264, huvffyuv, BB JV decoder, Indeo 3, KGV1, LCL, the
  libx264 wrapper, MJPEG, mp3on4, Musepack, MPEG1/2, PNG, QDM2, Qt RLE,
  ROQ, RV10, RV30/RV34/RV40, shorten, smacker, subrip, SVQ3, TIFF,
  Truemotion2, TTA, VC1, VMware Screen codec, Vorbis, VP5, VP6, WMA,
  Westwood SNDx, XXAN.

- This release additionally updates the following codecs to the
  bytestream2 API, and therefore benefit from additional overflow
  checks: XXAN, ALG MM, TQG, SMC, Qt SMC, ROQ, PNG

- Several bugs and crashes have been fixed in the following formats:
  AIFF, ASF, DV, Matroska, NSV, MOV, MPEG-TS, Smacker, Sony OpenMG, RM,
  SWF.

- Libswscale has an potential overflow for large image size fixed.

- The following APIs have been added:

  avcodec_is_open()
  avformat_get_riff_video_tags()
  avformat_get_riff_audio_tags()

  Please see the file doc/APIchanges and the Doxygen documentation for
  further information.


version 0.10:
- Fixes: CVE-2011-3929, CVE-2011-3934, CVE-2011-3935, CVE-2011-3936,
         CVE-2011-3937, CVE-2011-3940, CVE-2011-3941, CVE-2011-3944,
         CVE-2011-3945, CVE-2011-3946, CVE-2011-3947, CVE-2011-3949,
         CVE-2011-3950, CVE-2011-3951, CVE-2011-3952
- v410 Quicktime Uncompressed 4:4:4 10-bit encoder and decoder
- SBaGen (SBG) binaural beats script demuxer
- OpenMG Audio muxer
- Timecode extraction in DV and MOV
- thumbnail video filter
- XML output in ffprobe
- asplit audio filter
- tinterlace video filter
- astreamsync audio filter
- amerge audio filter
- ISMV (Smooth Streaming) muxer
- GSM audio parser
- SMJPEG muxer
- XWD encoder and decoder
- Automatic thread count based on detection number of (available) CPU cores
- y41p Brooktree Uncompressed 4:1:1 12-bit encoder and decoder
- ffprobe -show_error option
- Avid 1:1 10-bit RGB Packer codec
- v308 Quicktime Uncompressed 4:4:4 encoder and decoder
- yuv4 libquicktime packed 4:2:0 encoder and decoder
- ffprobe -show_frames option
- silencedetect audio filter
- ffprobe -show_program_version, -show_library_versions, -show_versions options
- rv34: frame-level multi-threading
- optimized iMDCT transform on x86 using SSE for for mpegaudiodec
- Improved PGS subtitle decoder
- dumpgraph option to lavfi device
- r210 and r10k encoders
- ffwavesynth decoder
- aviocat tool
- ffeval tool


version 0.9:

- openal input device added
- boxblur filter added
- BWF muxer
- Flash Screen Video 2 decoder
- lavfi input device added
- added avconv, which is almost the same for now, except
for a few incompatible changes in the options, which will hopefully make them
easier to use. The changes are:
    * The options placement is now strictly enforced! While in theory the
      options for ffmpeg should be given in [input options] -i INPUT [output
      options] OUTPUT order, in practice it was possible to give output options
      before the -i and it mostly worked. Except when it didn't - the behavior was
      a bit inconsistent. In avconv, it is not possible to mix input and output
      options. All non-global options are reset after an input or output filename.
    * All per-file options are now truly per-file - they apply only to the next
      input or output file and specifying different values for different files
      will now work properly (notably -ss and -t options).
    * All per-stream options are now truly per-stream - it is possible to
      specify which stream(s) should a given option apply to. See the Stream
      specifiers section in the avconv manual for details.
    * In ffmpeg some options (like -newvideo/-newaudio/...) are irregular in the
      sense that they're specified after the output filename instead of before,
      like all other options. In avconv this irregularity is removed, all options
      apply to the next input or output file.
    * -newvideo/-newaudio/-newsubtitle options were removed. Not only were they
      irregular and highly confusing, they were also redundant. In avconv the -map
      option will create new streams in the output file and map input streams to
      them. E.g. avconv -i INPUT -map 0 OUTPUT will create an output stream for
      each stream in the first input file.
    * The -map option now has slightly different and more powerful syntax:
        + Colons (':') are used to separate file index/stream type/stream index
          instead of dots. Comma (',') is used to separate the sync stream instead
          of colon.. This is done for consistency with other options.
        + It's possible to specify stream type. E.g. -map 0:a:2 creates an
          output stream from the third input audio stream.
        + Omitting the stream index now maps all the streams of the given type,
          not just the first. E.g. -map 0:s creates output streams for all the
          subtitle streams in the first input file.
        + Since -map can now match multiple streams, negative mappings were
          introduced. Negative mappings disable some streams from an already
          defined map. E.g. '-map 0 -map -0:a:1' means 'create output streams for
          all the stream in the first input file, except for the second audio
          stream'.
    * There is a new option -c (or -codec) for choosing the decoder/encoder to
      use, which allows to precisely specify target stream(s) consistently with
      other options. E.g. -c:v lib264 sets the codec for all video streams, -c:a:0
      libvorbis sets the codec for the first audio stream and -c copy copies all
      the streams without reencoding. Old -vcodec/-acodec/-scodec options are now
      aliases to -c:v/a/s
    * It is now possible to precisely specify which stream should an AVOption
      apply to. E.g. -b:v:0 2M sets the bitrate for the first video stream, while
      -b:a 128k sets the bitrate for all audio streams. Note that the old -ab 128k
      syntax is deprecated and will stop working soon.
    * -map_chapters now takes only an input file index and applies to the next
      output file. This is consistent with how all the other options work.
    * -map_metadata now takes only an input metadata specifier and applies to
      the next output file. Output metadata specifier is now part of the option
      name, similarly to the AVOptions/map/codec feature above.
    * -metadata can now be used to set metadata on streams and chapters, e.g.
      -metadata:s:1 language=eng sets the language of the first stream to 'eng'.
      This made -vlang/-alang/-slang options redundant, so they were removed.
    * -qscale option now uses stream specifiers and applies to all streams, not
      just video. I.e. plain -qscale number would now apply to all streams. To get
      the old behavior, use -qscale:v. Also there is now a shortcut -q for -qscale
      and -aq is now an alias for -q:a.
    * -vbsf/-absf/-sbsf options were removed and replaced by a -bsf option which
      uses stream specifiers. Use -bsf:v/a/s instead of the old options.
    * -itsscale option now uses stream specifiers, so its argument is only the
      scale parameter.
    * -intra option was removed, use -g 0 for the same effect.
    * -psnr option was removed, use -flags +psnr for the same effect.
    * -vf option is now an alias to the new -filter option, which uses stream specifiers.
    * -vframes/-aframes/-dframes options are now aliases to the new -frames option.
    * -vtag/-atag/-stag options are now aliases to the new -tag option.
- XMV demuxer
- LOAS demuxer
- ashowinfo filter added
- Windows Media Image decoder
- amovie source added
- LATM muxer/demuxer
- Speex encoder via libspeex
- JSON output in ffprobe
- WTV muxer
- Optional C++ Support (needed for libstagefright)
- H.264 Decoding on Android via Stagefright
- Prores decoder
- BIN/XBIN/ADF/IDF text file decoder
- aconvert audio filter added
- audio support to lavfi input device added
- libcdio-paranoia input device for audio CD grabbing
- Apple ProRes decoder
- CELT in Ogg demuxing
- G.723.1 demuxer and decoder
- libmodplug support (--enable-libmodplug)
- VC-1 interlaced decoding
- libutvideo wrapper (--enable-libutvideo)
- aevalsrc audio source added
- Ut Video decoder
- Speex encoding via libspeex
- 4:2:2 H.264 decoding support
- 4:2:2 and 4:4:4 H.264 encoding with libx264
- Pulseaudio input device
- Prores encoder
- Video Decoder Acceleration (VDA) HWAccel module.
- replacement Indeo 3 decoder
- new ffmpeg option: -map_channel
- volume audio filter added
- earwax audio filter added
- libv4l2 support (--enable-libv4l2)
- TLS/SSL and HTTPS protocol support
- AVOptions API rewritten and documented
- most of CODEC_FLAG2_*, some CODEC_FLAG_* and many codec-specific fields in
  AVCodecContext deprecated. Codec private options should be used instead.
- Properly working defaults in libx264 wrapper, support for native presets.
- Encrypted OMA files support
- Discworld II BMV decoding support
- VBLE Decoder
- OS X Video Decoder Acceleration (VDA) support
- compact and csv output in ffprobe
- pan audio filter
- IFF Amiga Continuous Bitmap (ACBM) decoder
- ass filter
- CRI ADX audio format muxer and demuxer
- Playstation Portable PMP format demuxer
- Microsoft Windows ICO demuxer
- life source
- PCM format support in OMA demuxer
- CLJR encoder
- new option: -report
- Dxtory capture format decoder
- cellauto source
- Simple segmenting muxer
- Indeo 4 decoder
- SMJPEG demuxer


version 0.8:

- many many things we forgot because we rather write code than changelogs
- WebM support in Matroska de/muxer
- low overhead Ogg muxing
- MMS-TCP support
- VP8 de/encoding via libvpx
- Demuxer for On2's IVF format
- Pictor/PC Paint decoder
- HE-AAC v2 decoder
- HE-AAC v2 encoding with libaacplus
- libfaad2 wrapper removed
- DTS-ES extension (XCh) decoding support
- native VP8 decoder
- RTSP tunneling over HTTP
- RTP depacketization of SVQ3
- -strict inofficial replaced by -strict unofficial
- ffplay -exitonkeydown and -exitonmousedown options added
- native GSM / GSM MS decoder
- RTP depacketization of QDM2
- ANSI/ASCII art playback system
- Lego Mindstorms RSO de/muxer
- libavcore added (and subsequently removed)
- SubRip subtitle file muxer and demuxer
- Chinese AVS encoding via libxavs
- ffprobe -show_packets option added
- RTP packetization of Theora and Vorbis
- RTP depacketization of MP4A-LATM
- RTP packetization and depacketization of VP8
- hflip filter
- Apple HTTP Live Streaming demuxer
- a64 codec
- MMS-HTTP support
- G.722 ADPCM audio encoder/decoder
- R10k video decoder
- ocv_smooth filter
- frei0r wrapper filter
- change crop filter syntax to width:height:x:y
- make the crop filter accept parametric expressions
- make ffprobe accept AVFormatContext options
- yadif filter
- blackframe filter
- Demuxer for Leitch/Harris' VR native stream format (LXF)
- RTP depacketization of the X-QT QuickTime format
- SAP (Session Announcement Protocol, RFC 2974) muxer and demuxer
- cropdetect filter
- ffmpeg -crop* options removed
- transpose filter added
- ffmpeg -force_key_frames option added
- demuxer for receiving raw rtp:// URLs without an SDP description
- single stream LATM/LOAS decoder
- setpts filter added
- Win64 support for optimized x86 assembly functions
- MJPEG/AVI1 to JPEG/JFIF bitstream filter
- ASS subtitle encoder and decoder
- IEC 61937 encapsulation for E-AC-3, TrueHD, DTS-HD (for HDMI passthrough)
- overlay filter added
- rename aspect filter to setdar, and pixelaspect to setsar
- IEC 61937 demuxer
- Mobotix .mxg demuxer
- frei0r source added
- hqdn3d filter added
- RTP depacketization of QCELP
- FLAC parser added
- gradfun filter added
- AMR-WB decoder
- replace the ocv_smooth filter with a more generic ocv filter
- Windows Televison (WTV) demuxer
- FFmpeg metadata format muxer and demuxer
- SubRip (srt) subtitle encoder and decoder
- floating-point AC-3 encoder added
- Lagarith decoder
- ffmpeg -copytb option added
- IVF muxer added
- Wing Commander IV movies decoder added
- movie source added
- Bink version 'b' audio and video decoder
- Bitmap Brothers JV playback system
- Apple HTTP Live Streaming protocol handler
- sndio support for playback and record
- Linux framebuffer input device added
- Chronomaster DFA decoder
- DPX image encoder
- MicroDVD subtitle file muxer and demuxer
- Playstation Portable PMP format demuxer
- fieldorder video filter added
- AAC encoding via libvo-aacenc
- AMR-WB encoding via libvo-amrwbenc
- xWMA demuxer
- Mobotix MxPEG decoder
- VP8 frame-multithreading
- NEON optimizations for VP8
- Lots of deprecated API cruft removed
- fft and imdct optimizations for AVX (Sandy Bridge) processors
- showinfo filter added
- SMPTE 302M AES3 audio decoder
- Apple Core Audio Format muxer
- 9bit and 10bit per sample support in the H.264 decoder
- 9bit and 10bit FFV1 encoding / decoding
- split filter added
- select filter added
- sdl output device added
- libmpcodecs video filter support (3 times as many filters than before)
- mpeg2 aspect ratio dection fixed
- libxvid aspect pickiness fixed
- Frame multithreaded decoding
- E-AC-3 audio encoder
- ac3enc: add channel coupling support
- floating-point sample format support to the ac3, eac3, dca, aac, and vorbis decoders.
- H264/MPEG frame-level multi-threading
- All av_metadata_* functions renamed to av_dict_* and moved to libavutil
- 4:4:4 H.264 decoding support
- 10-bit H.264 optimizations for x86
- lut, lutrgb, and lutyuv filters added
- buffersink libavfilter sink added
- Bump libswscale for recently reported ABI break
- New J2K encoder (via OpenJPEG)


version 0.7:

- all the changes for 0.8, but keeping API/ABI compatibility with the 0.6 release


version 0.6:

- PB-frame decoding for H.263
- deprecated vhook subsystem removed
- deprecated old scaler removed
- VQF demuxer
- Alpha channel scaler
- PCX encoder
- RTP packetization of H.263
- RTP packetization of AMR
- RTP depacketization of Vorbis
- CorePNG decoding support
- Cook multichannel decoding support
- introduced avlanguage helpers in libavformat
- 8088flex TMV demuxer and decoder
- per-stream language-tags extraction in asfdec
- V210 decoder and encoder
- remaining GPL parts in AC-3 decoder converted to LGPL
- QCP demuxer
- SoX native format muxer and demuxer
- AMR-NB decoding/encoding, AMR-WB decoding via OpenCORE libraries
- DPX image decoder
- Electronic Arts Madcow decoder
- DivX (XSUB) subtitle encoder
- nonfree libamr support for AMR-NB/WB decoding/encoding removed
- experimental AAC encoder
- RTP depacketization of ASF and RTSP from WMS servers
- RTMP support in libavformat
- noX handling for OPT_BOOL X options
- Wave64 demuxer
- IEC-61937 compatible Muxer
- TwinVQ decoder
- Bluray (PGS) subtitle decoder
- LPCM support in MPEG-TS (HDMV RID as found on Blu-ray disks)
- WMA Pro decoder
- Core Audio Format demuxer
- Atrac1 decoder
- MD STUDIO audio demuxer
- RF64 support in WAV demuxer
- MPEG-4 Audio Lossless Coding (ALS) decoder
- -formats option split into -formats, -codecs, -bsfs, and -protocols
- IV8 demuxer
- CDG demuxer and decoder
- R210 decoder
- Auravision Aura 1 and 2 decoders
- Deluxe Paint Animation playback system
- SIPR decoder
- Adobe Filmstrip muxer and demuxer
- RTP depacketization of H.263
- Bink demuxer and audio/video decoders
- enable symbol versioning by default for linkers that support it
- IFF PBM/ILBM bitmap decoder
- concat protocol
- Indeo 5 decoder
- RTP depacketization of AMR
- WMA Voice decoder
- ffprobe tool
- AMR-NB decoder
- RTSP muxer
- HE-AAC v1 decoder
- Kega Game Video (KGV1) decoder
- VorbisComment writing for FLAC, Ogg FLAC and Ogg Speex files
- RTP depacketization of Theora
- HTTP Digest authentication
- RTMP/RTMPT/RTMPS/RTMPE/RTMPTE protocol support via librtmp
- Psygnosis YOP demuxer and video decoder
- spectral extension support in the E-AC-3 decoder
- unsharp video filter
- RTP hinting in the mov/3gp/mp4 muxer
- Dirac in Ogg demuxing
- seek to keyframes in Ogg
- 4:2:2 and 4:4:4 Theora decoding
- 35% faster VP3/Theora decoding
- faster AAC decoding
- faster H.264 decoding
- RealAudio 1.0 (14.4K) encoder


version 0.5:

- DV50 AKA DVCPRO50 encoder, decoder, muxer and demuxer
- TechSmith Camtasia (TSCC) video decoder
- IBM Ultimotion (ULTI) video decoder
- Sierra Online audio file demuxer and decoder
- Apple QuickDraw (qdrw) video decoder
- Creative ADPCM audio decoder (16 bits as well as 8 bits schemes)
- Electronic Arts Multimedia (WVE/UV2/etc.) file demuxer
- Miro VideoXL (VIXL) video decoder
- H.261 video encoder
- QPEG video decoder
- Nullsoft Video (NSV) file demuxer
- Shorten audio decoder
- LOCO video decoder
- Apple Lossless Audio Codec (ALAC) decoder
- Winnov WNV1 video decoder
- Autodesk Animator Studio Codec (AASC) decoder
- Indeo 2 video decoder
- Fraps FPS1 video decoder
- Snow video encoder/decoder
- Sonic audio encoder/decoder
- Vorbis audio decoder
- Macromedia ADPCM decoder
- Duck TrueMotion 2 video decoder
- support for decoding FLX and DTA extensions in FLIC files
- H.264 custom quantization matrices support
- ffserver fixed, it should now be usable again
- QDM2 audio decoder
- Real Cooker audio decoder
- TrueSpeech audio decoder
- WMA2 audio decoder fixed, now all files should play correctly
- RealAudio 14.4 and 28.8 decoders fixed
- JPEG-LS decoder
- build system improvements
- tabs and trailing whitespace removed from the codebase
- CamStudio video decoder
- AIFF/AIFF-C audio format, encoding and decoding
- ADTS AAC file reading and writing
- Creative VOC file reading and writing
- American Laser Games multimedia (*.mm) playback system
- Zip Motion Blocks Video decoder
- improved Theora/VP3 decoder
- True Audio (TTA) decoder
- AVS demuxer and video decoder
- JPEG-LS encoder
- Smacker demuxer and decoder
- NuppelVideo/MythTV demuxer and RTjpeg decoder
- KMVC decoder
- MPEG-2 intra VLC support
- MPEG-2 4:2:2 encoder
- Flash Screen Video decoder
- GXF demuxer
- Chinese AVS decoder
- GXF muxer
- MXF demuxer
- VC-1/WMV3/WMV9 video decoder
- MacIntel support
- AVISynth support
- VMware video decoder
- VP5 video decoder
- VP6 video decoder
- WavPack lossless audio decoder
- Targa (.TGA) picture decoder
- Vorbis audio encoder
- Delphine Software .cin demuxer/audio and video decoder
- Tiertex .seq demuxer/video decoder
- MTV demuxer
- TIFF picture encoder and decoder
- GIF picture decoder
- Intel Music Coder decoder
- Zip Motion Blocks Video encoder
- Musepack decoder
- Flash Screen Video encoder
- Theora encoding via libtheora
- BMP encoder
- WMA encoder
- GSM-MS encoder and decoder
- DCA decoder
- DXA demuxer and decoder
- DNxHD decoder
- Gamecube movie (.THP) playback system
- Blackfin optimizations
- Interplay C93 demuxer and video decoder
- Bethsoft VID demuxer and video decoder
- CRYO APC demuxer
- Atrac3 decoder
- V.Flash PTX decoder
- RoQ muxer, RoQ audio encoder
- Renderware TXD demuxer and decoder
- extern C declarations for C++ removed from headers
- sws_flags command line option
- codebook generator
- RoQ video encoder
- QTRLE encoder
- OS/2 support removed and restored again
- AC-3 decoder
- NUT muxer
- additional SPARC (VIS) optimizations
- Matroska muxer
- slice-based parallel H.264 decoding
- Monkey's Audio demuxer and decoder
- AMV audio and video decoder
- DNxHD encoder
- H.264 PAFF decoding
- Nellymoser ASAO decoder
- Beam Software SIFF demuxer and decoder
- libvorbis Vorbis decoding removed in favor of native decoder
- IntraX8 (J-Frame) subdecoder for WMV2 and VC-1
- Ogg (Theora, Vorbis and FLAC) muxer
- The "device" muxers and demuxers are now in a new libavdevice library
- PC Paintbrush PCX decoder
- Sun Rasterfile decoder
- TechnoTrend PVA demuxer
- Linux Media Labs MPEG-4 (LMLM4) demuxer
- AVM2 (Flash 9) SWF muxer
- QT variant of IMA ADPCM encoder
- VFW grabber
- iPod/iPhone compatible mp4 muxer
- Mimic decoder
- MSN TCP Webcam stream demuxer
- RL2 demuxer / decoder
- IFF demuxer
- 8SVX audio decoder
- non-recursive Makefiles
- BFI demuxer
- MAXIS EA XA (.xa) demuxer / decoder
- BFI video decoder
- OMA demuxer
- MLP/TrueHD decoder
- Electronic Arts CMV decoder
- Motion Pixels Video decoder
- Motion Pixels MVI demuxer
- removed animated GIF decoder/demuxer
- D-Cinema audio muxer
- Electronic Arts TGV decoder
- Apple Lossless Audio Codec (ALAC) encoder
- AAC decoder
- floating point PCM encoder/decoder
- MXF muxer
- DV100 AKA DVCPRO HD decoder and demuxer
- E-AC-3 support added to AC-3 decoder
- Nellymoser ASAO encoder
- ASS and SSA demuxer and muxer
- liba52 wrapper removed
- SVQ3 watermark decoding support
- Speex decoding via libspeex
- Electronic Arts TGQ decoder
- RV40 decoder
- QCELP / PureVoice decoder
- RV30 decoder
- hybrid WavPack support
- R3D REDCODE demuxer
- ALSA support for playback and record
- Electronic Arts TQI decoder
- OpenJPEG based JPEG 2000 decoder
- NC (NC4600) camera file demuxer
- Gopher client support
- MXF D-10 muxer
- generic metadata API
- flash ScreenVideo2 encoder


version 0.4.9-pre1:

- DV encoder, DV muxer
- Microsoft RLE video decoder
- Microsoft Video-1 decoder
- Apple Animation (RLE) decoder
- Apple Graphics (SMC) decoder
- Apple Video (RPZA) decoder
- Cinepak decoder
- Sega FILM (CPK) file demuxer
- Westwood multimedia support (VQA & AUD files)
- Id Quake II CIN playback support
- 8BPS video decoder
- FLIC playback support
- RealVideo 2.0 (RV20) decoder
- Duck TrueMotion v1 (DUCK) video decoder
- Sierra VMD demuxer and video decoder
- MSZH and ZLIB decoder support
- SVQ1 video encoder
- AMR-WB support
- PPC optimizations
- rate distortion optimal cbp support
- rate distorted optimal ac prediction for MPEG-4
- rate distorted optimal lambda->qp support
- AAC encoding with libfaac
- Sunplus JPEG codec (SP5X) support
- use Lagrange multipler instead of QP for ratecontrol
- Theora/VP3 decoding support
- XA and ADX ADPCM codecs
- export MPEG-2 active display area / pan scan
- Add support for configuring with IBM XLC
- floating point AAN DCT
- initial support for zygo video (not complete)
- RGB ffv1 support
- new audio/video parser API
- av_log() system
- av_read_frame() and av_seek_frame() support
- missing last frame fixes
- seek by mouse in ffplay
- noise reduction of DCT coefficients
- H.263 OBMC & 4MV support
- H.263 alternative inter vlc support
- H.263 loop filter
- H.263 slice structured mode
- interlaced DCT support for MPEG-2 encoding
- stuffing to stay above min_bitrate
- MB type & QP visualization
- frame stepping for ffplay
- interlaced motion estimation
- alternate scantable support
- SVCD scan offset support
- closed GOP support
- SSE2 FDCT
- quantizer noise shaping
- G.726 ADPCM audio codec
- MS ADPCM encoding
- multithreaded/SMP motion estimation
- multithreaded/SMP encoding for MPEG-1/MPEG-2/MPEG-4/H.263
- multithreaded/SMP decoding for MPEG-2
- FLAC decoder
- Metrowerks CodeWarrior suppport
- H.263+ custom pcf support
- nicer output for 'ffmpeg -formats'
- Matroska demuxer
- SGI image format, encoding and decoding
- H.264 loop filter support
- H.264 CABAC support
- nicer looking arrows for the motion vector visualization
- improved VCD support
- audio timestamp drift compensation
- MPEG-2 YUV 422/444 support
- polyphase kaiser windowed sinc and blackman nuttall windowed sinc audio resample
- better image scaling
- H.261 support
- correctly interleave packets during encoding
- VIS optimized motion compensation
- intra_dc_precision>0 encoding support
- support reuse of motion vectors/MB types/field select values of the source video
- more accurate deblock filter
- padding support
- many optimizations and bugfixes
- FunCom ISS audio file demuxer and according ADPCM decoding


version 0.4.8:

- MPEG-2 video encoding (Michael)
- Id RoQ playback subsystem (Mike Melanson and Tim Ferguson)
- Wing Commander III Movie (.mve) file playback subsystem (Mike Melanson
  and Mario Brito)
- Xan DPCM audio decoder (Mario Brito)
- Interplay MVE playback subsystem (Mike Melanson)
- Duck DK3 and DK4 ADPCM audio decoders (Mike Melanson)


version 0.4.7:

- RealAudio 1.0 (14_4) and 2.0 (28_8) native decoders. Author unknown, code from mplayerhq
  (originally from public domain player for Amiga at http://www.honeypot.net/audio)
- current version now also compiles with older GCC (Fabrice)
- 4X multimedia playback system including 4xm file demuxer (Mike
  Melanson), and 4X video and audio codecs (Michael)
- Creative YUV (CYUV) decoder (Mike Melanson)
- FFV1 codec (our very simple lossless intra only codec, compresses much better
  than HuffYUV) (Michael)
- ASV1 (Asus), H.264, Intel indeo3 codecs have been added (various)
- tiny PNG encoder and decoder, tiny GIF decoder, PAM decoder (PPM with
  alpha support), JPEG YUV colorspace support. (Fabrice Bellard)
- ffplay has been replaced with a newer version which uses SDL (optionally)
  for multiplatform support (Fabrice)
- Sorenson Version 3 codec (SVQ3) support has been added (decoding only) - donated
  by anonymous
- AMR format has been added (Johannes Carlsson)
- 3GP support has been added (Johannes Carlsson)
- VP3 codec has been added (Mike Melanson)
- more MPEG-1/2 fixes
- better multiplatform support, MS Visual Studio fixes (various)
- AltiVec optimizations (Magnus Damn and others)
- SH4 processor support has been added (BERO)
- new public interfaces (avcodec_get_pix_fmt) (Roman Shaposhnick)
- VOB streaming support (Brian Foley)
- better MP3 autodetection (Andriy Rysin)
- qpel encoding (Michael)
- 4mv+b frames encoding finally fixed (Michael)
- chroma ME (Michael)
- 5 comparison functions for ME (Michael)
- B-frame encoding speedup (Michael)
- WMV2 codec (unfinished - Michael)
- user specified diamond size for EPZS (Michael)
- Playstation STR playback subsystem, still experimental (Mike and Michael)
- ASV2 codec (Michael)
- CLJR decoder (Alex)

.. And lots more new enhancements and fixes.


version 0.4.6:

- completely new integer only MPEG audio layer 1/2/3 decoder rewritten
  from scratch
- Recoded DCT and motion vector search with gcc (no longer depends on nasm)
- fix quantization bug in AC3 encoder
- added PCM codecs and format. Corrected WAV/AVI/ASF PCM issues
- added prototype ffplay program
- added GOB header parsing on H.263/H.263+ decoder (Juanjo)
- bug fix on MCBPC tables of H.263 (Juanjo)
- bug fix on DC coefficients of H.263 (Juanjo)
- added Advanced Prediction Mode on H.263/H.263+ decoder (Juanjo)
- now we can decode H.263 streams found in QuickTime files (Juanjo)
- now we can decode H.263 streams found in VIVO v1 files(Juanjo)
- preliminary RTP "friendly" mode for H.263/H.263+ coding. (Juanjo)
- added GOB header for H.263/H.263+ coding on RTP mode (Juanjo)
- now H.263 picture size is returned on the first decoded frame (Juanjo)
- added first regression tests
- added MPEG-2 TS demuxer
- new demux API for libav
- more accurate and faster IDCT (Michael)
- faster and entropy-controlled motion search (Michael)
- two pass video encoding (Michael)
- new video rate control (Michael)
- added MSMPEG4V1, MSMPEGV2 and WMV1 support (Michael)
- great performance improvement of video encoders and decoders (Michael)
- new and faster bit readers and vlc parsers (Michael)
- high quality encoding mode: tries all macroblock/VLC types (Michael)
- added DV video decoder
- preliminary RTP/RTSP support in ffserver and libavformat
- H.263+ AIC decoding/encoding support (Juanjo)
- VCD MPEG-PS mode (Juanjo)
- PSNR stuff (Juanjo)
- simple stats output (Juanjo)
- 16-bit and 15-bit RGB/BGR/GBR support (Bisqwit)


version 0.4.5:

- some header fixes (Zdenek Kabelac <kabi at informatics.muni.cz>)
- many MMX optimizations (Nick Kurshev <nickols_k at mail.ru>)
- added configure system (actually a small shell script)
- added MPEG audio layer 1/2/3 decoding using LGPL'ed mpglib by
  Michael Hipp (temporary solution - waiting for integer only
  decoder)
- fixed VIDIOCSYNC interrupt
- added Intel H.263 decoding support ('I263' AVI fourCC)
- added Real Video 1.0 decoding (needs further testing)
- simplified image formats again. Added PGM format (=grey
  pgm). Renamed old PGM to PGMYUV.
- fixed msmpeg4 slice issues (tell me if you still find problems)
- fixed OpenDivX bugs with newer versions (added VOL header decoding)
- added support for MPlayer interface
- added macroblock skip optimization
- added MJPEG decoder
- added mmx/mmxext IDCT from libmpeg2
- added pgmyuvpipe, ppm, and ppm_pipe formats (original patch by Celer
  <celer at shell.scrypt.net>)
- added pixel format conversion layer (e.g. for MJPEG or PPM)
- added deinterlacing option
- MPEG-1/2 fixes
- MPEG-4 vol header fixes (Jonathan Marsden <snmjbm at pacbell.net>)
- ARM optimizations (Lionel Ulmer <lionel.ulmer at free.fr>).
- Windows porting of file converter
- added MJPEG raw format (input/ouput)
- added JPEG image format support (input/output)


version 0.4.4:

- fixed some std header definitions (Bjorn Lindgren
  <bjorn.e.lindgren at telia.com>).
- added MPEG demuxer (MPEG-1 and 2 compatible).
- added ASF demuxer
- added prototype RM demuxer
- added AC3 decoding (done with libac3 by Aaron Holtzman)
- added decoding codec parameter guessing (.e.g. for MPEG, because the
  header does not include them)
- fixed header generation in MPEG-1, AVI and ASF muxer: wmplayer can now
  play them (only tested video)
- fixed H.263 white bug
- fixed phase rounding in img resample filter
- add MMX code for polyphase img resample filter
- added CPU autodetection
- added generic title/author/copyright/comment string handling (ASF and RM
  use them)
- added SWF demux to extract MP3 track (not usable yet because no MP3
  decoder)
- added fractional frame rate support
- codecs are no longer searched by read_header() (should fix ffserver
  segfault)


version 0.4.3:

- BGR24 patch (initial patch by Jeroen Vreeken <pe1rxq at amsat.org>)
- fixed raw yuv output
- added motion rounding support in MPEG-4
- fixed motion bug rounding in MSMPEG4
- added B-frame handling in video core
- added full MPEG-1 decoding support
- added partial (frame only) MPEG-2 support
- changed the FOURCC code for H.263 to "U263" to be able to see the
  +AVI/H.263 file with the UB Video H.263+ decoder. MPlayer works with
  this +codec ;) (JuanJo).
- Halfpel motion estimation after MB type selection (JuanJo)
- added pgm and .Y.U.V output format
- suppressed 'img:' protocol. Simply use: /tmp/test%d.[pgm|Y] as input or
  output.
- added pgmpipe I/O format (original patch from Martin Aumueller
  <lists at reserv.at>, but changed completely since we use a format
  instead of a protocol)


version 0.4.2:

- added H.263/MPEG-4/MSMPEG4 decoding support. MPEG-4 decoding support
  (for OpenDivX) is almost complete: 8x8 MVs and rounding are
  missing. MSMPEG4 support is complete.
- added prototype MPEG-1 decoder. Only I- and P-frames handled yet (it
  can decode ffmpeg MPEGs :-)).
- added libavcodec API documentation (see apiexample.c).
- fixed image polyphase bug (the bottom of some images could be
  greenish)
- added support for non clipped motion vectors (decoding only)
  and image sizes non-multiple of 16
- added support for AC prediction (decoding only)
- added file overwrite confirmation (can be disabled with -y)
- added custom size picture to H.263 using H.263+ (Juanjo)


version 0.4.1:

- added MSMPEG4 (aka DivX) compatible encoder. Changed default codec
  of AVI and ASF to DIV3.
- added -me option to set motion estimation method
  (default=log). suppressed redundant -hq option.
- added options -acodec and -vcodec to force a given codec (useful for
  AVI for example)
- fixed -an option
- improved dct_quantize speed
- factorized some motion estimation code


version 0.4.0:

- removing grab code from ffserver and moved it to ffmpeg. Added
  multistream support to ffmpeg.
- added timeshifting support for live feeds (option ?date=xxx in the
  URL)
- added high quality image resize code with polyphase filter (need
  mmx/see optimization). Enable multiple image size support in ffserver.
- added multi live feed support in ffserver
- suppressed master feature from ffserver (it should be done with an
  external program which opens the .ffm url and writes it to another
  ffserver)
- added preliminary support for video stream parsing (WAV and AVI half
  done). Added proper support for audio/video file conversion in
  ffmpeg.
- added preliminary support for video file sending from ffserver
- redesigning I/O subsystem: now using URL based input and output
  (see avio.h)
- added WAV format support
- added "tty user interface" to ffmpeg to stop grabbing gracefully
- added MMX/SSE optimizations to SAD (Sums of Absolutes Differences)
  (Juan J. Sierralta P. a.k.a. "Juanjo" <juanjo at atmlab.utfsm.cl>)
- added MMX DCT from mpeg2_movie 1.5 (Juanjo)
- added new motion estimation algorithms, log and phods (Juanjo)
- changed directories: libav for format handling, libavcodec for
  codecs


version 0.3.4:

- added stereo in MPEG audio encoder


version 0.3.3:

- added 'high quality' mode which use motion vectors. It can be used in
  real time at low resolution.
- fixed rounding problems which caused quality problems at high
  bitrates and large GOP size


version 0.3.2: small fixes

- ASF fixes
- put_seek bug fix


version 0.3.1: added avi/divx support

- added AVI support
- added MPEG-4 codec compatible with OpenDivX. It is based on the H.263 codec
- added sound for flash format (not tested)


version 0.3: initial public release<|MERGE_RESOLUTION|>--- conflicted
+++ resolved
@@ -1,10 +1,10 @@
 Entries are sorted chronologically from oldest to youngest within each release,
 releases are sorted from youngest to oldest.
 
-<<<<<<< HEAD
 version next:
-=======
-version 0.8.7:
+
+
+version 0.10.8
 
 - avfiltergraph: check for sws opts being non-NULL before using them
 - bmv: check for len being valid in bmv_decode_frame()
@@ -24,7 +24,7 @@
 - id3v2: check for end of file while unescaping tags
 - wav: Always seek to an even offset, Bug #500, LP: #1174737
 - proresdec: support mixed interlaced/non-interlaced content
->>>>>>> 42fed7f4
+
 
 version 0.10.6:
 
