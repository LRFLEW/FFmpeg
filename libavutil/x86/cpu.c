--- conflicted
+++ resolved
@@ -182,13 +182,8 @@
 
         /* Similar to the above but for AVX functions on AMD processors.
            This is necessary only for functions using YMM registers on Bulldozer
-<<<<<<< HEAD
-           and Jaguar based CPUs as they lack 256-bits execution units. SSE/AVX
+           and Jaguar based CPUs as they lack 256-bit execution units. SSE/AVX
            functions using XMM registers are always faster on them.
-=======
-           based CPUs as they lack 256-bit execution units. SSE/AVX functions
-           using XMM registers are always faster on them.
->>>>>>> 41ed7ab4
            AV_CPU_FLAG_AVX and AV_CPU_FLAG_AVXSLOW are both set so that AVX is
            used unless explicitly disabled by checking AV_CPU_FLAG_AVXSLOW. */
             if ((family == 0x15 || family == 0x16) && (rval & AV_CPU_FLAG_AVX))
