;*****************************************************************************
;* x86-optimized Float DSP functions
;*
;* Copyright 2006 Loren Merritt
;*
;* This file is part of FFmpeg.
;*
;* FFmpeg is free software; you can redistribute it and/or
;* modify it under the terms of the GNU Lesser General Public
;* License as published by the Free Software Foundation; either
;* version 2.1 of the License, or (at your option) any later version.
;*
;* FFmpeg is distributed in the hope that it will be useful,
;* but WITHOUT ANY WARRANTY; without even the implied warranty of
;* MERCHANTABILITY or FITNESS FOR A PARTICULAR PURPOSE.  See the GNU
;* Lesser General Public License for more details.
;*
;* You should have received a copy of the GNU Lesser General Public
;* License along with FFmpeg; if not, write to the Free Software
;* Foundation, Inc., 51 Franklin Street, Fifth Floor, Boston, MA 02110-1301 USA
;******************************************************************************

%include "x86util.asm"

SECTION .text

;-----------------------------------------------------------------------------
; void vector_fmul(float *dst, const float *src0, const float *src1, int len)
;-----------------------------------------------------------------------------
%macro VECTOR_FMUL 0
cglobal vector_fmul, 4,4,2, dst, src0, src1, len
    lea       lenq, [lend*4 - 2*mmsize]
ALIGN 16
.loop:
    mova      m0,   [src0q + lenq]
    mova      m1,   [src0q + lenq + mmsize]
    mulps     m0, m0, [src1q + lenq]
    mulps     m1, m1, [src1q + lenq + mmsize]
    mova      [dstq + lenq], m0
    mova      [dstq + lenq + mmsize], m1

    sub       lenq, 2*mmsize
    jge       .loop
    REP_RET
%endmacro

INIT_XMM sse
VECTOR_FMUL
%if HAVE_AVX_EXTERNAL
INIT_YMM avx
VECTOR_FMUL
%endif

;------------------------------------------------------------------------------
; void ff_vector_fmac_scalar(float *dst, const float *src, float mul, int len)
;------------------------------------------------------------------------------

%macro VECTOR_FMAC_SCALAR 0
%if UNIX64
cglobal vector_fmac_scalar, 3,3,3, dst, src, len
%else
cglobal vector_fmac_scalar, 4,4,3, dst, src, mul, len
%endif
%if ARCH_X86_32
    VBROADCASTSS m0, mulm
%else
%if WIN64
    mova       xmm0, xmm2
%endif
    shufps     xmm0, xmm0, 0
%if cpuflag(avx)
    vinsertf128  m0, m0, xmm0, 1
%endif
%endif
    lea    lenq, [lend*4-2*mmsize]
.loop:
    mulps    m1, m0, [srcq+lenq       ]
    mulps    m2, m0, [srcq+lenq+mmsize]
    addps    m1, m1, [dstq+lenq       ]
    addps    m2, m2, [dstq+lenq+mmsize]
    mova  [dstq+lenq       ], m1
    mova  [dstq+lenq+mmsize], m2
    sub    lenq, 2*mmsize
    jge .loop
    REP_RET
%endmacro

INIT_XMM sse
VECTOR_FMAC_SCALAR
%if HAVE_AVX_EXTERNAL
INIT_YMM avx
VECTOR_FMAC_SCALAR
%endif

;------------------------------------------------------------------------------
; void ff_vector_fmul_scalar(float *dst, const float *src, float mul, int len)
;------------------------------------------------------------------------------

%macro VECTOR_FMUL_SCALAR 0
%if UNIX64
cglobal vector_fmul_scalar, 3,3,2, dst, src, len
%else
cglobal vector_fmul_scalar, 4,4,3, dst, src, mul, len
%endif
%if ARCH_X86_32
    movss    m0, mulm
%elif WIN64
    SWAP 0, 2
%endif
    shufps   m0, m0, 0
    lea    lenq, [lend*4-mmsize]
.loop:
    mova     m1, [srcq+lenq]
    mulps    m1, m0
    mova  [dstq+lenq], m1
    sub    lenq, mmsize
    jge .loop
    REP_RET
%endmacro

INIT_XMM sse
VECTOR_FMUL_SCALAR

;------------------------------------------------------------------------------
; void ff_vector_dmul_scalar(double *dst, const double *src, double mul,
;                            int len)
;------------------------------------------------------------------------------

%macro VECTOR_DMUL_SCALAR 0
%if ARCH_X86_32
cglobal vector_dmul_scalar, 3,4,3, dst, src, mul, len, lenaddr
    mov          lenq, lenaddrm
%elif UNIX64
cglobal vector_dmul_scalar, 3,3,3, dst, src, len
%else
cglobal vector_dmul_scalar, 4,4,3, dst, src, mul, len
%endif
%if ARCH_X86_32
    VBROADCASTSD   m0, mulm
%else
%if WIN64
    movlhps      xmm2, xmm2
%if cpuflag(avx)
    vinsertf128  ymm2, ymm2, xmm2, 1
%endif
    SWAP 0, 2
%else
    movlhps      xmm0, xmm0
%if cpuflag(avx)
    vinsertf128  ymm0, ymm0, xmm0, 1
%endif
%endif
%endif
    lea          lenq, [lend*8-2*mmsize]
.loop:
    mulpd          m1, m0, [srcq+lenq       ]
    mulpd          m2, m0, [srcq+lenq+mmsize]
    mova   [dstq+lenq       ], m1
    mova   [dstq+lenq+mmsize], m2
    sub          lenq, 2*mmsize
    jge .loop
    REP_RET
%endmacro

INIT_XMM sse2
VECTOR_DMUL_SCALAR
%if HAVE_AVX_EXTERNAL
INIT_YMM avx
VECTOR_DMUL_SCALAR
%endif

;-----------------------------------------------------------------------------
; vector_fmul_add(float *dst, const float *src0, const float *src1,
;                 const float *src2, int len)
;-----------------------------------------------------------------------------
%macro VECTOR_FMUL_ADD 0
cglobal vector_fmul_add, 5,5,2, dst, src0, src1, src2, len
    lea       lenq, [lend*4 - 2*mmsize]
ALIGN 16
.loop:
    mova    m0,   [src0q + lenq]
    mova    m1,   [src0q + lenq + mmsize]
    mulps   m0, m0, [src1q + lenq]
    mulps   m1, m1, [src1q + lenq + mmsize]
    addps   m0, m0, [src2q + lenq]
    addps   m1, m1, [src2q + lenq + mmsize]
    mova    [dstq + lenq], m0
    mova    [dstq + lenq + mmsize], m1

    sub     lenq,   2*mmsize
    jge     .loop
    REP_RET
%endmacro

INIT_XMM sse
VECTOR_FMUL_ADD
%if HAVE_AVX_EXTERNAL
INIT_YMM avx
VECTOR_FMUL_ADD
%endif

;-----------------------------------------------------------------------------
; void vector_fmul_reverse(float *dst, const float *src0, const float *src1,
;                          int len)
;-----------------------------------------------------------------------------
%macro VECTOR_FMUL_REVERSE 0
cglobal vector_fmul_reverse, 4,4,2, dst, src0, src1, len
    lea       lenq, [lend*4 - 2*mmsize]
ALIGN 16
.loop:
%if cpuflag(avx)
    vmovaps     xmm0, [src1q + 16]
    vinsertf128 m0, m0, [src1q], 1
    vshufps     m0, m0, m0, q0123
    vmovaps     xmm1, [src1q + mmsize + 16]
    vinsertf128 m1, m1, [src1q + mmsize], 1
    vshufps     m1, m1, m1, q0123
%else
    mova    m0, [src1q]
    mova    m1, [src1q + mmsize]
    shufps  m0, m0, q0123
    shufps  m1, m1, q0123
%endif
    mulps   m0, m0, [src0q + lenq + mmsize]
    mulps   m1, m1, [src0q + lenq]
    mova    [dstq + lenq + mmsize], m0
    mova    [dstq + lenq], m1
    add     src1q, 2*mmsize
    sub     lenq,  2*mmsize
    jge     .loop
    REP_RET
%endmacro

INIT_XMM sse
VECTOR_FMUL_REVERSE
%if HAVE_AVX_EXTERNAL
INIT_YMM avx
VECTOR_FMUL_REVERSE
%endif

; float scalarproduct_float_sse(const float *v1, const float *v2, int len)
INIT_XMM sse
cglobal scalarproduct_float, 3,3,2, v1, v2, offset
    neg   offsetq
    shl   offsetq, 2
    sub       v1q, offsetq
    sub       v2q, offsetq
    xorps    xmm0, xmm0
.loop:
    movaps   xmm1, [v1q+offsetq]
    mulps    xmm1, [v2q+offsetq]
    addps    xmm0, xmm1
    add   offsetq, 16
    js .loop
    movhlps  xmm1, xmm0
    addps    xmm0, xmm1
    movss    xmm1, xmm0
    shufps   xmm0, xmm0, 1
    addss    xmm0, xmm1
%if ARCH_X86_64 == 0
    movss     r0m,  xmm0
    fld dword r0m
%endif
    RET

;-----------------------------------------------------------------------------
; void ff_butterflies_float(float *src0, float *src1, int len);
;-----------------------------------------------------------------------------
INIT_XMM sse
cglobal butterflies_float, 3,3,3, src0, src1, len
<<<<<<< HEAD
    movsxdifnidn lenq, lend
    test         lenq, lenq
    jz           .end
    shl          lenq, 2
    add         src0q, lenq
    add         src1q, lenq
    neg          lenq
.loop:
    mova           m0, [src0q + lenq]
    mova           m1, [src1q + lenq]
    subps          m2, m0, m1
    addps          m0, m0, m1
    mova      [src1q + lenq], m2
    mova      [src0q + lenq], m0
    add          lenq, mmsize
    jl          .loop
=======
%if ARCH_X86_64
    movsxd    lenq, lend
%endif
    test      lenq, lenq
    jz .end
    shl       lenq, 2
    lea      src0q, [src0q +   lenq]
    lea      src1q, [src1q +   lenq]
    neg       lenq
.loop:
    mova        m0, [src0q + lenq]
    mova        m1, [src1q + lenq]
    subps       m2, m0, m1
    addps       m0, m0, m1
    mova        [src1q + lenq], m2
    mova        [src0q + lenq], m0
    add       lenq, mmsize
    jl .loop
>>>>>>> 566b7a20
.end:
    REP_RET<|MERGE_RESOLUTION|>--- conflicted
+++ resolved
@@ -268,32 +268,14 @@
 ;-----------------------------------------------------------------------------
 INIT_XMM sse
 cglobal butterflies_float, 3,3,3, src0, src1, len
-<<<<<<< HEAD
-    movsxdifnidn lenq, lend
-    test         lenq, lenq
-    jz           .end
-    shl          lenq, 2
-    add         src0q, lenq
-    add         src1q, lenq
-    neg          lenq
-.loop:
-    mova           m0, [src0q + lenq]
-    mova           m1, [src1q + lenq]
-    subps          m2, m0, m1
-    addps          m0, m0, m1
-    mova      [src1q + lenq], m2
-    mova      [src0q + lenq], m0
-    add          lenq, mmsize
-    jl          .loop
-=======
 %if ARCH_X86_64
     movsxd    lenq, lend
 %endif
     test      lenq, lenq
     jz .end
     shl       lenq, 2
-    lea      src0q, [src0q +   lenq]
-    lea      src1q, [src1q +   lenq]
+    add      src0q, lenq
+    add      src1q, lenq
     neg       lenq
 .loop:
     mova        m0, [src0q + lenq]
@@ -304,6 +286,5 @@
     mova        [src0q + lenq], m0
     add       lenq, mmsize
     jl .loop
->>>>>>> 566b7a20
 .end:
     REP_RET