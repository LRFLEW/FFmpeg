--- conflicted
+++ resolved
@@ -292,16 +292,12 @@
     return in;
 }
 
-<<<<<<< HEAD
-int av_des_init(AVDES *d, const uint8_t *key, int key_bits, av_unused int decrypt) {
-=======
 AVDES *av_des_alloc(void)
 {
     return av_mallocz(sizeof(struct AVDES));
 }
 
-int av_des_init(AVDES *d, const uint8_t *key, int key_bits, int decrypt) {
->>>>>>> d9e8b47e
+int av_des_init(AVDES *d, const uint8_t *key, int key_bits, av_unused int decrypt) {
     if (key_bits != 64 && key_bits != 192)
         return -1;
     d->triple_des = key_bits > 64;
