/*
 * Copyright (c) 2000, 2001, 2002 Fabrice Bellard
 *
 * This file is part of FFmpeg.
 *
 * FFmpeg is free software; you can redistribute it and/or
 * modify it under the terms of the GNU Lesser General Public
 * License as published by the Free Software Foundation; either
 * version 2.1 of the License, or (at your option) any later version.
 *
 * FFmpeg is distributed in the hope that it will be useful,
 * but WITHOUT ANY WARRANTY; without even the implied warranty of
 * MERCHANTABILITY or FITNESS FOR A PARTICULAR PURPOSE.  See the GNU
 * Lesser General Public License for more details.
 *
 * You should have received a copy of the GNU Lesser General Public
 * License along with FFmpeg; if not, write to the Free Software
 * Foundation, Inc., 51 Franklin Street, Fifth Floor, Boston, MA 02110-1301 USA
 */

#ifndef AVUTIL_CPU_H
#define AVUTIL_CPU_H

<<<<<<< HEAD
#include "attributes.h"
=======
#include <stddef.h>

#include "version.h"
>>>>>>> e6bff23f

#define AV_CPU_FLAG_FORCE    0x80000000 /* force usage of selected flags (OR) */

    /* lower 16 bits - CPU features */
#define AV_CPU_FLAG_MMX          0x0001 ///< standard MMX
#define AV_CPU_FLAG_MMXEXT       0x0002 ///< SSE integer functions or AMD MMX ext
#define AV_CPU_FLAG_MMX2         0x0002 ///< SSE integer functions or AMD MMX ext
#define AV_CPU_FLAG_3DNOW        0x0004 ///< AMD 3DNOW
#define AV_CPU_FLAG_SSE          0x0008 ///< SSE functions
#define AV_CPU_FLAG_SSE2         0x0010 ///< PIV SSE2 functions
#define AV_CPU_FLAG_SSE2SLOW 0x40000000 ///< SSE2 supported, but usually not faster
                                        ///< than regular MMX/SSE (e.g. Core1)
#define AV_CPU_FLAG_3DNOWEXT     0x0020 ///< AMD 3DNowExt
#define AV_CPU_FLAG_SSE3         0x0040 ///< Prescott SSE3 functions
#define AV_CPU_FLAG_SSE3SLOW 0x20000000 ///< SSE3 supported, but usually not faster
                                        ///< than regular MMX/SSE (e.g. Core1)
#define AV_CPU_FLAG_SSSE3        0x0080 ///< Conroe SSSE3 functions
#define AV_CPU_FLAG_SSSE3SLOW 0x4000000 ///< SSSE3 supported, but usually not faster
#define AV_CPU_FLAG_ATOM     0x10000000 ///< Atom processor, some SSSE3 instructions are slower
#define AV_CPU_FLAG_SSE4         0x0100 ///< Penryn SSE4.1 functions
#define AV_CPU_FLAG_SSE42        0x0200 ///< Nehalem SSE4.2 functions
#define AV_CPU_FLAG_AESNI       0x80000 ///< Advanced Encryption Standard functions
#define AV_CPU_FLAG_AVX          0x4000 ///< AVX functions: requires OS support even if YMM registers aren't used
#define AV_CPU_FLAG_AVXSLOW   0x8000000 ///< AVX supported, but slow when using YMM registers (e.g. Bulldozer)
#define AV_CPU_FLAG_XOP          0x0400 ///< Bulldozer XOP functions
#define AV_CPU_FLAG_FMA4         0x0800 ///< Bulldozer FMA4 functions
#define AV_CPU_FLAG_CMOV         0x1000 ///< supports cmov instruction
#define AV_CPU_FLAG_AVX2         0x8000 ///< AVX2 functions: requires OS support even if YMM registers aren't used
#define AV_CPU_FLAG_FMA3        0x10000 ///< Haswell FMA3 functions
#define AV_CPU_FLAG_BMI1        0x20000 ///< Bit Manipulation Instruction Set 1
#define AV_CPU_FLAG_BMI2        0x40000 ///< Bit Manipulation Instruction Set 2

#define AV_CPU_FLAG_ALTIVEC      0x0001 ///< standard
#define AV_CPU_FLAG_VSX          0x0002 ///< ISA 2.06
#define AV_CPU_FLAG_POWER8       0x0004 ///< ISA 2.07

#define AV_CPU_FLAG_ARMV5TE      (1 << 0)
#define AV_CPU_FLAG_ARMV6        (1 << 1)
#define AV_CPU_FLAG_ARMV6T2      (1 << 2)
#define AV_CPU_FLAG_VFP          (1 << 3)
#define AV_CPU_FLAG_VFPV3        (1 << 4)
#define AV_CPU_FLAG_NEON         (1 << 5)
#define AV_CPU_FLAG_ARMV8        (1 << 6)
#define AV_CPU_FLAG_VFP_VM       (1 << 7) ///< VFPv2 vector mode, deprecated in ARMv7-A and unavailable in various CPUs implementations
#define AV_CPU_FLAG_SETEND       (1 <<16)

/**
 * Return the flags which specify extensions supported by the CPU.
 * The returned value is affected by av_force_cpu_flags() if that was used
 * before. So av_get_cpu_flags() can easily be used in an application to
 * detect the enabled cpu flags.
 */
int av_get_cpu_flags(void);

/**
 * Disables cpu detection and forces the specified flags.
 * -1 is a special case that disables forcing of specific flags.
 */
void av_force_cpu_flags(int flags);

/**
 * Set a mask on flags returned by av_get_cpu_flags().
 * This function is mainly useful for testing.
 * Please use av_force_cpu_flags() and av_get_cpu_flags() instead which are more flexible
 */
attribute_deprecated void av_set_cpu_flags_mask(int mask);

/**
 * Parse CPU flags from a string.
 *
 * The returned flags contain the specified flags as well as related unspecified flags.
 *
 * This function exists only for compatibility with libav.
 * Please use av_parse_cpu_caps() when possible.
 * @return a combination of AV_CPU_* flags, negative on error.
 */
attribute_deprecated
int av_parse_cpu_flags(const char *s);

/**
 * Parse CPU caps from a string and update the given AV_CPU_* flags based on that.
 *
 * @return negative on error.
 */
int av_parse_cpu_caps(unsigned *flags, const char *s);

/**
 * @return the number of logical CPU cores present.
 */
int av_cpu_count(void);

/**
 * Get the maximum data alignment that may be required by Libav.
 *
 * Note that this is affected by the build configuration and the CPU flags mask,
 * so e.g. if the CPU supports AVX, but libavutil has been built with
 * --disable-avx or the AV_CPU_FLAG_AVX flag has been disabled through
 *  av_set_cpu_flags_mask(), then this function will behave as if AVX is not
 *  present.
 */
size_t av_cpu_max_align(void);

#endif /* AVUTIL_CPU_H */<|MERGE_RESOLUTION|>--- conflicted
+++ resolved
@@ -21,13 +21,9 @@
 #ifndef AVUTIL_CPU_H
 #define AVUTIL_CPU_H
 
-<<<<<<< HEAD
-#include "attributes.h"
-=======
 #include <stddef.h>
 
-#include "version.h"
->>>>>>> e6bff23f
+#include "attributes.h"
 
 #define AV_CPU_FLAG_FORCE    0x80000000 /* force usage of selected flags (OR) */
 
@@ -120,7 +116,7 @@
 int av_cpu_count(void);
 
 /**
- * Get the maximum data alignment that may be required by Libav.
+ * Get the maximum data alignment that may be required by FFmpeg.
  *
  * Note that this is affected by the build configuration and the CPU flags mask,
  * so e.g. if the CPU supports AVX, but libavutil has been built with
