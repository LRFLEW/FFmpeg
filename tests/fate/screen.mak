<<<<<<< HEAD
FATE_SCREEN += fate-cscd
fate-cscd: CMD = framecrc  -i $(SAMPLES)/CSCD/sample_video.avi -an -vsync 0 -pix_fmt rgb24

FATE_SCREEN += fate-fraps-v0
fate-fraps-v0: CMD = framecrc  -i $(SAMPLES)/fraps/Griffin_Ragdoll01-partial.avi

FATE_SCREEN += fate-fraps-v1
fate-fraps-v1: CMD = framecrc  -i $(SAMPLES)/fraps/sample-v1.avi -an

FATE_SCREEN += fate-fraps-v2
fate-fraps-v2: CMD = framecrc  -i $(SAMPLES)/fraps/test3-nosound-partial.avi

FATE_SCREEN += fate-fraps-v3
fate-fraps-v3: CMD = framecrc  -i $(SAMPLES)/fraps/psclient-partial.avi -pix_fmt rgb24

FATE_SCREEN += fate-fraps-v4
fate-fraps-v4: CMD = framecrc  -i $(SAMPLES)/fraps/WoW_2006-11-03_14-58-17-19-nosound-partial.avi

FATE_SCREEN += fate-fraps-v5
fate-fraps-v5: CMD = framecrc  -i $(SAMPLES)/fraps/fraps-v5-bouncing-balls-partial.avi

FATE_SCREEN += fate-tscc-15bit
fate-tscc-15bit: CMD = framecrc  -i $(SAMPLES)/tscc/oneminute.avi -t 15 -pix_fmt rgb24

FATE_SCREEN += fate-tscc-32bit
fate-tscc-32bit: CMD = framecrc  -i $(SAMPLES)/tscc/2004-12-17-uebung9-partial.avi -pix_fmt rgb24 -an

FATE_SCREEN += fate-vmnc-16bit
fate-vmnc-16bit: CMD = framecrc  -i $(SAMPLES)/VMnc/test.avi -pix_fmt rgb24

FATE_SCREEN += fate-vmnc-32bit
fate-vmnc-32bit: CMD = framecrc  -i $(SAMPLES)/VMnc/VS2k5DebugDemo-01-partial.avi -pix_fmt rgb24

FATE_SCREEN += fate-zmbv-8bit
fate-zmbv-8bit: CMD = framecrc  -i $(SAMPLES)/zmbv/wc2_001-partial.avi -an -pix_fmt rgb24

FATE_SCREEN += fate-zmbv-15bit
fate-zmbv-15bit: CMD = framecrc  -i $(SAMPLES)/zmbv/zmbv_15bit.avi -pix_fmt rgb24 -t 25

FATE_SCREEN += fate-zmbv-16bit
fate-zmbv-16bit: CMD = framecrc  -i $(SAMPLES)/zmbv/zmbv_16bit.avi -pix_fmt rgb24 -t 25

FATE_SCREEN += fate-zmbv-32bit
fate-zmbv-32bit: CMD = framecrc  -i $(SAMPLES)/zmbv/zmbv_32bit.avi -pix_fmt rgb24 -t 25

FATE_TESTS += $(FATE_SCREEN)
fate-screen: $(FATE_SCREEN)
=======
FATE_TESTS += fate-cscd
fate-cscd: CMD = framecrc -i $(SAMPLES)/CSCD/sample_video.avi -an -vsync 0 -pix_fmt rgb24

FATE_TESTS += fate-fraps-v0
fate-fraps-v0: CMD = framecrc -i $(SAMPLES)/fraps/Griffin_Ragdoll01-partial.avi

FATE_TESTS += fate-fraps-v1
fate-fraps-v1: CMD = framecrc -i $(SAMPLES)/fraps/sample-v1.avi -an

FATE_TESTS += fate-fraps-v2
fate-fraps-v2: CMD = framecrc -i $(SAMPLES)/fraps/test3-nosound-partial.avi

FATE_TESTS += fate-fraps-v3
fate-fraps-v3: CMD = framecrc -i $(SAMPLES)/fraps/psclient-partial.avi -pix_fmt rgb24

FATE_TESTS += fate-fraps-v4
fate-fraps-v4: CMD = framecrc -i $(SAMPLES)/fraps/WoW_2006-11-03_14-58-17-19-nosound-partial.avi

FATE_TESTS += fate-fraps-v5
fate-fraps-v5: CMD = framecrc -i $(SAMPLES)/fraps/fraps-v5-bouncing-balls-partial.avi

FATE_TESTS += fate-tscc-15bit
fate-tscc-15bit: CMD = framecrc -i $(SAMPLES)/tscc/oneminute.avi -t 15 -pix_fmt rgb24

FATE_TESTS += fate-tscc-32bit
fate-tscc-32bit: CMD = framecrc -i $(SAMPLES)/tscc/2004-12-17-uebung9-partial.avi -pix_fmt rgb24 -an

FATE_TESTS += fate-vmnc-16bit
fate-vmnc-16bit: CMD = framecrc -i $(SAMPLES)/VMnc/test.avi -pix_fmt rgb24

FATE_TESTS += fate-vmnc-32bit
fate-vmnc-32bit: CMD = framecrc -i $(SAMPLES)/VMnc/VS2k5DebugDemo-01-partial.avi -pix_fmt rgb24

FATE_TESTS += fate-zmbv-8bit
fate-zmbv-8bit: CMD = framecrc -i $(SAMPLES)/zmbv/wc2_001-partial.avi -an -pix_fmt rgb24

FATE_TESTS += fate-zmbv-15bit
fate-zmbv-15bit: CMD = framecrc -i $(SAMPLES)/zmbv/zmbv_15bit.avi -pix_fmt rgb24 -t 25

FATE_TESTS += fate-zmbv-16bit
fate-zmbv-16bit: CMD = framecrc -i $(SAMPLES)/zmbv/zmbv_16bit.avi -pix_fmt rgb24 -t 25

FATE_TESTS += fate-zmbv-32bit
fate-zmbv-32bit: CMD = framecrc -i $(SAMPLES)/zmbv/zmbv_32bit.avi -pix_fmt rgb24 -t 25
>>>>>>> 9afc025b
<|MERGE_RESOLUTION|>--- conflicted
+++ resolved
@@ -1,94 +1,47 @@
-<<<<<<< HEAD
 FATE_SCREEN += fate-cscd
-fate-cscd: CMD = framecrc  -i $(SAMPLES)/CSCD/sample_video.avi -an -vsync 0 -pix_fmt rgb24
+fate-cscd: CMD = framecrc -i $(SAMPLES)/CSCD/sample_video.avi -an -vsync 0 -pix_fmt rgb24
 
 FATE_SCREEN += fate-fraps-v0
-fate-fraps-v0: CMD = framecrc  -i $(SAMPLES)/fraps/Griffin_Ragdoll01-partial.avi
+fate-fraps-v0: CMD = framecrc -i $(SAMPLES)/fraps/Griffin_Ragdoll01-partial.avi
 
 FATE_SCREEN += fate-fraps-v1
-fate-fraps-v1: CMD = framecrc  -i $(SAMPLES)/fraps/sample-v1.avi -an
+fate-fraps-v1: CMD = framecrc -i $(SAMPLES)/fraps/sample-v1.avi -an
 
 FATE_SCREEN += fate-fraps-v2
-fate-fraps-v2: CMD = framecrc  -i $(SAMPLES)/fraps/test3-nosound-partial.avi
+fate-fraps-v2: CMD = framecrc -i $(SAMPLES)/fraps/test3-nosound-partial.avi
 
 FATE_SCREEN += fate-fraps-v3
-fate-fraps-v3: CMD = framecrc  -i $(SAMPLES)/fraps/psclient-partial.avi -pix_fmt rgb24
+fate-fraps-v3: CMD = framecrc -i $(SAMPLES)/fraps/psclient-partial.avi -pix_fmt rgb24
 
 FATE_SCREEN += fate-fraps-v4
-fate-fraps-v4: CMD = framecrc  -i $(SAMPLES)/fraps/WoW_2006-11-03_14-58-17-19-nosound-partial.avi
+fate-fraps-v4: CMD = framecrc -i $(SAMPLES)/fraps/WoW_2006-11-03_14-58-17-19-nosound-partial.avi
 
 FATE_SCREEN += fate-fraps-v5
-fate-fraps-v5: CMD = framecrc  -i $(SAMPLES)/fraps/fraps-v5-bouncing-balls-partial.avi
+fate-fraps-v5: CMD = framecrc -i $(SAMPLES)/fraps/fraps-v5-bouncing-balls-partial.avi
 
 FATE_SCREEN += fate-tscc-15bit
-fate-tscc-15bit: CMD = framecrc  -i $(SAMPLES)/tscc/oneminute.avi -t 15 -pix_fmt rgb24
+fate-tscc-15bit: CMD = framecrc -i $(SAMPLES)/tscc/oneminute.avi -t 15 -pix_fmt rgb24
 
 FATE_SCREEN += fate-tscc-32bit
-fate-tscc-32bit: CMD = framecrc  -i $(SAMPLES)/tscc/2004-12-17-uebung9-partial.avi -pix_fmt rgb24 -an
+fate-tscc-32bit: CMD = framecrc -i $(SAMPLES)/tscc/2004-12-17-uebung9-partial.avi -pix_fmt rgb24 -an
 
 FATE_SCREEN += fate-vmnc-16bit
-fate-vmnc-16bit: CMD = framecrc  -i $(SAMPLES)/VMnc/test.avi -pix_fmt rgb24
+fate-vmnc-16bit: CMD = framecrc -i $(SAMPLES)/VMnc/test.avi -pix_fmt rgb24
 
 FATE_SCREEN += fate-vmnc-32bit
-fate-vmnc-32bit: CMD = framecrc  -i $(SAMPLES)/VMnc/VS2k5DebugDemo-01-partial.avi -pix_fmt rgb24
+fate-vmnc-32bit: CMD = framecrc -i $(SAMPLES)/VMnc/VS2k5DebugDemo-01-partial.avi -pix_fmt rgb24
 
 FATE_SCREEN += fate-zmbv-8bit
-fate-zmbv-8bit: CMD = framecrc  -i $(SAMPLES)/zmbv/wc2_001-partial.avi -an -pix_fmt rgb24
+fate-zmbv-8bit: CMD = framecrc -i $(SAMPLES)/zmbv/wc2_001-partial.avi -an -pix_fmt rgb24
 
 FATE_SCREEN += fate-zmbv-15bit
-fate-zmbv-15bit: CMD = framecrc  -i $(SAMPLES)/zmbv/zmbv_15bit.avi -pix_fmt rgb24 -t 25
+fate-zmbv-15bit: CMD = framecrc -i $(SAMPLES)/zmbv/zmbv_15bit.avi -pix_fmt rgb24 -t 25
 
 FATE_SCREEN += fate-zmbv-16bit
-fate-zmbv-16bit: CMD = framecrc  -i $(SAMPLES)/zmbv/zmbv_16bit.avi -pix_fmt rgb24 -t 25
+fate-zmbv-16bit: CMD = framecrc -i $(SAMPLES)/zmbv/zmbv_16bit.avi -pix_fmt rgb24 -t 25
 
 FATE_SCREEN += fate-zmbv-32bit
-fate-zmbv-32bit: CMD = framecrc  -i $(SAMPLES)/zmbv/zmbv_32bit.avi -pix_fmt rgb24 -t 25
+fate-zmbv-32bit: CMD = framecrc -i $(SAMPLES)/zmbv/zmbv_32bit.avi -pix_fmt rgb24 -t 25
 
 FATE_TESTS += $(FATE_SCREEN)
-fate-screen: $(FATE_SCREEN)
-=======
-FATE_TESTS += fate-cscd
-fate-cscd: CMD = framecrc -i $(SAMPLES)/CSCD/sample_video.avi -an -vsync 0 -pix_fmt rgb24
-
-FATE_TESTS += fate-fraps-v0
-fate-fraps-v0: CMD = framecrc -i $(SAMPLES)/fraps/Griffin_Ragdoll01-partial.avi
-
-FATE_TESTS += fate-fraps-v1
-fate-fraps-v1: CMD = framecrc -i $(SAMPLES)/fraps/sample-v1.avi -an
-
-FATE_TESTS += fate-fraps-v2
-fate-fraps-v2: CMD = framecrc -i $(SAMPLES)/fraps/test3-nosound-partial.avi
-
-FATE_TESTS += fate-fraps-v3
-fate-fraps-v3: CMD = framecrc -i $(SAMPLES)/fraps/psclient-partial.avi -pix_fmt rgb24
-
-FATE_TESTS += fate-fraps-v4
-fate-fraps-v4: CMD = framecrc -i $(SAMPLES)/fraps/WoW_2006-11-03_14-58-17-19-nosound-partial.avi
-
-FATE_TESTS += fate-fraps-v5
-fate-fraps-v5: CMD = framecrc -i $(SAMPLES)/fraps/fraps-v5-bouncing-balls-partial.avi
-
-FATE_TESTS += fate-tscc-15bit
-fate-tscc-15bit: CMD = framecrc -i $(SAMPLES)/tscc/oneminute.avi -t 15 -pix_fmt rgb24
-
-FATE_TESTS += fate-tscc-32bit
-fate-tscc-32bit: CMD = framecrc -i $(SAMPLES)/tscc/2004-12-17-uebung9-partial.avi -pix_fmt rgb24 -an
-
-FATE_TESTS += fate-vmnc-16bit
-fate-vmnc-16bit: CMD = framecrc -i $(SAMPLES)/VMnc/test.avi -pix_fmt rgb24
-
-FATE_TESTS += fate-vmnc-32bit
-fate-vmnc-32bit: CMD = framecrc -i $(SAMPLES)/VMnc/VS2k5DebugDemo-01-partial.avi -pix_fmt rgb24
-
-FATE_TESTS += fate-zmbv-8bit
-fate-zmbv-8bit: CMD = framecrc -i $(SAMPLES)/zmbv/wc2_001-partial.avi -an -pix_fmt rgb24
-
-FATE_TESTS += fate-zmbv-15bit
-fate-zmbv-15bit: CMD = framecrc -i $(SAMPLES)/zmbv/zmbv_15bit.avi -pix_fmt rgb24 -t 25
-
-FATE_TESTS += fate-zmbv-16bit
-fate-zmbv-16bit: CMD = framecrc -i $(SAMPLES)/zmbv/zmbv_16bit.avi -pix_fmt rgb24 -t 25
-
-FATE_TESTS += fate-zmbv-32bit
-fate-zmbv-32bit: CMD = framecrc -i $(SAMPLES)/zmbv/zmbv_32bit.avi -pix_fmt rgb24 -t 25
->>>>>>> 9afc025b
+fate-screen: $(FATE_SCREEN)