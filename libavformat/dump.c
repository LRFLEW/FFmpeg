--- conflicted
+++ resolved
@@ -439,17 +439,7 @@
     int flags = (is_output ? ic->oformat->flags : ic->iformat->flags);
     AVStream *st = ic->streams[i];
     AVDictionaryEntry *lang = av_dict_get(st->metadata, "language", NULL, 0);
-<<<<<<< HEAD
     char *separator = ic->dump_separator;
-    char **codec_separator = av_opt_ptr(st->codec->av_class, st->codec, "dump_separator");
-    int use_format_separator = !*codec_separator;
-
-    if (use_format_separator)
-        *codec_separator = av_strdup(separator);
-    avcodec_string(buf, sizeof(buf), st->codec, is_output);
-    if (use_format_separator)
-        av_freep(codec_separator);
-=======
     AVCodecContext *avctx;
     int ret;
 
@@ -463,10 +453,11 @@
         return;
     }
 
+    if (separator)
+        av_opt_set(avctx, "dump_separator", separator, 0);
     avcodec_string(buf, sizeof(buf), avctx, is_output);
     avcodec_free_context(&avctx);
 
->>>>>>> 9200514a
     av_log(NULL, AV_LOG_INFO, "    Stream #%d:%d", index, i);
 
     /* the pid is an important information, so we display it */
@@ -479,16 +470,12 @@
            st->time_base.num, st->time_base.den);
     av_log(NULL, AV_LOG_INFO, ": %s", buf);
 
-    if (st->sample_aspect_ratio.num) {
+    if (st->sample_aspect_ratio.num &&
+        av_cmp_q(st->sample_aspect_ratio, st->codecpar->sample_aspect_ratio)) {
         AVRational display_aspect_ratio;
         av_reduce(&display_aspect_ratio.num, &display_aspect_ratio.den,
-<<<<<<< HEAD
-                  st->codec->width  * (int64_t)st->sample_aspect_ratio.num,
-                  st->codec->height * (int64_t)st->sample_aspect_ratio.den,
-=======
-                  st->codecpar->width  * st->sample_aspect_ratio.num,
-                  st->codecpar->height * st->sample_aspect_ratio.den,
->>>>>>> 9200514a
+                  st->codecpar->width  * (int64_t)st->sample_aspect_ratio.num,
+                  st->codecpar->height * (int64_t)st->sample_aspect_ratio.den,
                   1024 * 1024);
         av_log(NULL, AV_LOG_INFO, ", SAR %d:%d DAR %d:%d",
                st->sample_aspect_ratio.num, st->sample_aspect_ratio.den,
@@ -500,20 +487,13 @@
         int tbr = st->r_frame_rate.den && st->r_frame_rate.num;
         int tbn = st->time_base.den && st->time_base.num;
 
-<<<<<<< HEAD
-        if (fps || tbr || tbn || tbc)
+        if (fps || tbr || tbn)
             av_log(NULL, AV_LOG_INFO, "%s", separator);
 
         if (fps)
-            print_fps(av_q2d(st->avg_frame_rate), tbr || tbn || tbc ? "fps, " : "fps");
+            print_fps(av_q2d(st->avg_frame_rate), tbr || tbn ? "fps, " : "fps");
         if (tbr)
-            print_fps(av_q2d(st->r_frame_rate), tbn || tbc ? "tbr, " : "tbr");
-=======
-        if (fps || tbn)
-            av_log(NULL, AV_LOG_INFO, "\n      ");
-        if (fps)
-            print_fps(av_q2d(st->avg_frame_rate), tbn ? "fps, " : "fps");
->>>>>>> 9200514a
+            print_fps(av_q2d(st->r_frame_rate), tbn ? "tbr, " : "tbr");
         if (tbn)
             print_fps(1 / av_q2d(st->time_base), "tbn");
     }
