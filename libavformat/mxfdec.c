--- conflicted
+++ resolved
@@ -1993,15 +1993,14 @@
 
         /* TODO: drop PictureEssenceCoding and SoundEssenceCompression, only check EssenceContainer */
         codec_ul = mxf_get_codec_ul(ff_mxf_codec_uls, &descriptor->essence_codec_ul);
-<<<<<<< HEAD
-        st->codec->codec_id = (enum AVCodecID)codec_ul->id;
-        if (st->codec->codec_id == AV_CODEC_ID_NONE) {
+        st->codecpar->codec_id = (enum AVCodecID)codec_ul->id;
+        if (st->codecpar->codec_id == AV_CODEC_ID_NONE) {
             codec_ul = mxf_get_codec_ul(ff_mxf_codec_uls, &descriptor->codec_ul);
-            st->codec->codec_id = (enum AVCodecID)codec_ul->id;
+            st->codecpar->codec_id = (enum AVCodecID)codec_ul->id;
         }
 
         av_log(mxf->fc, AV_LOG_VERBOSE, "%s: Universal Label: ",
-               avcodec_get_name(st->codec->codec_id));
+               avcodec_get_name(st->codecpar->codec_id));
         for (k = 0; k < 16; k++) {
             av_log(mxf->fc, AV_LOG_VERBOSE, "%.2x",
                    descriptor->essence_codec_ul[k]);
@@ -2015,25 +2014,14 @@
             av_dict_set(&st->metadata, "file_package_name", source_package->name, 0);
 
         mxf_parse_physical_source_package(mxf, source_track, st);
-=======
-        st->codecpar->codec_id = codec_ul->id;
->>>>>>> 9200514a
 
         if (st->codecpar->codec_type == AVMEDIA_TYPE_VIDEO) {
             source_track->intra_only = mxf_is_intra_only(descriptor);
             container_ul = mxf_get_codec_ul(mxf_picture_essence_container_uls, essence_container_ul);
-<<<<<<< HEAD
-            if (st->codec->codec_id == AV_CODEC_ID_NONE)
-                st->codec->codec_id = container_ul->id;
-            st->codec->width = descriptor->width;
-            st->codec->height = descriptor->height; /* Field height, not frame height */
-=======
             if (st->codecpar->codec_id == AV_CODEC_ID_NONE)
                 st->codecpar->codec_id = container_ul->id;
             st->codecpar->width = descriptor->width;
-            /* Field height, not frame height */
-            st->codecpar->height = descriptor->height;
->>>>>>> 9200514a
+            st->codecpar->height = descriptor->height; /* Field height, not frame height */
             switch (descriptor->frame_layout) {
                 case FullFrame:
                     st->codecpar->field_order = AV_FIELD_PROGRESSIVE;
@@ -2047,7 +2035,7 @@
                 case MixedFields:
                     break;
                 case SegmentedFrame:
-                    st->codec->field_order = AV_FIELD_PROGRESSIVE;
+                    st->codecpar->field_order = AV_FIELD_PROGRESSIVE;
                 case SeparateFields:
                     switch (descriptor->field_dominance) {
                     case MXF_TFF:
@@ -2074,29 +2062,18 @@
                 if (st->codecpar->format == AV_PIX_FMT_NONE) {
                     pix_fmt_ul = mxf_get_codec_ul(ff_mxf_pixel_format_uls,
                                                   &descriptor->essence_codec_ul);
-<<<<<<< HEAD
-                    st->codec->pix_fmt = (enum AVPixelFormat)pix_fmt_ul->id;
-                    if (st->codec->pix_fmt == AV_PIX_FMT_NONE) {
-                        st->codec->codec_tag = mxf_get_codec_ul(ff_mxf_codec_tag_uls,
-                                                                &descriptor->essence_codec_ul)->id;
-                        if (!st->codec->codec_tag) {
+                    st->codecpar->format = (enum AVPixelFormat)pix_fmt_ul->id;
+                    if (st->codecpar->format== AV_PIX_FMT_NONE) {
+                        st->codecpar->codec_tag = mxf_get_codec_ul(ff_mxf_codec_tag_uls,
+                                                                   &descriptor->essence_codec_ul)->id;
+                        if (!st->codecpar->codec_tag) {
                             /* support files created before RP224v10 by defaulting to UYVY422
                                if subsampling is 4:2:2 and component depth is 8-bit */
                             if (descriptor->horiz_subsampling == 2 &&
                                 descriptor->vert_subsampling == 1 &&
                                 descriptor->component_depth == 8) {
-                                st->codec->pix_fmt = AV_PIX_FMT_UYVY422;
+                                st->codecpar->format = AV_PIX_FMT_UYVY422;
                             }
-=======
-                    st->codecpar->format = pix_fmt_ul->id;
-                    if (st->codecpar->format == AV_PIX_FMT_NONE) {
-                        /* support files created before RP224v10 by defaulting to UYVY422
-                           if subsampling is 4:2:2 and component depth is 8-bit */
-                        if (descriptor->horiz_subsampling == 2 &&
-                            descriptor->vert_subsampling == 1 &&
-                            descriptor->component_depth == 8) {
-                            st->codecpar->format = AV_PIX_FMT_UYVY422;
->>>>>>> 9200514a
                         }
                     }
                 }
@@ -2108,24 +2085,15 @@
             if (source_track->sequence->origin) {
                 av_dict_set_int(&st->metadata, "source_track_origin", source_track->sequence->origin, 0);
             }
-<<<<<<< HEAD
             if (descriptor->aspect_ratio.num && descriptor->aspect_ratio.den)
                 st->display_aspect_ratio = descriptor->aspect_ratio;
-        } else if (st->codec->codec_type == AVMEDIA_TYPE_AUDIO) {
+        } else if (st->codecpar->codec_type == AVMEDIA_TYPE_AUDIO) {
             container_ul = mxf_get_codec_ul(mxf_sound_essence_container_uls, essence_container_ul);
             /* Only overwrite existing codec ID if it is unset or A-law, which is the default according to SMPTE RP 224. */
-            if (st->codec->codec_id == AV_CODEC_ID_NONE || (st->codec->codec_id == AV_CODEC_ID_PCM_ALAW && (enum AVCodecID)container_ul->id != AV_CODEC_ID_NONE))
-                st->codec->codec_id = (enum AVCodecID)container_ul->id;
-            st->codec->channels = descriptor->channels;
-            st->codec->bits_per_coded_sample = descriptor->bits_per_sample;
-=======
-        } else if (st->codecpar->codec_type == AVMEDIA_TYPE_AUDIO) {
-            container_ul = mxf_get_codec_ul(mxf_sound_essence_container_uls, essence_container_ul);
-            if (st->codecpar->codec_id == AV_CODEC_ID_NONE)
-                st->codecpar->codec_id = container_ul->id;
+            if (st->codecpar->codec_id == AV_CODEC_ID_NONE || (st->codecpar->codec_id == AV_CODEC_ID_PCM_ALAW && (enum AVCodecID)container_ul->id != AV_CODEC_ID_NONE))
+                st->codecpar->codec_id = (enum AVCodecID)container_ul->id;
             st->codecpar->channels = descriptor->channels;
             st->codecpar->bits_per_coded_sample = descriptor->bits_per_sample;
->>>>>>> 9200514a
 
             if (descriptor->sample_rate.den > 0) {
                 st->codecpar->sample_rate = descriptor->sample_rate.num / descriptor->sample_rate.den;
@@ -2168,23 +2136,14 @@
             }
         }
         if (descriptor->extradata) {
-<<<<<<< HEAD
-            if (!ff_alloc_extradata(st->codec, descriptor->extradata_size)) {
-                memcpy(st->codec->extradata, descriptor->extradata, descriptor->extradata_size);
-            }
-        } else if (st->codec->codec_id == AV_CODEC_ID_H264) {
+            if (!ff_alloc_extradata(st->codecpar, descriptor->extradata_size)) {
+                memcpy(st->codecpar->extradata, descriptor->extradata, descriptor->extradata_size);
+            }
+        } else if (st->codecpar->codec_id == AV_CODEC_ID_H264) {
             int coded_width = mxf_get_codec_ul(mxf_intra_only_picture_coded_width,
                                                &descriptor->essence_codec_ul)->id;
             if (coded_width)
-                st->codec->width = coded_width;
-=======
-            st->codecpar->extradata = av_mallocz(descriptor->extradata_size + AV_INPUT_BUFFER_PADDING_SIZE);
-            if (st->codecpar->extradata) {
-                memcpy(st->codecpar->extradata, descriptor->extradata, descriptor->extradata_size);
-                st->codecpar->extradata_size = descriptor->extradata_size;
-            }
-        } else if (st->codecpar->codec_id == AV_CODEC_ID_H264) {
->>>>>>> 9200514a
+                st->codecpar->width = coded_width;
             ret = ff_generate_avci_extradata(st);
             if (ret < 0)
                 return ret;
@@ -2650,7 +2609,7 @@
         return 0;
 
     /* TODO: support raw video without an index if they exist */
-    if (s->nb_streams != 1 || s->streams[0]->codec->codec_type != AVMEDIA_TYPE_AUDIO || !is_pcm(s->streams[0]->codec->codec_id))
+    if (s->nb_streams != 1 || s->streams[0]->codecpar->codec_type != AVMEDIA_TYPE_AUDIO || !is_pcm(s->streams[0]->codecpar->codec_id))
         return 0;
 
     /* check if file already has a IndexTableSegment */
@@ -2684,7 +2643,7 @@
     st = s->streams[0];
     segment->type = IndexTableSegment;
     /* stream will be treated as small EditUnitByteCount */
-    segment->edit_unit_byte_count = (av_get_bits_per_sample(st->codec->codec_id) * st->codec->channels) >> 3;
+    segment->edit_unit_byte_count = (av_get_bits_per_sample(st->codecpar->codec_id) * st->codecpar->channels) >> 3;
     segment->index_start_position = 0;
     segment->index_duration = s->streams[0]->duration;
     segment->index_sid = p->index_sid;
@@ -2970,18 +2929,11 @@
 
     pkt->pts = track->sample_count;
 
-<<<<<<< HEAD
-    if (   codec->channels <= 0
+    if (   par->channels <= 0
         || bits_per_sample <= 0
-        || codec->channels * (int64_t)bits_per_sample < 8)
+        || par->channels * (int64_t)bits_per_sample < 8)
         return AVERROR(EINVAL);
-    track->sample_count += pkt->size / (codec->channels * (int64_t)bits_per_sample / 8);
-=======
-    if (par->channels <= 0 || par->channels * bits_per_sample < 8)
-        return AVERROR_INVALIDDATA;
-
-    track->sample_count += pkt->size / (par->channels * bits_per_sample / 8);
->>>>>>> 9200514a
+    track->sample_count += pkt->size / (par->channels * (int64_t)bits_per_sample / 8);
     return 0;
 }
 
@@ -3054,11 +3006,7 @@
             pkt->stream_index = index;
             pkt->pos = klv.offset;
 
-<<<<<<< HEAD
-            codec = st->codec;
-=======
-            par = s->streams[index]->codecpar;
->>>>>>> 9200514a
+            par = st->codecpar;
 
             if (par->codec_type == AVMEDIA_TYPE_VIDEO && next_ofs >= 0) {
                 /* mxf->current_edit_unit good - see if we have an
