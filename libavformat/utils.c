--- conflicted
+++ resolved
@@ -3619,7 +3619,6 @@
             if (st->disposition & AV_DISPOSITION_ATTACHED_PIC)
                 fps_analyze_framecount = 0;
             /* variable fps and no guess at the real fps */
-<<<<<<< HEAD
             if (!(st->r_frame_rate.num && st->avg_frame_rate.num) &&
                 st->codecpar->codec_type == AVMEDIA_TYPE_VIDEO) {
                 int count = (ic->iformat->flags & AVFMT_NOTIMESTAMPS) ?
@@ -3628,18 +3627,10 @@
                 if (count < fps_analyze_framecount)
                     break;
             }
-            if (st->parser && st->parser->parser->split &&
-                !st->internal->avctx->extradata)
-=======
-            if (!st->avg_frame_rate.num &&
-                st->codec_info_nb_frames < fps_analyze_framecount &&
-                st->codecpar->codec_type == AVMEDIA_TYPE_VIDEO)
-                break;
             if (!st->codecpar->extradata &&
                 !st->internal->avctx->extradata &&
                 (!st->internal->extract_extradata.inited ||
                  st->internal->extract_extradata.bsf))
->>>>>>> 8e2ea691
                 break;
             if (st->first_dts == AV_NOPTS_VALUE &&
                 !(ic->iformat->flags & AVFMT_NOTIMESTAMPS) &&
@@ -3785,28 +3776,14 @@
                 st->info->codec_info_duration_fields += st->parser && st->need_parsing && avctx->ticks_per_frame ==2 ? st->parser->repeat_pict + 1 : 2;
             }
         }
-<<<<<<< HEAD
 #if FF_API_R_FRAME_RATE
         if (st->codecpar->codec_type == AVMEDIA_TYPE_VIDEO)
             ff_rfps_add_frame(ic, st, pkt->dts);
 #endif
-        if (st->parser && st->parser->parser->split && !avctx->extradata) {
-            int i = st->parser->parser->split(avctx, pkt->data, pkt->size);
-            if (i > 0 && i < FF_MAX_EXTRADATA_SIZE) {
-                avctx->extradata_size = i;
-                avctx->extradata      = av_mallocz(avctx->extradata_size +
-                                                   AV_INPUT_BUFFER_PADDING_SIZE);
-                if (!avctx->extradata)
-                    return AVERROR(ENOMEM);
-                memcpy(avctx->extradata, pkt->data,
-                       avctx->extradata_size);
-            }
-=======
         if (!st->internal->avctx->extradata) {
             ret = extract_extradata(st, pkt);
             if (ret < 0)
                 goto find_stream_info_err;
->>>>>>> 8e2ea691
         }
 
         /* If still no information, we try to open the codec and to
@@ -4251,15 +4228,12 @@
 
     if (st->internal) {
         avcodec_free_context(&st->internal->avctx);
-<<<<<<< HEAD
         for (i = 0; i < st->internal->nb_bsfcs; i++) {
             av_bsf_free(&st->internal->bsfcs[i]);
             av_freep(&st->internal->bsfcs);
         }
-=======
         av_bsf_free(&st->internal->extract_extradata.bsf);
         av_packet_free(&st->internal->extract_extradata.pkt);
->>>>>>> 8e2ea691
     }
     av_freep(&st->internal);
 
