/*
 * MOV demuxer
 * Copyright (c) 2001 Fabrice Bellard
 * Copyright (c) 2009 Baptiste Coudurier <baptiste dot coudurier at gmail dot com>
 *
 * first version by Francois Revol <revol@free.fr>
 * seek function by Gael Chardon <gael.dev@4now.net>
 *
 * This file is part of FFmpeg.
 *
 * FFmpeg is free software; you can redistribute it and/or
 * modify it under the terms of the GNU Lesser General Public
 * License as published by the Free Software Foundation; either
 * version 2.1 of the License, or (at your option) any later version.
 *
 * FFmpeg is distributed in the hope that it will be useful,
 * but WITHOUT ANY WARRANTY; without even the implied warranty of
 * MERCHANTABILITY or FITNESS FOR A PARTICULAR PURPOSE.  See the GNU
 * Lesser General Public License for more details.
 *
 * You should have received a copy of the GNU Lesser General Public
 * License along with FFmpeg; if not, write to the Free Software
 * Foundation, Inc., 51 Franklin Street, Fifth Floor, Boston, MA 02110-1301 USA
 */

#include <inttypes.h>
#include <limits.h>
#include <stdint.h>

//#define MOV_EXPORT_ALL_METADATA

#include "libavutil/attributes.h"
#include "libavutil/channel_layout.h"
#include "libavutil/intreadwrite.h"
#include "libavutil/intfloat.h"
#include "libavutil/mathematics.h"
#include "libavutil/avstring.h"
#include "libavutil/dict.h"
#include "libavutil/opt.h"
#include "libavutil/timecode.h"
#include "libavcodec/ac3tab.h"
#include "avformat.h"
#include "internal.h"
#include "avio_internal.h"
#include "riff.h"
#include "isom.h"
#include "libavcodec/get_bits.h"
#include "id3v1.h"
#include "mov_chan.h"
#include "replaygain.h"

#if CONFIG_ZLIB
#include <zlib.h>
#endif

#include "qtpalette.h"


#undef NDEBUG
#include <assert.h>

/* those functions parse an atom */
/* links atom IDs to parse functions */
typedef struct MOVParseTableEntry {
    uint32_t type;
    int (*parse)(MOVContext *ctx, AVIOContext *pb, MOVAtom atom);
} MOVParseTableEntry;

static int mov_read_default(MOVContext *c, AVIOContext *pb, MOVAtom atom);

static int mov_metadata_track_or_disc_number(MOVContext *c, AVIOContext *pb,
                                             unsigned len, const char *key)
{
    char buf[16];

    short current, total = 0;
    avio_rb16(pb); // unknown
    current = avio_rb16(pb);
    if (len >= 6)
        total = avio_rb16(pb);
    if (!total)
        snprintf(buf, sizeof(buf), "%d", current);
    else
        snprintf(buf, sizeof(buf), "%d/%d", current, total);
    av_dict_set(&c->fc->metadata, key, buf, 0);

    return 0;
}

static int mov_metadata_int8_bypass_padding(MOVContext *c, AVIOContext *pb,
                                            unsigned len, const char *key)
{
    char buf[16];

    /* bypass padding bytes */
    avio_r8(pb);
    avio_r8(pb);
    avio_r8(pb);

    snprintf(buf, sizeof(buf), "%d", avio_r8(pb));
    av_dict_set(&c->fc->metadata, key, buf, 0);

    return 0;
}

static int mov_metadata_int8_no_padding(MOVContext *c, AVIOContext *pb,
                                        unsigned len, const char *key)
{
    char buf[16];

    snprintf(buf, sizeof(buf), "%d", avio_r8(pb));
    av_dict_set(&c->fc->metadata, key, buf, 0);

    return 0;
}

static int mov_metadata_gnre(MOVContext *c, AVIOContext *pb,
                             unsigned len, const char *key)
{
    short genre;
    char buf[20];

    avio_r8(pb); // unknown

    genre = avio_r8(pb);
    if (genre < 1 || genre > ID3v1_GENRE_MAX)
        return 0;
    snprintf(buf, sizeof(buf), "%s", ff_id3v1_genre_str[genre-1]);
    av_dict_set(&c->fc->metadata, key, buf, 0);

    return 0;
}

static const uint32_t mac_to_unicode[128] = {
    0x00C4,0x00C5,0x00C7,0x00C9,0x00D1,0x00D6,0x00DC,0x00E1,
    0x00E0,0x00E2,0x00E4,0x00E3,0x00E5,0x00E7,0x00E9,0x00E8,
    0x00EA,0x00EB,0x00ED,0x00EC,0x00EE,0x00EF,0x00F1,0x00F3,
    0x00F2,0x00F4,0x00F6,0x00F5,0x00FA,0x00F9,0x00FB,0x00FC,
    0x2020,0x00B0,0x00A2,0x00A3,0x00A7,0x2022,0x00B6,0x00DF,
    0x00AE,0x00A9,0x2122,0x00B4,0x00A8,0x2260,0x00C6,0x00D8,
    0x221E,0x00B1,0x2264,0x2265,0x00A5,0x00B5,0x2202,0x2211,
    0x220F,0x03C0,0x222B,0x00AA,0x00BA,0x03A9,0x00E6,0x00F8,
    0x00BF,0x00A1,0x00AC,0x221A,0x0192,0x2248,0x2206,0x00AB,
    0x00BB,0x2026,0x00A0,0x00C0,0x00C3,0x00D5,0x0152,0x0153,
    0x2013,0x2014,0x201C,0x201D,0x2018,0x2019,0x00F7,0x25CA,
    0x00FF,0x0178,0x2044,0x20AC,0x2039,0x203A,0xFB01,0xFB02,
    0x2021,0x00B7,0x201A,0x201E,0x2030,0x00C2,0x00CA,0x00C1,
    0x00CB,0x00C8,0x00CD,0x00CE,0x00CF,0x00CC,0x00D3,0x00D4,
    0xF8FF,0x00D2,0x00DA,0x00DB,0x00D9,0x0131,0x02C6,0x02DC,
    0x00AF,0x02D8,0x02D9,0x02DA,0x00B8,0x02DD,0x02DB,0x02C7,
};

static int mov_read_mac_string(MOVContext *c, AVIOContext *pb, int len,
                               char *dst, int dstlen)
{
    char *p = dst;
    char *end = dst+dstlen-1;
    int i;

    for (i = 0; i < len; i++) {
        uint8_t t, c = avio_r8(pb);
        if (c < 0x80 && p < end)
            *p++ = c;
        else if (p < end)
            PUT_UTF8(mac_to_unicode[c-0x80], t, if (p < end) *p++ = t;);
    }
    *p = 0;
    return p - dst;
}

static int mov_read_covr(MOVContext *c, AVIOContext *pb, int type, int len)
{
    AVPacket pkt;
    AVStream *st;
    MOVStreamContext *sc;
    enum AVCodecID id;
    int ret;

    switch (type) {
    case 0xd:  id = AV_CODEC_ID_MJPEG; break;
    case 0xe:  id = AV_CODEC_ID_PNG;   break;
    case 0x1b: id = AV_CODEC_ID_BMP;   break;
    default:
        av_log(c->fc, AV_LOG_WARNING, "Unknown cover type: 0x%x.\n", type);
        avio_skip(pb, len);
        return 0;
    }

    st = avformat_new_stream(c->fc, NULL);
    if (!st)
        return AVERROR(ENOMEM);
    sc = av_mallocz(sizeof(*sc));
    if (!sc)
        return AVERROR(ENOMEM);
    st->priv_data = sc;

    ret = av_get_packet(pb, &pkt, len);
    if (ret < 0)
        return ret;

    st->disposition              |= AV_DISPOSITION_ATTACHED_PIC;

    st->attached_pic              = pkt;
    st->attached_pic.stream_index = st->index;
    st->attached_pic.flags       |= AV_PKT_FLAG_KEY;

    st->codec->codec_type = AVMEDIA_TYPE_VIDEO;
    st->codec->codec_id   = id;

    return 0;
}

static int mov_metadata_raw(MOVContext *c, AVIOContext *pb,
                            unsigned len, const char *key)
{
    char *value = av_malloc(len + 1);
    if (!value)
        return AVERROR(ENOMEM);
    avio_read(pb, value, len);
    value[len] = 0;
    return av_dict_set(&c->fc->metadata, key, value, AV_DICT_DONT_STRDUP_VAL);
}

static int mov_read_udta_string(MOVContext *c, AVIOContext *pb, MOVAtom atom)
{
#ifdef MOV_EXPORT_ALL_METADATA
    char tmp_key[5];
#endif
    char str[1024], key2[16], language[4] = {0};
    const char *key = NULL;
    uint16_t langcode = 0;
    uint32_t data_type = 0, str_size;
    int (*parse)(MOVContext*, AVIOContext*, unsigned, const char*) = NULL;

    switch (atom.type) {
    case MKTAG(0xa9,'n','a','m'): key = "title";     break;
    case MKTAG(0xa9,'a','u','t'):
    case MKTAG(0xa9,'A','R','T'): key = "artist";    break;
    case MKTAG( 'a','A','R','T'): key = "album_artist";    break;
    case MKTAG(0xa9,'w','r','t'): key = "composer";  break;
    case MKTAG( 'c','p','i','l'): key = "compilation";
        parse = mov_metadata_int8_no_padding; break;
    case MKTAG( 'c','p','r','t'):
    case MKTAG(0xa9,'c','p','y'): key = "copyright"; break;
    case MKTAG(0xa9,'g','r','p'): key = "grouping"; break;
    case MKTAG(0xa9,'l','y','r'): key = "lyrics"; break;
    case MKTAG(0xa9,'c','m','t'):
    case MKTAG(0xa9,'i','n','f'): key = "comment";   break;
    case MKTAG(0xa9,'a','l','b'): key = "album";     break;
    case MKTAG(0xa9,'d','a','y'): key = "date";      break;
    case MKTAG(0xa9,'g','e','n'): key = "genre";     break;
    case MKTAG( 'g','n','r','e'): key = "genre";
        parse = mov_metadata_gnre; break;
    case MKTAG(0xa9,'t','o','o'):
    case MKTAG(0xa9,'s','w','r'): key = "encoder";   break;
    case MKTAG(0xa9,'e','n','c'): key = "encoder";   break;
    case MKTAG(0xa9,'m','a','k'): key = "make";      break;
    case MKTAG(0xa9,'m','o','d'): key = "model";     break;
    case MKTAG(0xa9,'x','y','z'): key = "location";  break;
    case MKTAG( 'd','e','s','c'): key = "description";break;
    case MKTAG( 'l','d','e','s'): key = "synopsis";  break;
    case MKTAG( 't','v','s','h'): key = "show";      break;
    case MKTAG( 't','v','e','n'): key = "episode_id";break;
    case MKTAG( 't','v','n','n'): key = "network";   break;
    case MKTAG( 't','r','k','n'): key = "track";
        parse = mov_metadata_track_or_disc_number; break;
    case MKTAG( 'd','i','s','k'): key = "disc";
        parse = mov_metadata_track_or_disc_number; break;
    case MKTAG( 't','v','e','s'): key = "episode_sort";
        parse = mov_metadata_int8_bypass_padding; break;
    case MKTAG( 't','v','s','n'): key = "season_number";
        parse = mov_metadata_int8_bypass_padding; break;
    case MKTAG( 's','t','i','k'): key = "media_type";
        parse = mov_metadata_int8_no_padding; break;
    case MKTAG( 'h','d','v','d'): key = "hd_video";
        parse = mov_metadata_int8_no_padding; break;
    case MKTAG( 'p','g','a','p'): key = "gapless_playback";
        parse = mov_metadata_int8_no_padding; break;
    case MKTAG( '@','P','R','M'):
        return mov_metadata_raw(c, pb, atom.size, "premiere_version");
    case MKTAG( '@','P','R','Q'):
        return mov_metadata_raw(c, pb, atom.size, "quicktime_version");
    }

    if (c->itunes_metadata && atom.size > 8) {
        int data_size = avio_rb32(pb);
        int tag = avio_rl32(pb);
        if (tag == MKTAG('d','a','t','a')) {
            data_type = avio_rb32(pb); // type
            avio_rb32(pb); // unknown
            str_size = data_size - 16;
            atom.size -= 16;

            if (atom.type == MKTAG('c', 'o', 'v', 'r')) {
                int ret = mov_read_covr(c, pb, data_type, str_size);
                if (ret < 0) {
                    av_log(c->fc, AV_LOG_ERROR, "Error parsing cover art.\n");
                    return ret;
                }
            }
        } else return 0;
    } else if (atom.size > 4 && key && !c->itunes_metadata) {
        str_size = avio_rb16(pb); // string length
        langcode = avio_rb16(pb);
        ff_mov_lang_to_iso639(langcode, language);
        atom.size -= 4;
    } else
        str_size = atom.size;

#ifdef MOV_EXPORT_ALL_METADATA
    if (!key) {
        snprintf(tmp_key, 5, "%.4s", (char*)&atom.type);
        key = tmp_key;
    }
#endif

    if (!key)
        return 0;
    if (atom.size < 0)
        return AVERROR_INVALIDDATA;

    str_size = FFMIN3(sizeof(str)-1, str_size, atom.size);

    if (parse)
        parse(c, pb, str_size, key);
    else {
        if (data_type == 3 || (data_type == 0 && (langcode < 0x400 || langcode == 0x7fff))) { // MAC Encoded
            mov_read_mac_string(c, pb, str_size, str, sizeof(str));
        } else {
            int ret = avio_read(pb, str, str_size);
            if (ret != str_size)
                return ret < 0 ? ret : AVERROR_INVALIDDATA;
            str[str_size] = 0;
        }
        av_dict_set(&c->fc->metadata, key, str, 0);
        if (*language && strcmp(language, "und")) {
            snprintf(key2, sizeof(key2), "%s-%s", key, language);
            av_dict_set(&c->fc->metadata, key2, str, 0);
        }
    }
    av_dlog(c->fc, "lang \"%3s\" ", language);
    av_dlog(c->fc, "tag \"%s\" value \"%s\" atom \"%.4s\" %d %"PRId64"\n",
            key, str, (char*)&atom.type, str_size, atom.size);

    return 0;
}

static int mov_read_chpl(MOVContext *c, AVIOContext *pb, MOVAtom atom)
{
    int64_t start;
    int i, nb_chapters, str_len, version;
    char str[256+1];

    if ((atom.size -= 5) < 0)
        return 0;

    version = avio_r8(pb);
    avio_rb24(pb);
    if (version)
        avio_rb32(pb); // ???
    nb_chapters = avio_r8(pb);

    for (i = 0; i < nb_chapters; i++) {
        if (atom.size < 9)
            return 0;

        start = avio_rb64(pb);
        str_len = avio_r8(pb);

        if ((atom.size -= 9+str_len) < 0)
            return 0;

        avio_read(pb, str, str_len);
        str[str_len] = 0;
        avpriv_new_chapter(c->fc, i, (AVRational){1,10000000}, start, AV_NOPTS_VALUE, str);
    }
    return 0;
}

#define MIN_DATA_ENTRY_BOX_SIZE 12
static int mov_read_dref(MOVContext *c, AVIOContext *pb, MOVAtom atom)
{
    AVStream *st;
    MOVStreamContext *sc;
    int entries, i, j;

    if (c->fc->nb_streams < 1)
        return 0;
    st = c->fc->streams[c->fc->nb_streams-1];
    sc = st->priv_data;

    avio_rb32(pb); // version + flags
    entries = avio_rb32(pb);
    if (entries >  (atom.size - 1) / MIN_DATA_ENTRY_BOX_SIZE + 1 ||
        entries >= UINT_MAX / sizeof(*sc->drefs))
        return AVERROR_INVALIDDATA;
    av_free(sc->drefs);
    sc->drefs_count = 0;
    sc->drefs = av_mallocz(entries * sizeof(*sc->drefs));
    if (!sc->drefs)
        return AVERROR(ENOMEM);
    sc->drefs_count = entries;

    for (i = 0; i < sc->drefs_count; i++) {
        MOVDref *dref = &sc->drefs[i];
        uint32_t size = avio_rb32(pb);
        int64_t next = avio_tell(pb) + size - 4;

        if (size < 12)
            return AVERROR_INVALIDDATA;

        dref->type = avio_rl32(pb);
        avio_rb32(pb); // version + flags
        av_dlog(c->fc, "type %.4s size %d\n", (char*)&dref->type, size);

        if (dref->type == MKTAG('a','l','i','s') && size > 150) {
            /* macintosh alias record */
            uint16_t volume_len, len;
            int16_t type;

            avio_skip(pb, 10);

            volume_len = avio_r8(pb);
            volume_len = FFMIN(volume_len, 27);
            avio_read(pb, dref->volume, 27);
            dref->volume[volume_len] = 0;
            av_log(c->fc, AV_LOG_DEBUG, "volume %s, len %d\n", dref->volume, volume_len);

            avio_skip(pb, 12);

            len = avio_r8(pb);
            len = FFMIN(len, 63);
            avio_read(pb, dref->filename, 63);
            dref->filename[len] = 0;
            av_log(c->fc, AV_LOG_DEBUG, "filename %s, len %d\n", dref->filename, len);

            avio_skip(pb, 16);

            /* read next level up_from_alias/down_to_target */
            dref->nlvl_from = avio_rb16(pb);
            dref->nlvl_to   = avio_rb16(pb);
            av_log(c->fc, AV_LOG_DEBUG, "nlvl from %d, nlvl to %d\n",
                   dref->nlvl_from, dref->nlvl_to);

            avio_skip(pb, 16);

            for (type = 0; type != -1 && avio_tell(pb) < next; ) {
                if(url_feof(pb))
                    return AVERROR_EOF;
                type = avio_rb16(pb);
                len = avio_rb16(pb);
                av_log(c->fc, AV_LOG_DEBUG, "type %d, len %d\n", type, len);
                if (len&1)
                    len += 1;
                if (type == 2) { // absolute path
                    av_free(dref->path);
                    dref->path = av_mallocz(len+1);
                    if (!dref->path)
                        return AVERROR(ENOMEM);
                    avio_read(pb, dref->path, len);
                    if (len > volume_len && !strncmp(dref->path, dref->volume, volume_len)) {
                        len -= volume_len;
                        memmove(dref->path, dref->path+volume_len, len);
                        dref->path[len] = 0;
                    }
                    for (j = 0; j < len; j++)
                        if (dref->path[j] == ':')
                            dref->path[j] = '/';
                    av_log(c->fc, AV_LOG_DEBUG, "path %s\n", dref->path);
                } else if (type == 0) { // directory name
                    av_free(dref->dir);
                    dref->dir = av_malloc(len+1);
                    if (!dref->dir)
                        return AVERROR(ENOMEM);
                    if (avio_read(pb, dref->dir, len) != len)
                        return AVERROR_INVALIDDATA;
                    dref->dir[len] = 0;
                    for (j = 0; j < len; j++)
                        if (dref->dir[j] == ':')
                            dref->dir[j] = '/';
                    av_log(c->fc, AV_LOG_DEBUG, "dir %s\n", dref->dir);
                } else
                    avio_skip(pb, len);
            }
        }
        avio_seek(pb, next, SEEK_SET);
    }
    return 0;
}

static int mov_read_hdlr(MOVContext *c, AVIOContext *pb, MOVAtom atom)
{
    AVStream *st;
    uint32_t type;
    uint32_t av_unused ctype;
    int title_size;
    char *title_str;

    if (c->fc->nb_streams < 1) // meta before first trak
        return 0;

    st = c->fc->streams[c->fc->nb_streams-1];

    avio_r8(pb); /* version */
    avio_rb24(pb); /* flags */

    /* component type */
    ctype = avio_rl32(pb);
    type = avio_rl32(pb); /* component subtype */

    av_dlog(c->fc, "ctype= %.4s (0x%08x)\n", (char*)&ctype, ctype);
    av_dlog(c->fc, "stype= %.4s\n", (char*)&type);

    if     (type == MKTAG('v','i','d','e'))
        st->codec->codec_type = AVMEDIA_TYPE_VIDEO;
    else if (type == MKTAG('s','o','u','n'))
        st->codec->codec_type = AVMEDIA_TYPE_AUDIO;
    else if (type == MKTAG('m','1','a',' '))
        st->codec->codec_id = AV_CODEC_ID_MP2;
    else if ((type == MKTAG('s','u','b','p')) || (type == MKTAG('c','l','c','p')))
        st->codec->codec_type = AVMEDIA_TYPE_SUBTITLE;

    avio_rb32(pb); /* component  manufacture */
    avio_rb32(pb); /* component flags */
    avio_rb32(pb); /* component flags mask */

    title_size = atom.size - 24;
    if (title_size > 0) {
        title_str = av_malloc(title_size + 1); /* Add null terminator */
        if (!title_str)
            return AVERROR(ENOMEM);
        avio_read(pb, title_str, title_size);
        title_str[title_size] = 0;
        if (title_str[0])
            av_dict_set(&st->metadata, "handler_name", title_str +
                        (!c->isom && title_str[0] == title_size - 1), 0);
        av_freep(&title_str);
    }

    return 0;
}

int ff_mov_read_esds(AVFormatContext *fc, AVIOContext *pb, MOVAtom atom)
{
    AVStream *st;
    int tag;

    if (fc->nb_streams < 1)
        return 0;
    st = fc->streams[fc->nb_streams-1];

    avio_rb32(pb); /* version + flags */
    ff_mp4_read_descr(fc, pb, &tag);
    if (tag == MP4ESDescrTag) {
        ff_mp4_parse_es_descr(pb, NULL);
    } else
        avio_rb16(pb); /* ID */

    ff_mp4_read_descr(fc, pb, &tag);
    if (tag == MP4DecConfigDescrTag)
        ff_mp4_read_dec_config_descr(fc, st, pb);
    return 0;
}

static int mov_read_esds(MOVContext *c, AVIOContext *pb, MOVAtom atom)
{
    return ff_mov_read_esds(c->fc, pb, atom);
}

static int mov_read_dac3(MOVContext *c, AVIOContext *pb, MOVAtom atom)
{
    AVStream *st;
    int ac3info, acmod, lfeon, bsmod;

    if (c->fc->nb_streams < 1)
        return 0;
    st = c->fc->streams[c->fc->nb_streams-1];

    ac3info = avio_rb24(pb);
    bsmod = (ac3info >> 14) & 0x7;
    acmod = (ac3info >> 11) & 0x7;
    lfeon = (ac3info >> 10) & 0x1;
    st->codec->channels = ((int[]){2,1,2,3,3,4,4,5})[acmod] + lfeon;
    st->codec->channel_layout = avpriv_ac3_channel_layout_tab[acmod];
    if (lfeon)
        st->codec->channel_layout |= AV_CH_LOW_FREQUENCY;
    st->codec->audio_service_type = bsmod;
    if (st->codec->channels > 1 && bsmod == 0x7)
        st->codec->audio_service_type = AV_AUDIO_SERVICE_TYPE_KARAOKE;

    return 0;
}

static int mov_read_dec3(MOVContext *c, AVIOContext *pb, MOVAtom atom)
{
    AVStream *st;
    int eac3info, acmod, lfeon, bsmod;

    if (c->fc->nb_streams < 1)
        return 0;
    st = c->fc->streams[c->fc->nb_streams-1];

    /* No need to parse fields for additional independent substreams and its
     * associated dependent substreams since libavcodec's E-AC-3 decoder
     * does not support them yet. */
    avio_rb16(pb); /* data_rate and num_ind_sub */
    eac3info = avio_rb24(pb);
    bsmod = (eac3info >> 12) & 0x1f;
    acmod = (eac3info >>  9) & 0x7;
    lfeon = (eac3info >>  8) & 0x1;
    st->codec->channel_layout = avpriv_ac3_channel_layout_tab[acmod];
    if (lfeon)
        st->codec->channel_layout |= AV_CH_LOW_FREQUENCY;
    st->codec->channels = av_get_channel_layout_nb_channels(st->codec->channel_layout);
    st->codec->audio_service_type = bsmod;
    if (st->codec->channels > 1 && bsmod == 0x7)
        st->codec->audio_service_type = AV_AUDIO_SERVICE_TYPE_KARAOKE;

    return 0;
}

static int mov_read_chan(MOVContext *c, AVIOContext *pb, MOVAtom atom)
{
    AVStream *st;

    if (c->fc->nb_streams < 1)
        return 0;
    st = c->fc->streams[c->fc->nb_streams-1];

    if (atom.size < 16)
        return 0;

    /* skip version and flags */
    avio_skip(pb, 4);

    ff_mov_read_chan(c->fc, pb, st, atom.size - 4);

    return 0;
}

static int mov_read_wfex(MOVContext *c, AVIOContext *pb, MOVAtom atom)
{
    AVStream *st;

    if (c->fc->nb_streams < 1)
        return 0;
    st = c->fc->streams[c->fc->nb_streams-1];

    if (ff_get_wav_header(pb, st->codec, atom.size) < 0) {
        av_log(c->fc, AV_LOG_WARNING, "get_wav_header failed\n");
    }

    return 0;
}

static int mov_read_pasp(MOVContext *c, AVIOContext *pb, MOVAtom atom)
{
    const int num = avio_rb32(pb);
    const int den = avio_rb32(pb);
    AVStream *st;

    if (c->fc->nb_streams < 1)
        return 0;
    st = c->fc->streams[c->fc->nb_streams-1];

    if ((st->sample_aspect_ratio.den != 1 || st->sample_aspect_ratio.num) && // default
        (den != st->sample_aspect_ratio.den || num != st->sample_aspect_ratio.num)) {
        av_log(c->fc, AV_LOG_WARNING,
               "sample aspect ratio already set to %d:%d, ignoring 'pasp' atom (%d:%d)\n",
               st->sample_aspect_ratio.num, st->sample_aspect_ratio.den,
               num, den);
    } else if (den != 0) {
        st->sample_aspect_ratio.num = num;
        st->sample_aspect_ratio.den = den;
    }
    return 0;
}

/* this atom contains actual media data */
static int mov_read_mdat(MOVContext *c, AVIOContext *pb, MOVAtom atom)
{
    if (atom.size == 0) /* wrong one (MP4) */
        return 0;
    c->found_mdat=1;
    return 0; /* now go for moov */
}

/* read major brand, minor version and compatible brands and store them as metadata */
static int mov_read_ftyp(MOVContext *c, AVIOContext *pb, MOVAtom atom)
{
    uint32_t minor_ver;
    int comp_brand_size;
    char minor_ver_str[11]; /* 32 bit integer -> 10 digits + null */
    char* comp_brands_str;
    uint8_t type[5] = {0};

    avio_read(pb, type, 4);
    if (strcmp(type, "qt  "))
        c->isom = 1;
    av_log(c->fc, AV_LOG_DEBUG, "ISO: File Type Major Brand: %.4s\n",(char *)&type);
    av_dict_set(&c->fc->metadata, "major_brand", type, 0);
    minor_ver = avio_rb32(pb); /* minor version */
    snprintf(minor_ver_str, sizeof(minor_ver_str), "%"PRIu32"", minor_ver);
    av_dict_set(&c->fc->metadata, "minor_version", minor_ver_str, 0);

    comp_brand_size = atom.size - 8;
    if (comp_brand_size < 0)
        return AVERROR_INVALIDDATA;
    comp_brands_str = av_malloc(comp_brand_size + 1); /* Add null terminator */
    if (!comp_brands_str)
        return AVERROR(ENOMEM);
    avio_read(pb, comp_brands_str, comp_brand_size);
    comp_brands_str[comp_brand_size] = 0;
    av_dict_set(&c->fc->metadata, "compatible_brands", comp_brands_str, 0);
    av_freep(&comp_brands_str);

    return 0;
}

/* this atom should contain all header atoms */
static int mov_read_moov(MOVContext *c, AVIOContext *pb, MOVAtom atom)
{
    int ret;

    if (c->found_moov) {
        av_log(c->fc, AV_LOG_WARNING, "Found duplicated MOOV Atom. Skipped it\n");
        avio_skip(pb, atom.size);
        return 0;
    }

    if ((ret = mov_read_default(c, pb, atom)) < 0)
        return ret;
    /* we parsed the 'moov' atom, we can terminate the parsing as soon as we find the 'mdat' */
    /* so we don't parse the whole file if over a network */
    c->found_moov=1;
    return 0; /* now go for mdat */
}

static int mov_read_moof(MOVContext *c, AVIOContext *pb, MOVAtom atom)
{
    c->fragment.moof_offset = avio_tell(pb) - 8;
    av_dlog(c->fc, "moof offset %"PRIx64"\n", c->fragment.moof_offset);
    return mov_read_default(c, pb, atom);
}

static void mov_metadata_creation_time(AVDictionary **metadata, int64_t time)
{
    char buffer[32];
    if (time) {
        struct tm *ptm;
        time_t timet;
        if(time >= 2082844800)
            time -= 2082844800;  /* seconds between 1904-01-01 and Epoch */
        timet = time;
        ptm = gmtime(&timet);
        if (!ptm) return;
        strftime(buffer, sizeof(buffer), "%Y-%m-%d %H:%M:%S", ptm);
        av_dict_set(metadata, "creation_time", buffer, 0);
    }
}

static int mov_read_mdhd(MOVContext *c, AVIOContext *pb, MOVAtom atom)
{
    AVStream *st;
    MOVStreamContext *sc;
    int version;
    char language[4] = {0};
    unsigned lang;
    int64_t creation_time;

    if (c->fc->nb_streams < 1)
        return 0;
    st = c->fc->streams[c->fc->nb_streams-1];
    sc = st->priv_data;

    if (sc->time_scale) {
        av_log(c->fc, AV_LOG_ERROR, "Multiple mdhd?\n");
        return AVERROR_INVALIDDATA;
    }

    version = avio_r8(pb);
    if (version > 1) {
        avpriv_request_sample(c->fc, "Version %d", version);
        return AVERROR_PATCHWELCOME;
    }
    avio_rb24(pb); /* flags */
    if (version == 1) {
        creation_time = avio_rb64(pb);
        avio_rb64(pb);
    } else {
        creation_time = avio_rb32(pb);
        avio_rb32(pb); /* modification time */
    }
    mov_metadata_creation_time(&st->metadata, creation_time);

    sc->time_scale = avio_rb32(pb);
    st->duration = (version == 1) ? avio_rb64(pb) : avio_rb32(pb); /* duration */

    lang = avio_rb16(pb); /* language */
    if (ff_mov_lang_to_iso639(lang, language))
        av_dict_set(&st->metadata, "language", language, 0);
    avio_rb16(pb); /* quality */

    return 0;
}

static int mov_read_mvhd(MOVContext *c, AVIOContext *pb, MOVAtom atom)
{
    int64_t creation_time;
    int version = avio_r8(pb); /* version */
    avio_rb24(pb); /* flags */

    if (version == 1) {
        creation_time = avio_rb64(pb);
        avio_rb64(pb);
    } else {
        creation_time = avio_rb32(pb);
        avio_rb32(pb); /* modification time */
    }
    mov_metadata_creation_time(&c->fc->metadata, creation_time);
    c->time_scale = avio_rb32(pb); /* time scale */

    av_dlog(c->fc, "time scale = %i\n", c->time_scale);

    c->duration = (version == 1) ? avio_rb64(pb) : avio_rb32(pb); /* duration */
    // set the AVCodecContext duration because the duration of individual tracks
    // may be inaccurate
    if (c->time_scale > 0 && !c->trex_data)
        c->fc->duration = av_rescale(c->duration, AV_TIME_BASE, c->time_scale);
    avio_rb32(pb); /* preferred scale */

    avio_rb16(pb); /* preferred volume */

    avio_skip(pb, 10); /* reserved */

    avio_skip(pb, 36); /* display matrix */

    avio_rb32(pb); /* preview time */
    avio_rb32(pb); /* preview duration */
    avio_rb32(pb); /* poster time */
    avio_rb32(pb); /* selection time */
    avio_rb32(pb); /* selection duration */
    avio_rb32(pb); /* current time */
    avio_rb32(pb); /* next track ID */
    return 0;
}

static int mov_read_enda(MOVContext *c, AVIOContext *pb, MOVAtom atom)
{
    AVStream *st;
    int little_endian;

    if (c->fc->nb_streams < 1)
        return 0;
    st = c->fc->streams[c->fc->nb_streams-1];

    little_endian = avio_rb16(pb) & 0xFF;
    av_dlog(c->fc, "enda %d\n", little_endian);
    if (little_endian == 1) {
        switch (st->codec->codec_id) {
        case AV_CODEC_ID_PCM_S24BE:
            st->codec->codec_id = AV_CODEC_ID_PCM_S24LE;
            break;
        case AV_CODEC_ID_PCM_S32BE:
            st->codec->codec_id = AV_CODEC_ID_PCM_S32LE;
            break;
        case AV_CODEC_ID_PCM_F32BE:
            st->codec->codec_id = AV_CODEC_ID_PCM_F32LE;
            break;
        case AV_CODEC_ID_PCM_F64BE:
            st->codec->codec_id = AV_CODEC_ID_PCM_F64LE;
            break;
        default:
            break;
        }
    }
    return 0;
}

static int mov_read_fiel(MOVContext *c, AVIOContext *pb, MOVAtom atom)
{
    AVStream *st;
    unsigned mov_field_order;
    enum AVFieldOrder decoded_field_order = AV_FIELD_UNKNOWN;

    if (c->fc->nb_streams < 1) // will happen with jp2 files
        return 0;
    st = c->fc->streams[c->fc->nb_streams-1];
    if (atom.size < 2)
        return AVERROR_INVALIDDATA;
    mov_field_order = avio_rb16(pb);
    if ((mov_field_order & 0xFF00) == 0x0100)
        decoded_field_order = AV_FIELD_PROGRESSIVE;
    else if ((mov_field_order & 0xFF00) == 0x0200) {
        switch (mov_field_order & 0xFF) {
        case 0x01: decoded_field_order = AV_FIELD_TT;
                   break;
        case 0x06: decoded_field_order = AV_FIELD_BB;
                   break;
        case 0x09: decoded_field_order = AV_FIELD_TB;
                   break;
        case 0x0E: decoded_field_order = AV_FIELD_BT;
                   break;
        }
    }
    if (decoded_field_order == AV_FIELD_UNKNOWN && mov_field_order) {
        av_log(NULL, AV_LOG_ERROR, "Unknown MOV field order 0x%04x\n", mov_field_order);
    }
    st->codec->field_order = decoded_field_order;

    return 0;
}

/* FIXME modify qdm2/svq3/h264 decoders to take full atom as extradata */
static int mov_read_extradata(MOVContext *c, AVIOContext *pb, MOVAtom atom,
                              enum AVCodecID codec_id)
{
    AVStream *st;
    uint64_t size;
    uint8_t *buf;
    int err;

    if (c->fc->nb_streams < 1) // will happen with jp2 files
        return 0;
    st= c->fc->streams[c->fc->nb_streams-1];

    if (st->codec->codec_id != codec_id)
        return 0; /* unexpected codec_id - don't mess with extradata */

    size= (uint64_t)st->codec->extradata_size + atom.size + 8 + FF_INPUT_BUFFER_PADDING_SIZE;
    if (size > INT_MAX || (uint64_t)atom.size > INT_MAX)
        return AVERROR_INVALIDDATA;
    if ((err = av_reallocp(&st->codec->extradata, size)) < 0) {
        st->codec->extradata_size = 0;
        return err;
    }
    buf = st->codec->extradata + st->codec->extradata_size;
    st->codec->extradata_size= size - FF_INPUT_BUFFER_PADDING_SIZE;
    AV_WB32(       buf    , atom.size + 8);
    AV_WL32(       buf + 4, atom.type);
    err = avio_read(pb, buf + 8, atom.size);
    if (err < 0) {
        return err;
    } else if (err < atom.size) {
        av_log(c->fc, AV_LOG_WARNING, "truncated extradata\n");
        st->codec->extradata_size -= atom.size - err;
    }
    memset(buf + 8 + err, 0, FF_INPUT_BUFFER_PADDING_SIZE);
    return 0;
}

/* wrapper functions for reading ALAC/AVS/MJPEG/MJPEG2000 extradata atoms only for those codecs */
static int mov_read_alac(MOVContext *c, AVIOContext *pb, MOVAtom atom)
{
    return mov_read_extradata(c, pb, atom, AV_CODEC_ID_ALAC);
}

static int mov_read_avss(MOVContext *c, AVIOContext *pb, MOVAtom atom)
{
    return mov_read_extradata(c, pb, atom, AV_CODEC_ID_AVS);
}

static int mov_read_jp2h(MOVContext *c, AVIOContext *pb, MOVAtom atom)
{
    return mov_read_extradata(c, pb, atom, AV_CODEC_ID_JPEG2000);
}

static int mov_read_avid(MOVContext *c, AVIOContext *pb, MOVAtom atom)
{
    return mov_read_extradata(c, pb, atom, AV_CODEC_ID_AVUI);
}

static int mov_read_targa_y216(MOVContext *c, AVIOContext *pb, MOVAtom atom)
{
    int ret = mov_read_extradata(c, pb, atom, AV_CODEC_ID_TARGA_Y216);

    if (!ret && c->fc->nb_streams >= 1) {
        AVCodecContext *avctx = c->fc->streams[c->fc->nb_streams-1]->codec;
        if (avctx->extradata_size >= 40) {
            avctx->height = AV_RB16(&avctx->extradata[36]);
            avctx->width  = AV_RB16(&avctx->extradata[38]);
        }
    }
    return ret;
}

static int mov_read_ares(MOVContext *c, AVIOContext *pb, MOVAtom atom)
{
    if (c->fc->nb_streams >= 1) {
        AVCodecContext *codec = c->fc->streams[c->fc->nb_streams-1]->codec;
        if (codec->codec_tag == MKTAG('A', 'V', 'i', 'n') &&
            codec->codec_id == AV_CODEC_ID_H264 &&
            atom.size > 11) {
            avio_skip(pb, 10);
            /* For AVID AVCI50, force width of 1440 to be able to select the correct SPS and PPS */
            if (avio_rb16(pb) == 0xd4d)
                codec->width = 1440;
            return 0;
        }
    }

    return mov_read_avid(c, pb, atom);
}

static int mov_read_svq3(MOVContext *c, AVIOContext *pb, MOVAtom atom)
{
    return mov_read_extradata(c, pb, atom, AV_CODEC_ID_SVQ3);
}

static int mov_read_wave(MOVContext *c, AVIOContext *pb, MOVAtom atom)
{
    AVStream *st;

    if (c->fc->nb_streams < 1)
        return 0;
    st = c->fc->streams[c->fc->nb_streams-1];

    if ((uint64_t)atom.size > (1<<30))
        return AVERROR_INVALIDDATA;

    if (st->codec->codec_id == AV_CODEC_ID_QDM2 ||
        st->codec->codec_id == AV_CODEC_ID_QDMC ||
        st->codec->codec_id == AV_CODEC_ID_SPEEX) {
        // pass all frma atom to codec, needed at least for QDMC and QDM2
        av_free(st->codec->extradata);
        if (ff_get_extradata(st->codec, pb, atom.size) < 0)
            return AVERROR(ENOMEM);
    } else if (atom.size > 8) { /* to read frma, esds atoms */
        int ret;
        if ((ret = mov_read_default(c, pb, atom)) < 0)
            return ret;
    } else
        avio_skip(pb, atom.size);
    return 0;
}

/**
 * This function reads atom content and puts data in extradata without tag
 * nor size unlike mov_read_extradata.
 */
static int mov_read_glbl(MOVContext *c, AVIOContext *pb, MOVAtom atom)
{
    AVStream *st;

    if (c->fc->nb_streams < 1)
        return 0;
    st = c->fc->streams[c->fc->nb_streams-1];

    if ((uint64_t)atom.size > (1<<30))
        return AVERROR_INVALIDDATA;

    if (atom.size >= 10) {
        // Broken files created by legacy versions of libavformat will
        // wrap a whole fiel atom inside of a glbl atom.
        unsigned size = avio_rb32(pb);
        unsigned type = avio_rl32(pb);
        avio_seek(pb, -8, SEEK_CUR);
        if (type == MKTAG('f','i','e','l') && size == atom.size)
            return mov_read_default(c, pb, atom);
    }
    av_free(st->codec->extradata);
    if (ff_get_extradata(st->codec, pb, atom.size) < 0)
        return AVERROR(ENOMEM);

    return 0;
}

static int mov_read_dvc1(MOVContext *c, AVIOContext *pb, MOVAtom atom)
{
    AVStream *st;
    uint8_t profile_level;
    int ret;

    if (c->fc->nb_streams < 1)
        return 0;
    st = c->fc->streams[c->fc->nb_streams-1];

    if (atom.size >= (1<<28) || atom.size < 7)
        return AVERROR_INVALIDDATA;

    profile_level = avio_r8(pb);
    if ((profile_level & 0xf0) != 0xc0)
        return 0;

    avio_seek(pb, 6, SEEK_CUR);
    av_free(st->codec->extradata);
    if ((ret = ff_get_extradata(st->codec, pb, atom.size - 7)) < 0)
        return ret;

    return 0;
}

/**
 * An strf atom is a BITMAPINFOHEADER struct. This struct is 40 bytes itself,
 * but can have extradata appended at the end after the 40 bytes belonging
 * to the struct.
 */
static int mov_read_strf(MOVContext *c, AVIOContext *pb, MOVAtom atom)
{
    AVStream *st;

    if (c->fc->nb_streams < 1)
        return 0;
    if (atom.size <= 40)
        return 0;
    st = c->fc->streams[c->fc->nb_streams-1];

    if ((uint64_t)atom.size > (1<<30))
        return AVERROR_INVALIDDATA;

    avio_skip(pb, 40);
    av_free(st->codec->extradata);
    if (ff_get_extradata(st->codec, pb, atom.size - 40) < 0)
        return AVERROR(ENOMEM);
    return 0;
}

static int mov_read_stco(MOVContext *c, AVIOContext *pb, MOVAtom atom)
{
    AVStream *st;
    MOVStreamContext *sc;
    unsigned int i, entries;

    if (c->fc->nb_streams < 1)
        return 0;
    st = c->fc->streams[c->fc->nb_streams-1];
    sc = st->priv_data;

    avio_r8(pb); /* version */
    avio_rb24(pb); /* flags */

    entries = avio_rb32(pb);

    if (!entries)
        return 0;
    if (entries >= UINT_MAX/sizeof(int64_t))
        return AVERROR_INVALIDDATA;

    sc->chunk_offsets = av_malloc(entries * sizeof(int64_t));
    if (!sc->chunk_offsets)
        return AVERROR(ENOMEM);
    sc->chunk_count = entries;

    if      (atom.type == MKTAG('s','t','c','o'))
        for (i = 0; i < entries && !pb->eof_reached; i++)
            sc->chunk_offsets[i] = avio_rb32(pb);
    else if (atom.type == MKTAG('c','o','6','4'))
        for (i = 0; i < entries && !pb->eof_reached; i++)
            sc->chunk_offsets[i] = avio_rb64(pb);
    else
        return AVERROR_INVALIDDATA;

    sc->chunk_count = i;

    if (pb->eof_reached)
        return AVERROR_EOF;

    return 0;
}

/**
 * Compute codec id for 'lpcm' tag.
 * See CoreAudioTypes and AudioStreamBasicDescription at Apple.
 */
enum AVCodecID ff_mov_get_lpcm_codec_id(int bps, int flags)
{
    /* lpcm flags:
     * 0x1 = float
     * 0x2 = big-endian
     * 0x4 = signed
     */
    return ff_get_pcm_codec_id(bps, flags & 1, flags & 2, flags & 4 ? -1 : 0);
}

static int mov_codec_id(AVStream *st, uint32_t format)
{
    int id = ff_codec_get_id(ff_codec_movaudio_tags, format);

    if (id <= 0 &&
        ((format & 0xFFFF) == 'm' + ('s' << 8) ||
         (format & 0xFFFF) == 'T' + ('S' << 8)))
        id = ff_codec_get_id(ff_codec_wav_tags, av_bswap32(format) & 0xFFFF);

    if (st->codec->codec_type != AVMEDIA_TYPE_VIDEO && id > 0) {
        st->codec->codec_type = AVMEDIA_TYPE_AUDIO;
    } else if (st->codec->codec_type != AVMEDIA_TYPE_AUDIO &&
               /* skip old asf mpeg4 tag */
               format && format != MKTAG('m','p','4','s')) {
        id = ff_codec_get_id(ff_codec_movvideo_tags, format);
        if (id <= 0)
            id = ff_codec_get_id(ff_codec_bmp_tags, format);
        if (id > 0)
            st->codec->codec_type = AVMEDIA_TYPE_VIDEO;
        else if (st->codec->codec_type == AVMEDIA_TYPE_DATA ||
                    (st->codec->codec_type == AVMEDIA_TYPE_SUBTITLE &&
                    st->codec->codec_id == AV_CODEC_ID_NONE)) {
            id = ff_codec_get_id(ff_codec_movsubtitle_tags, format);
            if (id > 0)
                st->codec->codec_type = AVMEDIA_TYPE_SUBTITLE;
        }
    }

    st->codec->codec_tag = format;

    return id;
}

static void mov_parse_stsd_video(MOVContext *c, AVIOContext *pb,
                                 AVStream *st, MOVStreamContext *sc)
{
    uint8_t codec_name[32];
    unsigned int color_depth, len, j;
    int color_greyscale;
    int color_table_id;

    avio_rb16(pb); /* version */
    avio_rb16(pb); /* revision level */
    avio_rb32(pb); /* vendor */
    avio_rb32(pb); /* temporal quality */
    avio_rb32(pb); /* spatial quality */

    st->codec->width  = avio_rb16(pb); /* width */
    st->codec->height = avio_rb16(pb); /* height */

    avio_rb32(pb); /* horiz resolution */
    avio_rb32(pb); /* vert resolution */
    avio_rb32(pb); /* data size, always 0 */
    avio_rb16(pb); /* frames per samples */

    len = avio_r8(pb); /* codec name, pascal string */
    if (len > 31)
        len = 31;
    mov_read_mac_string(c, pb, len, codec_name, sizeof(codec_name));
    if (len < 31)
        avio_skip(pb, 31 - len);

    if (codec_name[0])
        av_dict_set(&st->metadata, "encoder", codec_name, 0);

    /* codec_tag YV12 triggers an UV swap in rawdec.c */
<<<<<<< HEAD
    if (!memcmp(st->codec->codec_name, "Planar Y'CbCr 8-bit 4:2:0", 25)) {
=======
    if (!memcmp(codec_name, "Planar Y'CbCr 8-bit 4:2:0", 25))
>>>>>>> 18f2514c
        st->codec->codec_tag = MKTAG('I', '4', '2', '0');
        st->codec->width &= ~1;
        st->codec->height &= ~1;
    }
    /* Flash Media Server uses tag H263 with Sorenson Spark */
    if (st->codec->codec_tag == MKTAG('H','2','6','3') &&
        !memcmp(codec_name, "Sorenson H263", 13))
        st->codec->codec_id = AV_CODEC_ID_FLV1;

    st->codec->bits_per_coded_sample = avio_rb16(pb); /* depth */
    color_table_id = avio_rb16(pb); /* colortable id */
    av_dlog(c->fc, "depth %d, ctab id %d\n",
            st->codec->bits_per_coded_sample, color_table_id);
    /* figure out the palette situation */
    color_depth     = st->codec->bits_per_coded_sample & 0x1F;
    color_greyscale = st->codec->bits_per_coded_sample & 0x20;
    /* Do not create a greyscale palette for cinepak */
    if (color_greyscale && st->codec->codec_id == AV_CODEC_ID_CINEPAK)
        return;

    /* if the depth is 2, 4, or 8 bpp, file is palettized */
    if ((color_depth == 2) || (color_depth == 4) || (color_depth == 8)) {
        /* for palette traversal */
        unsigned int color_start, color_count, color_end;
        unsigned char a, r, g, b;

        if (color_greyscale) {
            int color_index, color_dec;
            /* compute the greyscale palette */
            st->codec->bits_per_coded_sample = color_depth;
            color_count = 1 << color_depth;
            color_index = 255;
            color_dec   = 256 / (color_count - 1);
            for (j = 0; j < color_count; j++) {
                r = g = b = color_index;
                sc->palette[j] = (0xFFU << 24) | (r << 16) | (g << 8) | (b);
                color_index -= color_dec;
                if (color_index < 0)
                    color_index = 0;
            }
        } else if (color_table_id) {
            const uint8_t *color_table;
            /* if flag bit 3 is set, use the default palette */
            color_count = 1 << color_depth;
            if (color_depth == 2)
                color_table = ff_qt_default_palette_4;
            else if (color_depth == 4)
                color_table = ff_qt_default_palette_16;
            else
                color_table = ff_qt_default_palette_256;

            for (j = 0; j < color_count; j++) {
                r = color_table[j * 3 + 0];
                g = color_table[j * 3 + 1];
                b = color_table[j * 3 + 2];
                sc->palette[j] = (0xFFU << 24) | (r << 16) | (g << 8) | (b);
            }
        } else {
            /* load the palette from the file */
            color_start = avio_rb32(pb);
            color_count = avio_rb16(pb);
            color_end   = avio_rb16(pb);
            if ((color_start <= 255) && (color_end <= 255)) {
                for (j = color_start; j <= color_end; j++) {
                    /* each A, R, G, or B component is 16 bits;
                        * only use the top 8 bits */
                    a = avio_r8(pb);
                    avio_r8(pb);
                    r = avio_r8(pb);
                    avio_r8(pb);
                    g = avio_r8(pb);
                    avio_r8(pb);
                    b = avio_r8(pb);
                    avio_r8(pb);
                    sc->palette[j] = (a << 24 ) | (r << 16) | (g << 8) | (b);
                }
            }
        }
        sc->has_palette = 1;
    }
}

static void mov_parse_stsd_audio(MOVContext *c, AVIOContext *pb,
                                 AVStream *st, MOVStreamContext *sc)
{
    int bits_per_sample, flags;
    uint16_t version = avio_rb16(pb);
    AVDictionaryEntry *compatible_brands = av_dict_get(c->fc->metadata, "compatible_brands", NULL, AV_DICT_MATCH_CASE);

    avio_rb16(pb); /* revision level */
    avio_rb32(pb); /* vendor */

    st->codec->channels              = avio_rb16(pb); /* channel count */
    st->codec->bits_per_coded_sample = avio_rb16(pb); /* sample size */
    av_dlog(c->fc, "audio channels %d\n", st->codec->channels);

    sc->audio_cid = avio_rb16(pb);
    avio_rb16(pb); /* packet size = 0 */

    st->codec->sample_rate = ((avio_rb32(pb) >> 16));

    // Read QT version 1 fields. In version 0 these do not exist.
    av_dlog(c->fc, "version =%d, isom =%d\n", version, c->isom);
    if (!c->isom ||
        (compatible_brands && strstr(compatible_brands->value, "qt  "))) {

        if (version == 1) {
            sc->samples_per_frame = avio_rb32(pb);
            avio_rb32(pb); /* bytes per packet */
            sc->bytes_per_frame = avio_rb32(pb);
            avio_rb32(pb); /* bytes per sample */
        } else if (version == 2) {
            avio_rb32(pb); /* sizeof struct only */
            st->codec->sample_rate = av_int2double(avio_rb64(pb));
            st->codec->channels    = avio_rb32(pb);
            avio_rb32(pb); /* always 0x7F000000 */
            st->codec->bits_per_coded_sample = avio_rb32(pb);

            flags = avio_rb32(pb); /* lpcm format specific flag */
            sc->bytes_per_frame   = avio_rb32(pb);
            sc->samples_per_frame = avio_rb32(pb);
            if (st->codec->codec_tag == MKTAG('l','p','c','m'))
                st->codec->codec_id =
                    ff_mov_get_lpcm_codec_id(st->codec->bits_per_coded_sample,
                                             flags);
        }
    }

    switch (st->codec->codec_id) {
    case AV_CODEC_ID_PCM_S8:
    case AV_CODEC_ID_PCM_U8:
        if (st->codec->bits_per_coded_sample == 16)
            st->codec->codec_id = AV_CODEC_ID_PCM_S16BE;
        break;
    case AV_CODEC_ID_PCM_S16LE:
    case AV_CODEC_ID_PCM_S16BE:
        if (st->codec->bits_per_coded_sample == 8)
            st->codec->codec_id = AV_CODEC_ID_PCM_S8;
        else if (st->codec->bits_per_coded_sample == 24)
            st->codec->codec_id =
                st->codec->codec_id == AV_CODEC_ID_PCM_S16BE ?
                AV_CODEC_ID_PCM_S24BE : AV_CODEC_ID_PCM_S24LE;
        break;
    /* set values for old format before stsd version 1 appeared */
    case AV_CODEC_ID_MACE3:
        sc->samples_per_frame = 6;
        sc->bytes_per_frame   = 2 * st->codec->channels;
        break;
    case AV_CODEC_ID_MACE6:
        sc->samples_per_frame = 6;
        sc->bytes_per_frame   = 1 * st->codec->channels;
        break;
    case AV_CODEC_ID_ADPCM_IMA_QT:
        sc->samples_per_frame = 64;
        sc->bytes_per_frame   = 34 * st->codec->channels;
        break;
    case AV_CODEC_ID_GSM:
        sc->samples_per_frame = 160;
        sc->bytes_per_frame   = 33;
        break;
    default:
        break;
    }

    bits_per_sample = av_get_bits_per_sample(st->codec->codec_id);
    if (bits_per_sample) {
        st->codec->bits_per_coded_sample = bits_per_sample;
        sc->sample_size = (bits_per_sample >> 3) * st->codec->channels;
    }
}

static void mov_parse_stsd_subtitle(MOVContext *c, AVIOContext *pb,
                                    AVStream *st, MOVStreamContext *sc,
                                    int size)
{
    // ttxt stsd contains display flags, justification, background
    // color, fonts, and default styles, so fake an atom to read it
    MOVAtom fake_atom = { .size = size };
    // mp4s contains a regular esds atom
    if (st->codec->codec_tag != AV_RL32("mp4s"))
        mov_read_glbl(c, pb, fake_atom);
    st->codec->width  = sc->width;
    st->codec->height = sc->height;
}

static uint32_t yuv_to_rgba(uint32_t ycbcr)
{
    uint8_t r, g, b;
    int y, cb, cr;

    y  = (ycbcr >> 16) & 0xFF;
    cr = (ycbcr >> 8)  & 0xFF;
    cb =  ycbcr        & 0xFF;

    b = av_clip_uint8(1.164 * (y - 16)                      + 2.018 * (cb - 128));
    g = av_clip_uint8(1.164 * (y - 16) - 0.813 * (cr - 128) - 0.391 * (cb - 128));
    r = av_clip_uint8(1.164 * (y - 16) + 1.596 * (cr - 128));

    return (r << 16) | (g << 8) | b;
}

static int mov_rewrite_dvd_sub_extradata(AVStream *st)
{
    char buf[256] = {0};
    uint8_t *src = st->codec->extradata;
    int i;

    if (st->codec->extradata_size != 64)
        return 0;

    if (st->codec->width > 0 &&  st->codec->height > 0)
        snprintf(buf, sizeof(buf), "size: %dx%d\n",
                 st->codec->width, st->codec->height);
    av_strlcat(buf, "palette: ", sizeof(buf));

    for (i = 0; i < 16; i++) {
        uint32_t yuv = AV_RB32(src + i * 4);
        uint32_t rgba = yuv_to_rgba(yuv);

        av_strlcatf(buf, sizeof(buf), "%06"PRIx32"%s", rgba, i != 15 ? ", " : "");
    }

    if (av_strlcat(buf, "\n", sizeof(buf)) >= sizeof(buf))
        return 0;

    av_freep(&st->codec->extradata);
    st->codec->extradata_size = 0;
    st->codec->extradata = av_mallocz(strlen(buf) + FF_INPUT_BUFFER_PADDING_SIZE);
    if (!st->codec->extradata)
        return AVERROR(ENOMEM);
    st->codec->extradata_size = strlen(buf);
    memcpy(st->codec->extradata, buf, st->codec->extradata_size);

    return 0;
}

static int mov_parse_stsd_data(MOVContext *c, AVIOContext *pb,
                                AVStream *st, MOVStreamContext *sc,
                                int size)
{
    if (st->codec->codec_tag == MKTAG('t','m','c','d')) {
        if (ff_get_extradata(st->codec, pb, size) < 0)
            return AVERROR(ENOMEM);
        if (size > 16) {
            MOVStreamContext *tmcd_ctx = st->priv_data;
            int val;
            val = AV_RB32(st->codec->extradata + 4);
            tmcd_ctx->tmcd_flags = val;
            if (val & 1)
                st->codec->flags2 |= CODEC_FLAG2_DROP_FRAME_TIMECODE;
            st->codec->time_base.den = st->codec->extradata[16]; /* number of frame */
            st->codec->time_base.num = 1;
        }
    } else {
        /* other codec type, just skip (rtp, mp4s ...) */
        avio_skip(pb, size);
    }
    return 0;
}

static int mov_finalize_stsd_codec(MOVContext *c, AVIOContext *pb,
                                   AVStream *st, MOVStreamContext *sc)
{
    if (st->codec->codec_type == AVMEDIA_TYPE_AUDIO &&
        !st->codec->sample_rate && sc->time_scale > 1)
        st->codec->sample_rate = sc->time_scale;

    /* special codec parameters handling */
    switch (st->codec->codec_id) {
#if CONFIG_DV_DEMUXER
    case AV_CODEC_ID_DVAUDIO:
        c->dv_fctx  = avformat_alloc_context();
        c->dv_demux = avpriv_dv_init_demux(c->dv_fctx);
        if (!c->dv_demux) {
            av_log(c->fc, AV_LOG_ERROR, "dv demux context init error\n");
            return AVERROR(ENOMEM);
        }
        sc->dv_audio_container = 1;
        st->codec->codec_id    = AV_CODEC_ID_PCM_S16LE;
        break;
#endif
    /* no ifdef since parameters are always those */
    case AV_CODEC_ID_QCELP:
        st->codec->channels = 1;
        // force sample rate for qcelp when not stored in mov
        if (st->codec->codec_tag != MKTAG('Q','c','l','p'))
            st->codec->sample_rate = 8000;
        // FIXME: Why is the following needed for some files?
        sc->samples_per_frame = 160;
        if (!sc->bytes_per_frame)
            sc->bytes_per_frame = 35;
        break;
    case AV_CODEC_ID_AMR_NB:
        st->codec->channels    = 1;
        /* force sample rate for amr, stsd in 3gp does not store sample rate */
        st->codec->sample_rate = 8000;
        break;
    case AV_CODEC_ID_AMR_WB:
        st->codec->channels    = 1;
        st->codec->sample_rate = 16000;
        break;
    case AV_CODEC_ID_MP2:
    case AV_CODEC_ID_MP3:
        /* force type after stsd for m1a hdlr */
        st->codec->codec_type = AVMEDIA_TYPE_AUDIO;
        st->need_parsing      = AVSTREAM_PARSE_FULL;
        break;
    case AV_CODEC_ID_GSM:
    case AV_CODEC_ID_ADPCM_MS:
    case AV_CODEC_ID_ADPCM_IMA_WAV:
    case AV_CODEC_ID_ILBC:
    case AV_CODEC_ID_MACE3:
    case AV_CODEC_ID_MACE6:
    case AV_CODEC_ID_QDM2:
        st->codec->block_align = sc->bytes_per_frame;
        break;
    case AV_CODEC_ID_ALAC:
        if (st->codec->extradata_size == 36) {
            st->codec->channels    = AV_RB8 (st->codec->extradata + 21);
            st->codec->sample_rate = AV_RB32(st->codec->extradata + 32);
        }
        break;
    case AV_CODEC_ID_AC3:
    case AV_CODEC_ID_MPEG1VIDEO:
    case AV_CODEC_ID_VC1:
        st->need_parsing = AVSTREAM_PARSE_FULL;
        break;
    default:
        break;
    }
    return 0;
}

static int mov_skip_multiple_stsd(MOVContext *c, AVIOContext *pb,
                                  int codec_tag, int format,
                                  int size)
{
    int video_codec_id = ff_codec_get_id(ff_codec_movvideo_tags, format);

    if (codec_tag &&
         (codec_tag != format &&
          (c->fc->video_codec_id ? video_codec_id != c->fc->video_codec_id
                                 : codec_tag != MKTAG('j','p','e','g')))) {
        /* Multiple fourcc, we skip JPEG. This is not correct, we should
         * export it as a separate AVStream but this needs a few changes
         * in the MOV demuxer, patch welcome. */

        av_log(c->fc, AV_LOG_WARNING, "multiple fourcc not supported\n");
        avio_skip(pb, size);
        return 1;
    }
    if ( codec_tag == AV_RL32("avc1") ||
         codec_tag == AV_RL32("hvc1") ||
         codec_tag == AV_RL32("hev1")
    )
        av_log(c->fc, AV_LOG_WARNING, "Concatenated H.264 or H.265 might not play correctly.\n");

    return 0;
}

int ff_mov_read_stsd_entries(MOVContext *c, AVIOContext *pb, int entries)
{
    AVStream *st;
    MOVStreamContext *sc;
    int pseudo_stream_id;

    if (c->fc->nb_streams < 1)
        return 0;
    st = c->fc->streams[c->fc->nb_streams-1];
    sc = st->priv_data;

    for (pseudo_stream_id = 0;
         pseudo_stream_id < entries && !pb->eof_reached;
         pseudo_stream_id++) {
        //Parsing Sample description table
        enum AVCodecID id;
        int ret, dref_id = 1;
        MOVAtom a = { AV_RL32("stsd") };
        int64_t start_pos = avio_tell(pb);
        int64_t size = avio_rb32(pb); /* size */
        uint32_t format = avio_rl32(pb); /* data format */

        if (size >= 16) {
            avio_rb32(pb); /* reserved */
            avio_rb16(pb); /* reserved */
            dref_id = avio_rb16(pb);
        }else if (size <= 7){
            av_log(c->fc, AV_LOG_ERROR, "invalid size %"PRId64" in stsd\n", size);
            return AVERROR_INVALIDDATA;
        }

        if (mov_skip_multiple_stsd(c, pb, st->codec->codec_tag, format,
                                   size - (avio_tell(pb) - start_pos)))
            continue;

        sc->pseudo_stream_id = st->codec->codec_tag ? -1 : pseudo_stream_id;
        sc->dref_id= dref_id;

        id = mov_codec_id(st, format);

        av_dlog(c->fc, "size=%"PRId64" 4CC= %c%c%c%c codec_type=%d\n", size,
                (format >> 0) & 0xff, (format >> 8) & 0xff, (format >> 16) & 0xff,
                (format >> 24) & 0xff, st->codec->codec_type);

        if (st->codec->codec_type==AVMEDIA_TYPE_VIDEO) {
            st->codec->codec_id = id;
            mov_parse_stsd_video(c, pb, st, sc);
        } else if (st->codec->codec_type==AVMEDIA_TYPE_AUDIO) {
            st->codec->codec_id = id;
            mov_parse_stsd_audio(c, pb, st, sc);
        } else if (st->codec->codec_type==AVMEDIA_TYPE_SUBTITLE){
            st->codec->codec_id = id;
            mov_parse_stsd_subtitle(c, pb, st, sc,
                                    size - (avio_tell(pb) - start_pos));
        } else {
            ret = mov_parse_stsd_data(c, pb, st, sc,
                                      size - (avio_tell(pb) - start_pos));
            if (ret < 0)
                return ret;
        }
        /* this will read extra atoms at the end (wave, alac, damr, avcC, hvcC, SMI ...) */
        a.size = size - (avio_tell(pb) - start_pos);
        if (a.size > 8) {
            if ((ret = mov_read_default(c, pb, a)) < 0)
                return ret;
        } else if (a.size > 0)
            avio_skip(pb, a.size);
    }

    if (pb->eof_reached)
        return AVERROR_EOF;

    return mov_finalize_stsd_codec(c, pb, st, sc);
}

static int mov_read_stsd(MOVContext *c, AVIOContext *pb, MOVAtom atom)
{
    int entries;

    avio_r8(pb); /* version */
    avio_rb24(pb); /* flags */
    entries = avio_rb32(pb);

    return ff_mov_read_stsd_entries(c, pb, entries);
}

static int mov_read_stsc(MOVContext *c, AVIOContext *pb, MOVAtom atom)
{
    AVStream *st;
    MOVStreamContext *sc;
    unsigned int i, entries;

    if (c->fc->nb_streams < 1)
        return 0;
    st = c->fc->streams[c->fc->nb_streams-1];
    sc = st->priv_data;

    avio_r8(pb); /* version */
    avio_rb24(pb); /* flags */

    entries = avio_rb32(pb);

    av_dlog(c->fc, "track[%i].stsc.entries = %i\n", c->fc->nb_streams-1, entries);

    if (!entries)
        return 0;
    if (entries >= UINT_MAX / sizeof(*sc->stsc_data))
        return AVERROR_INVALIDDATA;
    sc->stsc_data = av_malloc(entries * sizeof(*sc->stsc_data));
    if (!sc->stsc_data)
        return AVERROR(ENOMEM);

    for (i = 0; i < entries && !pb->eof_reached; i++) {
        sc->stsc_data[i].first = avio_rb32(pb);
        sc->stsc_data[i].count = avio_rb32(pb);
        sc->stsc_data[i].id = avio_rb32(pb);
    }

    sc->stsc_count = i;

    if (pb->eof_reached)
        return AVERROR_EOF;

    return 0;
}

static int mov_read_stps(MOVContext *c, AVIOContext *pb, MOVAtom atom)
{
    AVStream *st;
    MOVStreamContext *sc;
    unsigned i, entries;

    if (c->fc->nb_streams < 1)
        return 0;
    st = c->fc->streams[c->fc->nb_streams-1];
    sc = st->priv_data;

    avio_rb32(pb); // version + flags

    entries = avio_rb32(pb);
    if (entries >= UINT_MAX / sizeof(*sc->stps_data))
        return AVERROR_INVALIDDATA;
    sc->stps_data = av_malloc(entries * sizeof(*sc->stps_data));
    if (!sc->stps_data)
        return AVERROR(ENOMEM);

    for (i = 0; i < entries && !pb->eof_reached; i++) {
        sc->stps_data[i] = avio_rb32(pb);
        //av_dlog(c->fc, "stps %d\n", sc->stps_data[i]);
    }

    sc->stps_count = i;

    if (pb->eof_reached)
        return AVERROR_EOF;

    return 0;
}

static int mov_read_stss(MOVContext *c, AVIOContext *pb, MOVAtom atom)
{
    AVStream *st;
    MOVStreamContext *sc;
    unsigned int i, entries;

    if (c->fc->nb_streams < 1)
        return 0;
    st = c->fc->streams[c->fc->nb_streams-1];
    sc = st->priv_data;

    avio_r8(pb); /* version */
    avio_rb24(pb); /* flags */

    entries = avio_rb32(pb);

    av_dlog(c->fc, "keyframe_count = %d\n", entries);

    if (!entries)
    {
        sc->keyframe_absent = 1;
        if (!st->need_parsing && st->codec->codec_type == AVMEDIA_TYPE_VIDEO)
            st->need_parsing = AVSTREAM_PARSE_HEADERS;
        return 0;
    }
    if (entries >= UINT_MAX / sizeof(int))
        return AVERROR_INVALIDDATA;
    sc->keyframes = av_malloc(entries * sizeof(int));
    if (!sc->keyframes)
        return AVERROR(ENOMEM);

    for (i = 0; i < entries && !pb->eof_reached; i++) {
        sc->keyframes[i] = avio_rb32(pb);
        //av_dlog(c->fc, "keyframes[]=%d\n", sc->keyframes[i]);
    }

    sc->keyframe_count = i;

    if (pb->eof_reached)
        return AVERROR_EOF;

    return 0;
}

static int mov_read_stsz(MOVContext *c, AVIOContext *pb, MOVAtom atom)
{
    AVStream *st;
    MOVStreamContext *sc;
    unsigned int i, entries, sample_size, field_size, num_bytes;
    GetBitContext gb;
    unsigned char* buf;

    if (c->fc->nb_streams < 1)
        return 0;
    st = c->fc->streams[c->fc->nb_streams-1];
    sc = st->priv_data;

    avio_r8(pb); /* version */
    avio_rb24(pb); /* flags */

    if (atom.type == MKTAG('s','t','s','z')) {
        sample_size = avio_rb32(pb);
        if (!sc->sample_size) /* do not overwrite value computed in stsd */
            sc->sample_size = sample_size;
        sc->stsz_sample_size = sample_size;
        field_size = 32;
    } else {
        sample_size = 0;
        avio_rb24(pb); /* reserved */
        field_size = avio_r8(pb);
    }
    entries = avio_rb32(pb);

    av_dlog(c->fc, "sample_size = %d sample_count = %d\n", sc->sample_size, entries);

    sc->sample_count = entries;
    if (sample_size)
        return 0;

    if (field_size != 4 && field_size != 8 && field_size != 16 && field_size != 32) {
        av_log(c->fc, AV_LOG_ERROR, "Invalid sample field size %d\n", field_size);
        return AVERROR_INVALIDDATA;
    }

    if (!entries)
        return 0;
    if (entries >= UINT_MAX / sizeof(int) || entries >= (UINT_MAX - 4) / field_size)
        return AVERROR_INVALIDDATA;
    sc->sample_sizes = av_malloc(entries * sizeof(int));
    if (!sc->sample_sizes)
        return AVERROR(ENOMEM);

    num_bytes = (entries*field_size+4)>>3;

    buf = av_malloc(num_bytes+FF_INPUT_BUFFER_PADDING_SIZE);
    if (!buf) {
        av_freep(&sc->sample_sizes);
        return AVERROR(ENOMEM);
    }

    if (avio_read(pb, buf, num_bytes) < num_bytes) {
        av_freep(&sc->sample_sizes);
        av_free(buf);
        return AVERROR_INVALIDDATA;
    }

    init_get_bits(&gb, buf, 8*num_bytes);

    for (i = 0; i < entries && !pb->eof_reached; i++) {
        sc->sample_sizes[i] = get_bits_long(&gb, field_size);
        sc->data_size += sc->sample_sizes[i];
    }

    sc->sample_count = i;

    if (pb->eof_reached)
        return AVERROR_EOF;

    av_free(buf);
    return 0;
}

static int mov_read_stts(MOVContext *c, AVIOContext *pb, MOVAtom atom)
{
    AVStream *st;
    MOVStreamContext *sc;
    unsigned int i, entries;
    int64_t duration=0;
    int64_t total_sample_count=0;

    if (c->fc->nb_streams < 1)
        return 0;
    st = c->fc->streams[c->fc->nb_streams-1];
    sc = st->priv_data;

    avio_r8(pb); /* version */
    avio_rb24(pb); /* flags */
    entries = avio_rb32(pb);

    av_dlog(c->fc, "track[%i].stts.entries = %i\n",
            c->fc->nb_streams-1, entries);

    if (entries >= UINT_MAX / sizeof(*sc->stts_data))
        return -1;

    av_free(sc->stts_data);
    sc->stts_data = av_malloc(entries * sizeof(*sc->stts_data));
    if (!sc->stts_data)
        return AVERROR(ENOMEM);

    for (i = 0; i < entries && !pb->eof_reached; i++) {
        int sample_duration;
        int sample_count;

        sample_count=avio_rb32(pb);
        sample_duration = avio_rb32(pb);

        /* sample_duration < 0 is invalid based on the spec */
        if (sample_duration < 0) {
            av_log(c->fc, AV_LOG_ERROR, "Invalid SampleDelta %d in STTS, at %d st:%d\n",
                   sample_duration, i, c->fc->nb_streams-1);
            sample_duration = 1;
        }
        if (sample_count < 0) {
            av_log(c->fc, AV_LOG_ERROR, "Invalid sample_count=%d\n", sample_count);
            return AVERROR_INVALIDDATA;
        }
        sc->stts_data[i].count= sample_count;
        sc->stts_data[i].duration= sample_duration;

        av_dlog(c->fc, "sample_count=%d, sample_duration=%d\n",
                sample_count, sample_duration);

        if (   i+1 == entries
            && i
            && sample_count == 1
            && total_sample_count > 100
            && sample_duration/10 > duration / total_sample_count)
            sample_duration = duration / total_sample_count;
        duration+=(int64_t)sample_duration*sample_count;
        total_sample_count+=sample_count;
    }

    sc->stts_count = i;

    sc->duration_for_fps  += duration;
    sc->nb_frames_for_fps += total_sample_count;

    if (pb->eof_reached)
        return AVERROR_EOF;

    st->nb_frames= total_sample_count;
    if (duration)
        st->duration= duration;
    sc->track_end = duration;
    return 0;
}

static void mov_update_dts_shift(MOVStreamContext *sc, int duration)
{
    if (duration < 0) {
        sc->dts_shift = FFMAX(sc->dts_shift, -duration);
    }
}

static int mov_read_ctts(MOVContext *c, AVIOContext *pb, MOVAtom atom)
{
    AVStream *st;
    MOVStreamContext *sc;
    unsigned int i, entries;

    if (c->fc->nb_streams < 1)
        return 0;
    st = c->fc->streams[c->fc->nb_streams-1];
    sc = st->priv_data;

    avio_r8(pb); /* version */
    avio_rb24(pb); /* flags */
    entries = avio_rb32(pb);

    av_dlog(c->fc, "track[%i].ctts.entries = %i\n", c->fc->nb_streams-1, entries);

    if (!entries)
        return 0;
    if (entries >= UINT_MAX / sizeof(*sc->ctts_data))
        return AVERROR_INVALIDDATA;
    sc->ctts_data = av_malloc(entries * sizeof(*sc->ctts_data));
    if (!sc->ctts_data)
        return AVERROR(ENOMEM);

    for (i = 0; i < entries && !pb->eof_reached; i++) {
        int count    =avio_rb32(pb);
        int duration =avio_rb32(pb);

        sc->ctts_data[i].count   = count;
        sc->ctts_data[i].duration= duration;

        av_dlog(c->fc, "count=%d, duration=%d\n",
                count, duration);

        if (FFABS(duration) > (1<<28) && i+2<entries) {
            av_log(c->fc, AV_LOG_WARNING, "CTTS invalid\n");
            av_freep(&sc->ctts_data);
            sc->ctts_count = 0;
            return 0;
        }

        if (i+2<entries)
            mov_update_dts_shift(sc, duration);
    }

    sc->ctts_count = i;

    if (pb->eof_reached)
        return AVERROR_EOF;

    av_dlog(c->fc, "dts shift %d\n", sc->dts_shift);

    return 0;
}

static int mov_read_sbgp(MOVContext *c, AVIOContext *pb, MOVAtom atom)
{
    AVStream *st;
    MOVStreamContext *sc;
    unsigned int i, entries;
    uint8_t version;
    uint32_t grouping_type;

    if (c->fc->nb_streams < 1)
        return 0;
    st = c->fc->streams[c->fc->nb_streams-1];
    sc = st->priv_data;

    version = avio_r8(pb); /* version */
    avio_rb24(pb); /* flags */
    grouping_type = avio_rl32(pb);
    if (grouping_type != MKTAG( 'r','a','p',' '))
        return 0; /* only support 'rap ' grouping */
    if (version == 1)
        avio_rb32(pb); /* grouping_type_parameter */

    entries = avio_rb32(pb);
    if (!entries)
        return 0;
    if (entries >= UINT_MAX / sizeof(*sc->rap_group))
        return AVERROR_INVALIDDATA;
    sc->rap_group = av_malloc(entries * sizeof(*sc->rap_group));
    if (!sc->rap_group)
        return AVERROR(ENOMEM);

    for (i = 0; i < entries && !pb->eof_reached; i++) {
        sc->rap_group[i].count = avio_rb32(pb); /* sample_count */
        sc->rap_group[i].index = avio_rb32(pb); /* group_description_index */
    }

    sc->rap_group_count = i;

    return pb->eof_reached ? AVERROR_EOF : 0;
}

static void mov_build_index(MOVContext *mov, AVStream *st)
{
    MOVStreamContext *sc = st->priv_data;
    int64_t current_offset;
    int64_t current_dts = 0;
    unsigned int stts_index = 0;
    unsigned int stsc_index = 0;
    unsigned int stss_index = 0;
    unsigned int stps_index = 0;
    unsigned int i, j;
    uint64_t stream_size = 0;

    /* adjust first dts according to edit list */
    if ((sc->empty_duration || sc->start_time) && mov->time_scale > 0) {
        if (sc->empty_duration)
            sc->empty_duration = av_rescale(sc->empty_duration, sc->time_scale, mov->time_scale);
        sc->time_offset = sc->start_time - sc->empty_duration;
        current_dts = -sc->time_offset;
        if (sc->ctts_count>0 && sc->stts_count>0 &&
            sc->ctts_data[0].duration / FFMAX(sc->stts_data[0].duration, 1) > 16) {
            /* more than 16 frames delay, dts are likely wrong
               this happens with files created by iMovie */
            sc->wrong_dts = 1;
            st->codec->has_b_frames = 1;
        }
    }

    /* only use old uncompressed audio chunk demuxing when stts specifies it */
    if (!(st->codec->codec_type == AVMEDIA_TYPE_AUDIO &&
          sc->stts_count == 1 && sc->stts_data[0].duration == 1)) {
        unsigned int current_sample = 0;
        unsigned int stts_sample = 0;
        unsigned int sample_size;
        unsigned int distance = 0;
        unsigned int rap_group_index = 0;
        unsigned int rap_group_sample = 0;
        int rap_group_present = sc->rap_group_count && sc->rap_group;
        int key_off = (sc->keyframe_count && sc->keyframes[0] > 0) || (sc->stps_count && sc->stps_data[0] > 0);

        current_dts -= sc->dts_shift;

        if (!sc->sample_count || st->nb_index_entries)
            return;
        if (sc->sample_count >= UINT_MAX / sizeof(*st->index_entries) - st->nb_index_entries)
            return;
        if (av_reallocp_array(&st->index_entries,
                              st->nb_index_entries + sc->sample_count,
                              sizeof(*st->index_entries)) < 0) {
            st->nb_index_entries = 0;
            return;
        }
        st->index_entries_allocated_size = (st->nb_index_entries + sc->sample_count) * sizeof(*st->index_entries);

        for (i = 0; i < sc->chunk_count; i++) {
            int64_t next_offset = i+1 < sc->chunk_count ? sc->chunk_offsets[i+1] : INT64_MAX;
            current_offset = sc->chunk_offsets[i];
            while (stsc_index + 1 < sc->stsc_count &&
                i + 1 == sc->stsc_data[stsc_index + 1].first)
                stsc_index++;

            if (next_offset > current_offset && sc->sample_size>0 && sc->sample_size < sc->stsz_sample_size &&
                sc->stsc_data[stsc_index].count * (int64_t)sc->stsz_sample_size > next_offset - current_offset) {
                av_log(mov->fc, AV_LOG_WARNING, "STSZ sample size %d invalid (too large), ignoring\n", sc->stsz_sample_size);
                sc->stsz_sample_size = sc->sample_size;
            }
            if (sc->stsz_sample_size>0 && sc->stsz_sample_size < sc->sample_size) {
                av_log(mov->fc, AV_LOG_WARNING, "STSZ sample size %d invalid (too small), ignoring\n", sc->stsz_sample_size);
                sc->stsz_sample_size = sc->sample_size;
            }

            for (j = 0; j < sc->stsc_data[stsc_index].count; j++) {
                int keyframe = 0;
                if (current_sample >= sc->sample_count) {
                    av_log(mov->fc, AV_LOG_ERROR, "wrong sample count\n");
                    return;
                }

                if (!sc->keyframe_absent && (!sc->keyframe_count || current_sample+key_off == sc->keyframes[stss_index])) {
                    keyframe = 1;
                    if (stss_index + 1 < sc->keyframe_count)
                        stss_index++;
                } else if (sc->stps_count && current_sample+key_off == sc->stps_data[stps_index]) {
                    keyframe = 1;
                    if (stps_index + 1 < sc->stps_count)
                        stps_index++;
                }
                if (rap_group_present && rap_group_index < sc->rap_group_count) {
                    if (sc->rap_group[rap_group_index].index > 0)
                        keyframe = 1;
                    if (++rap_group_sample == sc->rap_group[rap_group_index].count) {
                        rap_group_sample = 0;
                        rap_group_index++;
                    }
                }
                if (sc->keyframe_absent
                    && !sc->stps_count
                    && !rap_group_present
                    && st->codec->codec_type == AVMEDIA_TYPE_AUDIO)
                     keyframe = 1;
                if (keyframe)
                    distance = 0;
                sample_size = sc->stsz_sample_size > 0 ? sc->stsz_sample_size : sc->sample_sizes[current_sample];
                if (sc->pseudo_stream_id == -1 ||
                   sc->stsc_data[stsc_index].id - 1 == sc->pseudo_stream_id) {
                    AVIndexEntry *e = &st->index_entries[st->nb_index_entries++];
                    e->pos = current_offset;
                    e->timestamp = current_dts;
                    e->size = sample_size;
                    e->min_distance = distance;
                    e->flags = keyframe ? AVINDEX_KEYFRAME : 0;
                    av_dlog(mov->fc, "AVIndex stream %d, sample %d, offset %"PRIx64", dts %"PRId64", "
                            "size %d, distance %d, keyframe %d\n", st->index, current_sample,
                            current_offset, current_dts, sample_size, distance, keyframe);
                    if (st->codec->codec_type == AVMEDIA_TYPE_VIDEO && st->nb_index_entries < 100)
                        ff_rfps_add_frame(mov->fc, st, current_dts);
                }

                current_offset += sample_size;
                stream_size += sample_size;
                current_dts += sc->stts_data[stts_index].duration;
                distance++;
                stts_sample++;
                current_sample++;
                if (stts_index + 1 < sc->stts_count && stts_sample == sc->stts_data[stts_index].count) {
                    stts_sample = 0;
                    stts_index++;
                }
            }
        }
        if (st->duration > 0)
            st->codec->bit_rate = stream_size*8*sc->time_scale/st->duration;
    } else {
        unsigned chunk_samples, total = 0;

        // compute total chunk count
        for (i = 0; i < sc->stsc_count; i++) {
            unsigned count, chunk_count;

            chunk_samples = sc->stsc_data[i].count;
            if (i != sc->stsc_count - 1 &&
                sc->samples_per_frame && chunk_samples % sc->samples_per_frame) {
                av_log(mov->fc, AV_LOG_ERROR, "error unaligned chunk\n");
                return;
            }

            if (sc->samples_per_frame >= 160) { // gsm
                count = chunk_samples / sc->samples_per_frame;
            } else if (sc->samples_per_frame > 1) {
                unsigned samples = (1024/sc->samples_per_frame)*sc->samples_per_frame;
                count = (chunk_samples+samples-1) / samples;
            } else {
                count = (chunk_samples+1023) / 1024;
            }

            if (i < sc->stsc_count - 1)
                chunk_count = sc->stsc_data[i+1].first - sc->stsc_data[i].first;
            else
                chunk_count = sc->chunk_count - (sc->stsc_data[i].first - 1);
            total += chunk_count * count;
        }

        av_dlog(mov->fc, "chunk count %d\n", total);
        if (total >= UINT_MAX / sizeof(*st->index_entries) - st->nb_index_entries)
            return;
        if (av_reallocp_array(&st->index_entries,
                              st->nb_index_entries + total,
                              sizeof(*st->index_entries)) < 0) {
            st->nb_index_entries = 0;
            return;
        }
        st->index_entries_allocated_size = (st->nb_index_entries + total) * sizeof(*st->index_entries);

        // populate index
        for (i = 0; i < sc->chunk_count; i++) {
            current_offset = sc->chunk_offsets[i];
            if (stsc_index + 1 < sc->stsc_count &&
                i + 1 == sc->stsc_data[stsc_index + 1].first)
                stsc_index++;
            chunk_samples = sc->stsc_data[stsc_index].count;

            while (chunk_samples > 0) {
                AVIndexEntry *e;
                unsigned size, samples;

                if (sc->samples_per_frame >= 160) { // gsm
                    samples = sc->samples_per_frame;
                    size = sc->bytes_per_frame;
                } else {
                    if (sc->samples_per_frame > 1) {
                        samples = FFMIN((1024 / sc->samples_per_frame)*
                                        sc->samples_per_frame, chunk_samples);
                        size = (samples / sc->samples_per_frame) * sc->bytes_per_frame;
                    } else {
                        samples = FFMIN(1024, chunk_samples);
                        size = samples * sc->sample_size;
                    }
                }

                if (st->nb_index_entries >= total) {
                    av_log(mov->fc, AV_LOG_ERROR, "wrong chunk count %d\n", total);
                    return;
                }
                e = &st->index_entries[st->nb_index_entries++];
                e->pos = current_offset;
                e->timestamp = current_dts;
                e->size = size;
                e->min_distance = 0;
                e->flags = AVINDEX_KEYFRAME;
                av_dlog(mov->fc, "AVIndex stream %d, chunk %d, offset %"PRIx64", dts %"PRId64", "
                        "size %d, duration %d\n", st->index, i, current_offset, current_dts,
                        size, samples);

                current_offset += size;
                current_dts += samples;
                chunk_samples -= samples;
            }
        }
    }
}

static int mov_open_dref(AVIOContext **pb, const char *src, MOVDref *ref,
                         AVIOInterruptCB *int_cb, int use_absolute_path, AVFormatContext *fc)
{
    /* try relative path, we do not try the absolute because it can leak information about our
       system to an attacker */
    if (ref->nlvl_to > 0 && ref->nlvl_from > 0) {
        char filename[1024];
        const char *src_path;
        int i, l;

        /* find a source dir */
        src_path = strrchr(src, '/');
        if (src_path)
            src_path++;
        else
            src_path = src;

        /* find a next level down to target */
        for (i = 0, l = strlen(ref->path) - 1; l >= 0; l--)
            if (ref->path[l] == '/') {
                if (i == ref->nlvl_to - 1)
                    break;
                else
                    i++;
            }

        /* compose filename if next level down to target was found */
        if (i == ref->nlvl_to - 1 && src_path - src  < sizeof(filename)) {
            memcpy(filename, src, src_path - src);
            filename[src_path - src] = 0;

            for (i = 1; i < ref->nlvl_from; i++)
                av_strlcat(filename, "../", 1024);

            av_strlcat(filename, ref->path + l + 1, 1024);

            if (!avio_open2(pb, filename, AVIO_FLAG_READ, int_cb, NULL))
                return 0;
        }
    } else if (use_absolute_path) {
        av_log(fc, AV_LOG_WARNING, "Using absolute path on user request, "
               "this is a possible security issue\n");
        if (!avio_open2(pb, ref->path, AVIO_FLAG_READ, int_cb, NULL))
            return 0;
    }

    return AVERROR(ENOENT);
}

static void fix_timescale(MOVContext *c, MOVStreamContext *sc)
{
    if (sc->time_scale <= 0) {
        av_log(c->fc, AV_LOG_WARNING, "stream %d, timescale not set\n", sc->ffindex);
        sc->time_scale = c->time_scale;
        if (sc->time_scale <= 0)
            sc->time_scale = 1;
    }
}

static int mov_read_trak(MOVContext *c, AVIOContext *pb, MOVAtom atom)
{
    AVStream *st;
    MOVStreamContext *sc;
    int ret;

    st = avformat_new_stream(c->fc, NULL);
    if (!st) return AVERROR(ENOMEM);
    st->id = c->fc->nb_streams;
    sc = av_mallocz(sizeof(MOVStreamContext));
    if (!sc) return AVERROR(ENOMEM);

    st->priv_data = sc;
    st->codec->codec_type = AVMEDIA_TYPE_DATA;
    sc->ffindex = st->index;

    if ((ret = mov_read_default(c, pb, atom)) < 0)
        return ret;

    /* sanity checks */
    if (sc->chunk_count && (!sc->stts_count || !sc->stsc_count ||
                            (!sc->sample_size && !sc->sample_count))) {
        av_log(c->fc, AV_LOG_ERROR, "stream %d, missing mandatory atoms, broken header\n",
               st->index);
        return 0;
    }

    fix_timescale(c, sc);

    avpriv_set_pts_info(st, 64, 1, sc->time_scale);

    mov_build_index(c, st);

    if (sc->dref_id-1 < sc->drefs_count && sc->drefs[sc->dref_id-1].path) {
        MOVDref *dref = &sc->drefs[sc->dref_id - 1];
        if (mov_open_dref(&sc->pb, c->fc->filename, dref, &c->fc->interrupt_callback,
            c->use_absolute_path, c->fc) < 0)
            av_log(c->fc, AV_LOG_ERROR,
                   "stream %d, error opening alias: path='%s', dir='%s', "
                   "filename='%s', volume='%s', nlvl_from=%d, nlvl_to=%d\n",
                   st->index, dref->path, dref->dir, dref->filename,
                   dref->volume, dref->nlvl_from, dref->nlvl_to);
    } else {
        sc->pb = c->fc->pb;
        sc->pb_is_copied = 1;
    }

    if (st->codec->codec_type == AVMEDIA_TYPE_VIDEO) {
        if (!st->sample_aspect_ratio.num &&
            (st->codec->width != sc->width || st->codec->height != sc->height)) {
            st->sample_aspect_ratio = av_d2q(((double)st->codec->height * sc->width) /
                                             ((double)st->codec->width * sc->height), INT_MAX);
        }

#if FF_API_R_FRAME_RATE
        if (sc->stts_count == 1 || (sc->stts_count == 2 && sc->stts_data[1].count == 1))
            av_reduce(&st->r_frame_rate.num, &st->r_frame_rate.den,
                      sc->time_scale, sc->stts_data[0].duration, INT_MAX);
#endif
    }

    // done for ai5q, ai52, ai55, ai1q, ai12 and ai15.
    if (!st->codec->extradata_size && st->codec->codec_id == AV_CODEC_ID_H264 &&
        TAG_IS_AVCI(st->codec->codec_tag)) {
        ret = ff_generate_avci_extradata(st);
        if (ret < 0)
            return ret;
    }

    switch (st->codec->codec_id) {
#if CONFIG_H261_DECODER
    case AV_CODEC_ID_H261:
#endif
#if CONFIG_H263_DECODER
    case AV_CODEC_ID_H263:
#endif
#if CONFIG_MPEG4_DECODER
    case AV_CODEC_ID_MPEG4:
#endif
        st->codec->width = 0; /* let decoder init width/height */
        st->codec->height= 0;
        break;
    }

    /* Do not need those anymore. */
    av_freep(&sc->chunk_offsets);
    av_freep(&sc->stsc_data);
    av_freep(&sc->sample_sizes);
    av_freep(&sc->keyframes);
    av_freep(&sc->stts_data);
    av_freep(&sc->stps_data);
    av_freep(&sc->rap_group);

    return 0;
}

static int mov_read_ilst(MOVContext *c, AVIOContext *pb, MOVAtom atom)
{
    int ret;
    c->itunes_metadata = 1;
    ret = mov_read_default(c, pb, atom);
    c->itunes_metadata = 0;
    return ret;
}

static int mov_read_custom_2plus(MOVContext *c, AVIOContext *pb, int size)
{
    int64_t end = avio_tell(pb) + size;
    uint8_t *key = NULL, *val = NULL;
    int i;
    AVStream *st;
    MOVStreamContext *sc;

    if (c->fc->nb_streams < 1)
        return 0;
    st = c->fc->streams[c->fc->nb_streams-1];
    sc = st->priv_data;

    for (i = 0; i < 2; i++) {
        uint8_t **p;
        uint32_t len, tag;

        if (end - avio_tell(pb) <= 12)
            break;

        len = avio_rb32(pb);
        tag = avio_rl32(pb);
        avio_skip(pb, 4); // flags

        if (len < 12 || len - 12 > end - avio_tell(pb))
            break;
        len -= 12;

        if (tag == MKTAG('n', 'a', 'm', 'e'))
            p = &key;
        else if (tag == MKTAG('d', 'a', 't', 'a') && len > 4) {
            avio_skip(pb, 4);
            len -= 4;
            p = &val;
        } else
            break;

        *p = av_malloc(len + 1);
        if (!*p)
            break;
        avio_read(pb, *p, len);
        (*p)[len] = 0;
    }

    if (key && val) {
        if (strcmp(key, "iTunSMPB") == 0) {
            int priming, remainder, samples;
            if(sscanf(val, "%*X %X %X %X", &priming, &remainder, &samples) == 3){
                if(priming>0 && priming<16384)
                    sc->start_pad = priming;
            }
        } else if (strcmp(key, "cdec") == 0) {
        } else {
            av_dict_set(&c->fc->metadata, key, val,
                        AV_DICT_DONT_STRDUP_KEY | AV_DICT_DONT_STRDUP_VAL);
            key = val = NULL;
        }
    }

    avio_seek(pb, end, SEEK_SET);
    av_freep(&key);
    av_freep(&val);
    return 0;
}

static int mov_read_custom(MOVContext *c, AVIOContext *pb, MOVAtom atom)
{
    int64_t end = avio_tell(pb) + atom.size;
    uint32_t tag, len;

    if (atom.size < 8)
        goto fail;

    len = avio_rb32(pb);
    tag = avio_rl32(pb);

    if (len > atom.size)
        goto fail;

    if (tag == MKTAG('m', 'e', 'a', 'n') && len > 12) {
        uint8_t domain[128];
        int domain_len;

        avio_skip(pb, 4); // flags
        len -= 12;

        domain_len = avio_get_str(pb, len, domain, sizeof(domain));
        avio_skip(pb, len - domain_len);
        return mov_read_custom_2plus(c, pb, end - avio_tell(pb));
    }

fail:
    av_log(c->fc, AV_LOG_VERBOSE,
           "Unhandled or malformed custom metadata of size %"PRId64"\n", atom.size);
    return 0;
}

static int mov_read_meta(MOVContext *c, AVIOContext *pb, MOVAtom atom)
{
    while (atom.size > 8) {
        uint32_t tag = avio_rl32(pb);
        atom.size -= 4;
        if (tag == MKTAG('h','d','l','r')) {
            avio_seek(pb, -8, SEEK_CUR);
            atom.size += 8;
            return mov_read_default(c, pb, atom);
        }
    }
    return 0;
}

static int mov_read_tkhd(MOVContext *c, AVIOContext *pb, MOVAtom atom)
{
    int i;
    int width;
    int height;
    int64_t disp_transform[2];
    int display_matrix[3][2];
    AVStream *st;
    MOVStreamContext *sc;
    int version;
    int flags;

    if (c->fc->nb_streams < 1)
        return 0;
    st = c->fc->streams[c->fc->nb_streams-1];
    sc = st->priv_data;

    version = avio_r8(pb);
    flags = avio_rb24(pb);
    st->disposition |= (flags & MOV_TKHD_FLAG_ENABLED) ? AV_DISPOSITION_DEFAULT : 0;

    if (version == 1) {
        avio_rb64(pb);
        avio_rb64(pb);
    } else {
        avio_rb32(pb); /* creation time */
        avio_rb32(pb); /* modification time */
    }
    st->id = (int)avio_rb32(pb); /* track id (NOT 0 !)*/
    avio_rb32(pb); /* reserved */

    /* highlevel (considering edits) duration in movie timebase */
    (version == 1) ? avio_rb64(pb) : avio_rb32(pb);
    avio_rb32(pb); /* reserved */
    avio_rb32(pb); /* reserved */

    avio_rb16(pb); /* layer */
    avio_rb16(pb); /* alternate group */
    avio_rb16(pb); /* volume */
    avio_rb16(pb); /* reserved */

    //read in the display matrix (outlined in ISO 14496-12, Section 6.2.2)
    // they're kept in fixed point format through all calculations
    // ignore u,v,z b/c we don't need the scale factor to calc aspect ratio
    for (i = 0; i < 3; i++) {
        display_matrix[i][0] = avio_rb32(pb);   // 16.16 fixed point
        display_matrix[i][1] = avio_rb32(pb);   // 16.16 fixed point
        avio_rb32(pb);           // 2.30 fixed point (not used)
    }

    width = avio_rb32(pb);       // 16.16 fixed point track width
    height = avio_rb32(pb);      // 16.16 fixed point track height
    sc->width = width >> 16;
    sc->height = height >> 16;

    //Assign clockwise rotate values based on transform matrix so that
    //we can compensate for iPhone orientation during capture.

    if (display_matrix[1][0] == -65536 && display_matrix[0][1] == 65536) {
         av_dict_set(&st->metadata, "rotate", "90", 0);
    }

    if (display_matrix[0][0] == -65536 && display_matrix[1][1] == -65536) {
         av_dict_set(&st->metadata, "rotate", "180", 0);
    }

    if (display_matrix[1][0] == 65536 && display_matrix[0][1] == -65536) {
         av_dict_set(&st->metadata, "rotate", "270", 0);
    }

    // transform the display width/height according to the matrix
    // skip this if the display matrix is the default identity matrix
    // or if it is rotating the picture, ex iPhone 3GS
    // to keep the same scale, use [width height 1<<16]
    if (width && height &&
        ((display_matrix[0][0] != 65536  ||
          display_matrix[1][1] != 65536) &&
         !display_matrix[0][1] &&
         !display_matrix[1][0] &&
         !display_matrix[2][0] && !display_matrix[2][1])) {
        for (i = 0; i < 2; i++)
            disp_transform[i] =
                (int64_t)  width  * display_matrix[0][i] +
                (int64_t)  height * display_matrix[1][i] +
                ((int64_t) display_matrix[2][i] << 16);

        //sample aspect ratio is new width/height divided by old width/height
        st->sample_aspect_ratio = av_d2q(
            ((double) disp_transform[0] * height) /
            ((double) disp_transform[1] * width), INT_MAX);
    }
    return 0;
}

static int mov_read_tfhd(MOVContext *c, AVIOContext *pb, MOVAtom atom)
{
    MOVFragment *frag = &c->fragment;
    MOVTrackExt *trex = NULL;
    int flags, track_id, i;

    avio_r8(pb); /* version */
    flags = avio_rb24(pb);

    track_id = avio_rb32(pb);
    if (!track_id)
        return AVERROR_INVALIDDATA;
    frag->track_id = track_id;
    for (i = 0; i < c->trex_count; i++)
        if (c->trex_data[i].track_id == frag->track_id) {
            trex = &c->trex_data[i];
            break;
        }
    if (!trex) {
        av_log(c->fc, AV_LOG_ERROR, "could not find corresponding trex\n");
        return AVERROR_INVALIDDATA;
    }

    frag->base_data_offset = flags & MOV_TFHD_BASE_DATA_OFFSET ?
                             avio_rb64(pb) : frag->moof_offset;
    frag->stsd_id  = flags & MOV_TFHD_STSD_ID ? avio_rb32(pb) : trex->stsd_id;

    frag->duration = flags & MOV_TFHD_DEFAULT_DURATION ?
                     avio_rb32(pb) : trex->duration;
    frag->size     = flags & MOV_TFHD_DEFAULT_SIZE ?
                     avio_rb32(pb) : trex->size;
    frag->flags    = flags & MOV_TFHD_DEFAULT_FLAGS ?
                     avio_rb32(pb) : trex->flags;
    av_dlog(c->fc, "frag flags 0x%x\n", frag->flags);
    return 0;
}

static int mov_read_chap(MOVContext *c, AVIOContext *pb, MOVAtom atom)
{
    c->chapter_track = avio_rb32(pb);
    return 0;
}

static int mov_read_trex(MOVContext *c, AVIOContext *pb, MOVAtom atom)
{
    MOVTrackExt *trex;
    int err;

    if ((uint64_t)c->trex_count+1 >= UINT_MAX / sizeof(*c->trex_data))
        return AVERROR_INVALIDDATA;
    if ((err = av_reallocp_array(&c->trex_data, c->trex_count + 1,
                                 sizeof(*c->trex_data))) < 0) {
        c->trex_count = 0;
        return err;
    }

    c->fc->duration = AV_NOPTS_VALUE; // the duration from mvhd is not representing the whole file when fragments are used.

    trex = &c->trex_data[c->trex_count++];
    avio_r8(pb); /* version */
    avio_rb24(pb); /* flags */
    trex->track_id = avio_rb32(pb);
    trex->stsd_id  = avio_rb32(pb);
    trex->duration = avio_rb32(pb);
    trex->size     = avio_rb32(pb);
    trex->flags    = avio_rb32(pb);
    return 0;
}

static int mov_read_trun(MOVContext *c, AVIOContext *pb, MOVAtom atom)
{
    MOVFragment *frag = &c->fragment;
    AVStream *st = NULL;
    MOVStreamContext *sc;
    MOVStts *ctts_data;
    uint64_t offset;
    int64_t dts;
    int data_offset = 0;
    unsigned entries, first_sample_flags = frag->flags;
    int flags, distance, i, found_keyframe = 0, err;

    for (i = 0; i < c->fc->nb_streams; i++) {
        if (c->fc->streams[i]->id == frag->track_id) {
            st = c->fc->streams[i];
            break;
        }
    }
    if (!st) {
        av_log(c->fc, AV_LOG_ERROR, "could not find corresponding track id %d\n", frag->track_id);
        return AVERROR_INVALIDDATA;
    }
    sc = st->priv_data;
    if (sc->pseudo_stream_id+1 != frag->stsd_id && sc->pseudo_stream_id != -1)
        return 0;
    avio_r8(pb); /* version */
    flags = avio_rb24(pb);
    entries = avio_rb32(pb);
    av_dlog(c->fc, "flags 0x%x entries %d\n", flags, entries);

    /* Always assume the presence of composition time offsets.
     * Without this assumption, for instance, we cannot deal with a track in fragmented movies that meet the following.
     *  1) in the initial movie, there are no samples.
     *  2) in the first movie fragment, there is only one sample without composition time offset.
     *  3) in the subsequent movie fragments, there are samples with composition time offset. */
    if (!sc->ctts_count && sc->sample_count)
    {
        /* Complement ctts table if moov atom doesn't have ctts atom. */
        ctts_data = av_realloc(NULL, sizeof(*sc->ctts_data));
        if (!ctts_data)
            return AVERROR(ENOMEM);
        sc->ctts_data = ctts_data;
        sc->ctts_data[sc->ctts_count].count = sc->sample_count;
        sc->ctts_data[sc->ctts_count].duration = 0;
        sc->ctts_count++;
    }
    if ((uint64_t)entries+sc->ctts_count >= UINT_MAX/sizeof(*sc->ctts_data))
        return AVERROR_INVALIDDATA;
    if ((err = av_reallocp_array(&sc->ctts_data, entries + sc->ctts_count,
                                 sizeof(*sc->ctts_data))) < 0) {
        sc->ctts_count = 0;
        return err;
    }
    if (flags & MOV_TRUN_DATA_OFFSET)        data_offset        = avio_rb32(pb);
    if (flags & MOV_TRUN_FIRST_SAMPLE_FLAGS) first_sample_flags = avio_rb32(pb);
    dts    = sc->track_end - sc->time_offset;
    offset = frag->base_data_offset + data_offset;
    distance = 0;
    av_dlog(c->fc, "first sample flags 0x%x\n", first_sample_flags);
    for (i = 0; i < entries && !pb->eof_reached; i++) {
        unsigned sample_size = frag->size;
        int sample_flags = i ? frag->flags : first_sample_flags;
        unsigned sample_duration = frag->duration;
        int keyframe = 0;

        if (flags & MOV_TRUN_SAMPLE_DURATION) sample_duration = avio_rb32(pb);
        if (flags & MOV_TRUN_SAMPLE_SIZE)     sample_size     = avio_rb32(pb);
        if (flags & MOV_TRUN_SAMPLE_FLAGS)    sample_flags    = avio_rb32(pb);
        sc->ctts_data[sc->ctts_count].count = 1;
        sc->ctts_data[sc->ctts_count].duration = (flags & MOV_TRUN_SAMPLE_CTS) ?
                                                  avio_rb32(pb) : 0;
        mov_update_dts_shift(sc, sc->ctts_data[sc->ctts_count].duration);
        sc->ctts_count++;
        if (st->codec->codec_type == AVMEDIA_TYPE_AUDIO)
            keyframe = 1;
        else if (!found_keyframe)
            keyframe = found_keyframe =
                !(sample_flags & (MOV_FRAG_SAMPLE_FLAG_IS_NON_SYNC |
                                  MOV_FRAG_SAMPLE_FLAG_DEPENDS_YES));
        if (keyframe)
            distance = 0;
        av_add_index_entry(st, offset, dts, sample_size, distance,
                           keyframe ? AVINDEX_KEYFRAME : 0);
        av_dlog(c->fc, "AVIndex stream %d, sample %d, offset %"PRIx64", dts %"PRId64", "
                "size %d, distance %d, keyframe %d\n", st->index, sc->sample_count+i,
                offset, dts, sample_size, distance, keyframe);
        distance++;
        dts += sample_duration;
        offset += sample_size;
        sc->data_size += sample_size;
        sc->duration_for_fps += sample_duration;
        sc->nb_frames_for_fps ++;
    }

    if (pb->eof_reached)
        return AVERROR_EOF;

    frag->moof_offset = offset;
    st->duration = sc->track_end = dts + sc->time_offset;
    return 0;
}

/* this atom should be null (from specs), but some buggy files put the 'moov' atom inside it... */
/* like the files created with Adobe Premiere 5.0, for samples see */
/* http://graphics.tudelft.nl/~wouter/publications/soundtests/ */
static int mov_read_wide(MOVContext *c, AVIOContext *pb, MOVAtom atom)
{
    int err;

    if (atom.size < 8)
        return 0; /* continue */
    if (avio_rb32(pb) != 0) { /* 0 sized mdat atom... use the 'wide' atom size */
        avio_skip(pb, atom.size - 4);
        return 0;
    }
    atom.type = avio_rl32(pb);
    atom.size -= 8;
    if (atom.type != MKTAG('m','d','a','t')) {
        avio_skip(pb, atom.size);
        return 0;
    }
    err = mov_read_mdat(c, pb, atom);
    return err;
}

static int mov_read_cmov(MOVContext *c, AVIOContext *pb, MOVAtom atom)
{
#if CONFIG_ZLIB
    AVIOContext ctx;
    uint8_t *cmov_data;
    uint8_t *moov_data; /* uncompressed data */
    long cmov_len, moov_len;
    int ret = -1;

    avio_rb32(pb); /* dcom atom */
    if (avio_rl32(pb) != MKTAG('d','c','o','m'))
        return AVERROR_INVALIDDATA;
    if (avio_rl32(pb) != MKTAG('z','l','i','b')) {
        av_log(c->fc, AV_LOG_ERROR, "unknown compression for cmov atom !\n");
        return AVERROR_INVALIDDATA;
    }
    avio_rb32(pb); /* cmvd atom */
    if (avio_rl32(pb) != MKTAG('c','m','v','d'))
        return AVERROR_INVALIDDATA;
    moov_len = avio_rb32(pb); /* uncompressed size */
    cmov_len = atom.size - 6 * 4;

    cmov_data = av_malloc(cmov_len);
    if (!cmov_data)
        return AVERROR(ENOMEM);
    moov_data = av_malloc(moov_len);
    if (!moov_data) {
        av_free(cmov_data);
        return AVERROR(ENOMEM);
    }
    avio_read(pb, cmov_data, cmov_len);
    if (uncompress (moov_data, (uLongf *) &moov_len, (const Bytef *)cmov_data, cmov_len) != Z_OK)
        goto free_and_return;
    if (ffio_init_context(&ctx, moov_data, moov_len, 0, NULL, NULL, NULL, NULL) != 0)
        goto free_and_return;
    atom.type = MKTAG('m','o','o','v');
    atom.size = moov_len;
    ret = mov_read_default(c, &ctx, atom);
free_and_return:
    av_free(moov_data);
    av_free(cmov_data);
    return ret;
#else
    av_log(c->fc, AV_LOG_ERROR, "this file requires zlib support compiled in\n");
    return AVERROR(ENOSYS);
#endif
}

/* edit list atom */
static int mov_read_elst(MOVContext *c, AVIOContext *pb, MOVAtom atom)
{
    MOVStreamContext *sc;
    int i, edit_count, version, edit_start_index = 0;
    int unsupported = 0;

    if (c->fc->nb_streams < 1 || c->ignore_editlist)
        return 0;
    sc = c->fc->streams[c->fc->nb_streams-1]->priv_data;

    version = avio_r8(pb); /* version */
    avio_rb24(pb); /* flags */
    edit_count = avio_rb32(pb); /* entries */

    if ((uint64_t)edit_count*12+8 > atom.size)
        return AVERROR_INVALIDDATA;

    av_dlog(c->fc, "track[%i].edit_count = %i\n", c->fc->nb_streams-1, edit_count);
    for (i=0; i<edit_count; i++){
        int64_t time;
        int64_t duration;
        int rate;
        if (version == 1) {
            duration = avio_rb64(pb);
            time     = avio_rb64(pb);
        } else {
            duration = avio_rb32(pb); /* segment duration */
            time     = (int32_t)avio_rb32(pb); /* media time */
        }
        rate = avio_rb32(pb);
        if (i == 0 && time == -1) {
            sc->empty_duration = duration;
            edit_start_index = 1;
        } else if (i == edit_start_index && time >= 0)
            sc->start_time = time;
        else
            unsupported = 1;

        av_dlog(c->fc, "duration=%"PRId64" time=%"PRId64" rate=%f\n",
                duration, time, rate / 65536.0);
    }

    if (unsupported)
        av_log(c->fc, AV_LOG_WARNING, "multiple edit list entries, "
               "a/v desync might occur, patch welcome\n");

    return 0;
}

static int mov_read_tmcd(MOVContext *c, AVIOContext *pb, MOVAtom atom)
{
    MOVStreamContext *sc;

    if (c->fc->nb_streams < 1)
        return AVERROR_INVALIDDATA;
    sc = c->fc->streams[c->fc->nb_streams - 1]->priv_data;
    sc->timecode_track = avio_rb32(pb);
    return 0;
}

static int mov_read_uuid(MOVContext *c, AVIOContext *pb, MOVAtom atom)
{
    int ret;
    uint8_t uuid[16];
    static const uint8_t uuid_isml_manifest[] = {
        0xa5, 0xd4, 0x0b, 0x30, 0xe8, 0x14, 0x11, 0xdd,
        0xba, 0x2f, 0x08, 0x00, 0x20, 0x0c, 0x9a, 0x66
    };

    if (atom.size < sizeof(uuid) || atom.size == INT64_MAX)
        return AVERROR_INVALIDDATA;

    ret = avio_read(pb, uuid, sizeof(uuid));
    if (ret < 0) {
        return ret;
    } else if (ret != sizeof(uuid)) {
        return AVERROR_INVALIDDATA;
    }
    if (!memcmp(uuid, uuid_isml_manifest, sizeof(uuid))) {
        uint8_t *buffer, *ptr;
        char *endptr;
        size_t len = atom.size - sizeof(uuid);

        if (len < 4) {
            return AVERROR_INVALIDDATA;
        }
        ret = avio_skip(pb, 4); // zeroes
        len -= 4;

        buffer = av_mallocz(len + 1);
        if (!buffer) {
            return AVERROR(ENOMEM);
        }
        ret = avio_read(pb, buffer, len);
        if (ret < 0) {
            av_free(buffer);
            return ret;
        } else if (ret != len) {
            av_free(buffer);
            return AVERROR_INVALIDDATA;
        }

        ptr = buffer;
        while ((ptr = av_stristr(ptr, "systemBitrate=\"")) != NULL) {
            ptr += sizeof("systemBitrate=\"") - 1;
            c->bitrates_count++;
            c->bitrates = av_realloc_f(c->bitrates, c->bitrates_count, sizeof(*c->bitrates));
            if (!c->bitrates) {
                c->bitrates_count = 0;
                av_free(buffer);
                return AVERROR(ENOMEM);
            }
            errno = 0;
            ret = strtol(ptr, &endptr, 10);
            if (ret < 0 || errno || *endptr != '"') {
                c->bitrates[c->bitrates_count - 1] = 0;
            } else {
                c->bitrates[c->bitrates_count - 1] = ret;
            }
        }

        av_free(buffer);
    }
    return 0;
}

static const MOVParseTableEntry mov_default_parse_table[] = {
{ MKTAG('A','C','L','R'), mov_read_avid },
{ MKTAG('A','P','R','G'), mov_read_avid },
{ MKTAG('A','A','L','P'), mov_read_avid },
{ MKTAG('A','R','E','S'), mov_read_ares },
{ MKTAG('a','v','s','s'), mov_read_avss },
{ MKTAG('c','h','p','l'), mov_read_chpl },
{ MKTAG('c','o','6','4'), mov_read_stco },
{ MKTAG('c','t','t','s'), mov_read_ctts }, /* composition time to sample */
{ MKTAG('d','i','n','f'), mov_read_default },
{ MKTAG('d','r','e','f'), mov_read_dref },
{ MKTAG('e','d','t','s'), mov_read_default },
{ MKTAG('e','l','s','t'), mov_read_elst },
{ MKTAG('e','n','d','a'), mov_read_enda },
{ MKTAG('f','i','e','l'), mov_read_fiel },
{ MKTAG('f','t','y','p'), mov_read_ftyp },
{ MKTAG('g','l','b','l'), mov_read_glbl },
{ MKTAG('h','d','l','r'), mov_read_hdlr },
{ MKTAG('i','l','s','t'), mov_read_ilst },
{ MKTAG('j','p','2','h'), mov_read_jp2h },
{ MKTAG('m','d','a','t'), mov_read_mdat },
{ MKTAG('m','d','h','d'), mov_read_mdhd },
{ MKTAG('m','d','i','a'), mov_read_default },
{ MKTAG('m','e','t','a'), mov_read_meta },
{ MKTAG('m','i','n','f'), mov_read_default },
{ MKTAG('m','o','o','f'), mov_read_moof },
{ MKTAG('m','o','o','v'), mov_read_moov },
{ MKTAG('m','v','e','x'), mov_read_default },
{ MKTAG('m','v','h','d'), mov_read_mvhd },
{ MKTAG('S','M','I',' '), mov_read_svq3 },
{ MKTAG('a','l','a','c'), mov_read_alac }, /* alac specific atom */
{ MKTAG('a','v','c','C'), mov_read_glbl },
{ MKTAG('p','a','s','p'), mov_read_pasp },
{ MKTAG('s','t','b','l'), mov_read_default },
{ MKTAG('s','t','c','o'), mov_read_stco },
{ MKTAG('s','t','p','s'), mov_read_stps },
{ MKTAG('s','t','r','f'), mov_read_strf },
{ MKTAG('s','t','s','c'), mov_read_stsc },
{ MKTAG('s','t','s','d'), mov_read_stsd }, /* sample description */
{ MKTAG('s','t','s','s'), mov_read_stss }, /* sync sample */
{ MKTAG('s','t','s','z'), mov_read_stsz }, /* sample size */
{ MKTAG('s','t','t','s'), mov_read_stts },
{ MKTAG('s','t','z','2'), mov_read_stsz }, /* compact sample size */
{ MKTAG('t','k','h','d'), mov_read_tkhd }, /* track header */
{ MKTAG('t','f','h','d'), mov_read_tfhd }, /* track fragment header */
{ MKTAG('t','r','a','k'), mov_read_trak },
{ MKTAG('t','r','a','f'), mov_read_default },
{ MKTAG('t','r','e','f'), mov_read_default },
{ MKTAG('t','m','c','d'), mov_read_tmcd },
{ MKTAG('c','h','a','p'), mov_read_chap },
{ MKTAG('t','r','e','x'), mov_read_trex },
{ MKTAG('t','r','u','n'), mov_read_trun },
{ MKTAG('u','d','t','a'), mov_read_default },
{ MKTAG('w','a','v','e'), mov_read_wave },
{ MKTAG('e','s','d','s'), mov_read_esds },
{ MKTAG('d','a','c','3'), mov_read_dac3 }, /* AC-3 info */
{ MKTAG('d','e','c','3'), mov_read_dec3 }, /* EAC-3 info */
{ MKTAG('w','i','d','e'), mov_read_wide }, /* place holder */
{ MKTAG('w','f','e','x'), mov_read_wfex },
{ MKTAG('c','m','o','v'), mov_read_cmov },
{ MKTAG('c','h','a','n'), mov_read_chan }, /* channel layout */
{ MKTAG('d','v','c','1'), mov_read_dvc1 },
{ MKTAG('s','b','g','p'), mov_read_sbgp },
{ MKTAG('h','v','c','C'), mov_read_glbl },
{ MKTAG('u','u','i','d'), mov_read_uuid },
{ MKTAG('C','i','n', 0x8e), mov_read_targa_y216 },
{ MKTAG('-','-','-','-'), mov_read_custom },
{ 0, NULL }
};

static int mov_read_default(MOVContext *c, AVIOContext *pb, MOVAtom atom)
{
    int64_t total_size = 0;
    MOVAtom a;
    int i;

    if (atom.size < 0)
        atom.size = INT64_MAX;
    while (total_size + 8 <= atom.size && !url_feof(pb)) {
        int (*parse)(MOVContext*, AVIOContext*, MOVAtom) = NULL;
        a.size = atom.size;
        a.type=0;
        if (atom.size >= 8) {
            a.size = avio_rb32(pb);
            a.type = avio_rl32(pb);
            if (atom.type != MKTAG('r','o','o','t') &&
                atom.type != MKTAG('m','o','o','v'))
            {
                if (a.type == MKTAG('t','r','a','k') || a.type == MKTAG('m','d','a','t'))
                {
                    av_log(c->fc, AV_LOG_ERROR, "Broken file, trak/mdat not at top-level\n");
                    avio_skip(pb, -8);
                    return 0;
                }
            }
            total_size += 8;
            if (a.size == 1) { /* 64 bit extended size */
                a.size = avio_rb64(pb) - 8;
                total_size += 8;
            }
        }
        av_dlog(c->fc, "type: %08x '%.4s' parent:'%.4s' sz: %"PRId64" %"PRId64" %"PRId64"\n",
                a.type, (char*)&a.type, (char*)&atom.type, a.size, total_size, atom.size);
        if (a.size == 0) {
            a.size = atom.size - total_size + 8;
        }
        a.size -= 8;
        if (a.size < 0)
            break;
        a.size = FFMIN(a.size, atom.size - total_size);

        for (i = 0; mov_default_parse_table[i].type; i++)
            if (mov_default_parse_table[i].type == a.type) {
                parse = mov_default_parse_table[i].parse;
                break;
            }

        // container is user data
        if (!parse && (atom.type == MKTAG('u','d','t','a') ||
                       atom.type == MKTAG('i','l','s','t')))
            parse = mov_read_udta_string;

        if (!parse) { /* skip leaf atoms data */
            avio_skip(pb, a.size);
        } else {
            int64_t start_pos = avio_tell(pb);
            int64_t left;
            int err = parse(c, pb, a);
            if (err < 0)
                return err;
            if (c->found_moov && c->found_mdat &&
                ((!pb->seekable || c->fc->flags & AVFMT_FLAG_IGNIDX) ||
                 start_pos + a.size == avio_size(pb))) {
                if (!pb->seekable || c->fc->flags & AVFMT_FLAG_IGNIDX)
                    c->next_root_atom = start_pos + a.size;
                return 0;
            }
            left = a.size - avio_tell(pb) + start_pos;
            if (left > 0) /* skip garbage at atom end */
                avio_skip(pb, left);
            else if (left < 0) {
                av_log(c->fc, AV_LOG_WARNING,
                       "overread end of atom '%.4s' by %"PRId64" bytes\n",
                       (char*)&a.type, -left);
                avio_seek(pb, left, SEEK_CUR);
            }
        }

        total_size += a.size;
    }

    if (total_size < atom.size && atom.size < 0x7ffff)
        avio_skip(pb, atom.size - total_size);

    return 0;
}

static int mov_probe(AVProbeData *p)
{
    int64_t offset;
    uint32_t tag;
    int score = 0;
    int moov_offset = -1;

    /* check file header */
    offset = 0;
    for (;;) {
        /* ignore invalid offset */
        if ((offset + 8) > (unsigned int)p->buf_size)
            break;
        tag = AV_RL32(p->buf + offset + 4);
        switch(tag) {
        /* check for obvious tags */
        case MKTAG('m','o','o','v'):
            moov_offset = offset + 4;
        case MKTAG('j','P',' ',' '): /* jpeg 2000 signature */
        case MKTAG('m','d','a','t'):
        case MKTAG('p','n','o','t'): /* detect movs with preview pics like ew.mov and april.mov */
        case MKTAG('u','d','t','a'): /* Packet Video PVAuthor adds this and a lot of more junk */
        case MKTAG('f','t','y','p'):
            if (AV_RB32(p->buf+offset) < 8 &&
                (AV_RB32(p->buf+offset) != 1 ||
                 offset + 12 > (unsigned int)p->buf_size ||
                 AV_RB64(p->buf+offset + 8) == 0)) {
                score = FFMAX(score, AVPROBE_SCORE_EXTENSION);
            } else {
                score = AVPROBE_SCORE_MAX;
            }
            offset = FFMAX(4, AV_RB32(p->buf+offset)) + offset;
            break;
        /* those are more common words, so rate then a bit less */
        case MKTAG('e','d','i','w'): /* xdcam files have reverted first tags */
        case MKTAG('w','i','d','e'):
        case MKTAG('f','r','e','e'):
        case MKTAG('j','u','n','k'):
        case MKTAG('p','i','c','t'):
            score  = FFMAX(score, AVPROBE_SCORE_MAX - 5);
            offset = FFMAX(4, AV_RB32(p->buf+offset)) + offset;
            break;
        case MKTAG(0x82,0x82,0x7f,0x7d):
        case MKTAG('s','k','i','p'):
        case MKTAG('u','u','i','d'):
        case MKTAG('p','r','f','l'):
            /* if we only find those cause probedata is too small at least rate them */
            score  = FFMAX(score, AVPROBE_SCORE_EXTENSION);
            offset = FFMAX(4, AV_RB32(p->buf+offset)) + offset;
            break;
        default:
            offset = FFMAX(4, AV_RB32(p->buf+offset)) + offset;
        }
    }
    if(score > AVPROBE_SCORE_MAX - 50 && moov_offset != -1) {
        /* moov atom in the header - we should make sure that this is not a
         * MOV-packed MPEG-PS */
        offset = moov_offset;

        while(offset < (p->buf_size - 16)){ /* Sufficient space */
               /* We found an actual hdlr atom */
            if(AV_RL32(p->buf + offset     ) == MKTAG('h','d','l','r') &&
               AV_RL32(p->buf + offset +  8) == MKTAG('m','h','l','r') &&
               AV_RL32(p->buf + offset + 12) == MKTAG('M','P','E','G')){
                av_log(NULL, AV_LOG_WARNING, "Found media data tag MPEG indicating this is a MOV-packed MPEG-PS.\n");
                /* We found a media handler reference atom describing an
                 * MPEG-PS-in-MOV, return a
                 * low score to force expanding the probe window until
                 * mpegps_probe finds what it needs */
                return 5;
            }else
                /* Keep looking */
                offset+=2;
        }
    }

    return score;
}

// must be done after parsing all trak because there's no order requirement
static void mov_read_chapters(AVFormatContext *s)
{
    MOVContext *mov = s->priv_data;
    AVStream *st = NULL;
    MOVStreamContext *sc;
    int64_t cur_pos;
    int i;

    for (i = 0; i < s->nb_streams; i++)
        if (s->streams[i]->id == mov->chapter_track) {
            st = s->streams[i];
            break;
        }
    if (!st) {
        av_log(s, AV_LOG_ERROR, "Referenced QT chapter track not found\n");
        return;
    }

    st->discard = AVDISCARD_ALL;
    sc = st->priv_data;
    cur_pos = avio_tell(sc->pb);

    for (i = 0; i < st->nb_index_entries; i++) {
        AVIndexEntry *sample = &st->index_entries[i];
        int64_t end = i+1 < st->nb_index_entries ? st->index_entries[i+1].timestamp : st->duration;
        uint8_t *title;
        uint16_t ch;
        int len, title_len;

        if (avio_seek(sc->pb, sample->pos, SEEK_SET) != sample->pos) {
            av_log(s, AV_LOG_ERROR, "Chapter %d not found in file\n", i);
            goto finish;
        }

        // the first two bytes are the length of the title
        len = avio_rb16(sc->pb);
        if (len > sample->size-2)
            continue;
        title_len = 2*len + 1;
        if (!(title = av_mallocz(title_len)))
            goto finish;

        // The samples could theoretically be in any encoding if there's an encd
        // atom following, but in practice are only utf-8 or utf-16, distinguished
        // instead by the presence of a BOM
        if (!len) {
            title[0] = 0;
        } else {
            ch = avio_rb16(sc->pb);
            if (ch == 0xfeff)
                avio_get_str16be(sc->pb, len, title, title_len);
            else if (ch == 0xfffe)
                avio_get_str16le(sc->pb, len, title, title_len);
            else {
                AV_WB16(title, ch);
                if (len == 1 || len == 2)
                    title[len] = 0;
                else
                    avio_get_str(sc->pb, INT_MAX, title + 2, len - 1);
            }
        }

        avpriv_new_chapter(s, i, st->time_base, sample->timestamp, end, title);
        av_freep(&title);
    }
finish:
    avio_seek(sc->pb, cur_pos, SEEK_SET);
}

static int parse_timecode_in_framenum_format(AVFormatContext *s, AVStream *st,
                                             uint32_t value, int flags)
{
    AVTimecode tc;
    char buf[AV_TIMECODE_STR_SIZE];
    AVRational rate = {st->codec->time_base.den,
                       st->codec->time_base.num};
    int ret = av_timecode_init(&tc, rate, flags, 0, s);
    if (ret < 0)
        return ret;
    av_dict_set(&st->metadata, "timecode",
                av_timecode_make_string(&tc, buf, value), 0);
    return 0;
}

static int mov_read_timecode_track(AVFormatContext *s, AVStream *st)
{
    MOVStreamContext *sc = st->priv_data;
    int flags = 0;
    int64_t cur_pos = avio_tell(sc->pb);
    uint32_t value;

    if (!st->nb_index_entries)
        return -1;

    avio_seek(sc->pb, st->index_entries->pos, SEEK_SET);
    value = avio_rb32(s->pb);

    if (sc->tmcd_flags & 0x0001) flags |= AV_TIMECODE_FLAG_DROPFRAME;
    if (sc->tmcd_flags & 0x0002) flags |= AV_TIMECODE_FLAG_24HOURSMAX;
    if (sc->tmcd_flags & 0x0004) flags |= AV_TIMECODE_FLAG_ALLOWNEGATIVE;

    /* Assume Counter flag is set to 1 in tmcd track (even though it is likely
     * not the case) and thus assume "frame number format" instead of QT one.
     * No sample with tmcd track can be found with a QT timecode at the moment,
     * despite what the tmcd track "suggests" (Counter flag set to 0 means QT
     * format). */
    parse_timecode_in_framenum_format(s, st, value, flags);

    avio_seek(sc->pb, cur_pos, SEEK_SET);
    return 0;
}

static int mov_read_close(AVFormatContext *s)
{
    MOVContext *mov = s->priv_data;
    int i, j;

    for (i = 0; i < s->nb_streams; i++) {
        AVStream *st = s->streams[i];
        MOVStreamContext *sc = st->priv_data;

        av_freep(&sc->ctts_data);
        for (j = 0; j < sc->drefs_count; j++) {
            av_freep(&sc->drefs[j].path);
            av_freep(&sc->drefs[j].dir);
        }
        av_freep(&sc->drefs);

        sc->drefs_count = 0;

        if (!sc->pb_is_copied)
            avio_close(sc->pb);

        sc->pb = NULL;
        av_freep(&sc->chunk_offsets);
        av_freep(&sc->stsc_data);
        av_freep(&sc->sample_sizes);
        av_freep(&sc->keyframes);
        av_freep(&sc->stts_data);
        av_freep(&sc->stps_data);
        av_freep(&sc->rap_group);
    }

    if (mov->dv_demux) {
        for (i = 0; i < mov->dv_fctx->nb_streams; i++) {
            av_freep(&mov->dv_fctx->streams[i]->codec);
            av_freep(&mov->dv_fctx->streams[i]);
        }
        av_freep(&mov->dv_fctx);
        av_freep(&mov->dv_demux);
    }

    av_freep(&mov->trex_data);
    av_freep(&mov->bitrates);

    return 0;
}

static int tmcd_is_referenced(AVFormatContext *s, int tmcd_id)
{
    int i;

    for (i = 0; i < s->nb_streams; i++) {
        AVStream *st = s->streams[i];
        MOVStreamContext *sc = st->priv_data;

        if (st->codec->codec_type == AVMEDIA_TYPE_VIDEO &&
            sc->timecode_track == tmcd_id)
            return 1;
    }
    return 0;
}

/* look for a tmcd track not referenced by any video track, and export it globally */
static void export_orphan_timecode(AVFormatContext *s)
{
    int i;

    for (i = 0; i < s->nb_streams; i++) {
        AVStream *st = s->streams[i];

        if (st->codec->codec_tag  == MKTAG('t','m','c','d') &&
            !tmcd_is_referenced(s, i + 1)) {
            AVDictionaryEntry *tcr = av_dict_get(st->metadata, "timecode", NULL, 0);
            if (tcr) {
                av_dict_set(&s->metadata, "timecode", tcr->value, 0);
                break;
            }
        }
    }
}

static int mov_read_header(AVFormatContext *s)
{
    MOVContext *mov = s->priv_data;
    AVIOContext *pb = s->pb;
    int j, err;
    MOVAtom atom = { AV_RL32("root") };
    int i;

    mov->fc = s;
    /* .mov and .mp4 aren't streamable anyway (only progressive download if moov is before mdat) */
    if (pb->seekable)
        atom.size = avio_size(pb);
    else
        atom.size = INT64_MAX;

    /* check MOV header */
    if ((err = mov_read_default(mov, pb, atom)) < 0) {
        av_log(s, AV_LOG_ERROR, "error reading header: %d\n", err);
        mov_read_close(s);
        return err;
    }
    if (!mov->found_moov) {
        av_log(s, AV_LOG_ERROR, "moov atom not found\n");
        mov_read_close(s);
        return AVERROR_INVALIDDATA;
    }
    av_dlog(mov->fc, "on_parse_exit_offset=%"PRId64"\n", avio_tell(pb));

    if (pb->seekable) {
        if (mov->chapter_track > 0)
            mov_read_chapters(s);
        for (i = 0; i < s->nb_streams; i++)
            if (s->streams[i]->codec->codec_tag == AV_RL32("tmcd"))
                mov_read_timecode_track(s, s->streams[i]);
    }

    /* copy timecode metadata from tmcd tracks to the related video streams */
    for (i = 0; i < s->nb_streams; i++) {
        AVStream *st = s->streams[i];
        MOVStreamContext *sc = st->priv_data;
        if (sc->timecode_track > 0) {
            AVDictionaryEntry *tcr;
            int tmcd_st_id = -1;

            for (j = 0; j < s->nb_streams; j++)
                if (s->streams[j]->id == sc->timecode_track)
                    tmcd_st_id = j;

            if (tmcd_st_id < 0 || tmcd_st_id == i)
                continue;
            tcr = av_dict_get(s->streams[tmcd_st_id]->metadata, "timecode", NULL, 0);
            if (tcr)
                av_dict_set(&st->metadata, "timecode", tcr->value, 0);
        }
    }
    export_orphan_timecode(s);

    for (i = 0; i < s->nb_streams; i++) {
        AVStream *st = s->streams[i];
        MOVStreamContext *sc = st->priv_data;
        fix_timescale(mov, sc);
        if(st->codec->codec_type == AVMEDIA_TYPE_AUDIO && st->codec->codec_id == AV_CODEC_ID_AAC) {
            st->skip_samples = sc->start_pad;
        }
        if (st->codec->codec_type == AVMEDIA_TYPE_VIDEO && sc->nb_frames_for_fps > 0 && sc->duration_for_fps > 0)
            av_reduce(&st->avg_frame_rate.num, &st->avg_frame_rate.den,
                      sc->time_scale*(int64_t)sc->nb_frames_for_fps, sc->duration_for_fps, INT_MAX);
        if (st->codec->codec_type == AVMEDIA_TYPE_SUBTITLE) {
            if (st->codec->width <= 0 && st->codec->height <= 0) {
                st->codec->width  = sc->width;
                st->codec->height = sc->height;
            }
            if (st->codec->codec_id == AV_CODEC_ID_DVD_SUBTITLE) {
                if ((err = mov_rewrite_dvd_sub_extradata(st)) < 0)
                    return err;
            }
        }
    }

    if (mov->trex_data) {
        for (i = 0; i < s->nb_streams; i++) {
            AVStream *st = s->streams[i];
            MOVStreamContext *sc = st->priv_data;
            if (st->duration > 0)
                st->codec->bit_rate = sc->data_size * 8 * sc->time_scale / st->duration;
        }
    }

    for (i = 0; i < mov->bitrates_count && i < s->nb_streams; i++) {
        if (mov->bitrates[i]) {
            s->streams[i]->codec->bit_rate = mov->bitrates[i];
        }
    }

    ff_rfps_calculate(s);

    for (i = 0; i < s->nb_streams; i++) {
        AVStream *st = s->streams[i];

        if (st->codec->codec_type != AVMEDIA_TYPE_AUDIO)
            continue;

        err = ff_replaygain_export(st, s->metadata);
        if (err < 0) {
            mov_read_close(s);
            return err;
        }
    }

    return 0;
}

static AVIndexEntry *mov_find_next_sample(AVFormatContext *s, AVStream **st)
{
    AVIndexEntry *sample = NULL;
    int64_t best_dts = INT64_MAX;
    int i;
    for (i = 0; i < s->nb_streams; i++) {
        AVStream *avst = s->streams[i];
        MOVStreamContext *msc = avst->priv_data;
        if (msc->pb && msc->current_sample < avst->nb_index_entries) {
            AVIndexEntry *current_sample = &avst->index_entries[msc->current_sample];
            int64_t dts = av_rescale(current_sample->timestamp, AV_TIME_BASE, msc->time_scale);
            av_dlog(s, "stream %d, sample %d, dts %"PRId64"\n", i, msc->current_sample, dts);
            if (!sample || (!s->pb->seekable && current_sample->pos < sample->pos) ||
                (s->pb->seekable &&
                 ((msc->pb != s->pb && dts < best_dts) || (msc->pb == s->pb &&
                 ((FFABS(best_dts - dts) <= AV_TIME_BASE && current_sample->pos < sample->pos) ||
                  (FFABS(best_dts - dts) > AV_TIME_BASE && dts < best_dts)))))) {
                sample = current_sample;
                best_dts = dts;
                *st = avst;
            }
        }
    }
    return sample;
}

static int mov_read_packet(AVFormatContext *s, AVPacket *pkt)
{
    MOVContext *mov = s->priv_data;
    MOVStreamContext *sc;
    AVIndexEntry *sample;
    AVStream *st = NULL;
    int ret;
    mov->fc = s;
 retry:
    sample = mov_find_next_sample(s, &st);
    if (!sample) {
        mov->found_mdat = 0;
        if (!mov->next_root_atom)
            return AVERROR_EOF;
        avio_seek(s->pb, mov->next_root_atom, SEEK_SET);
        mov->next_root_atom = 0;
        if (mov_read_default(mov, s->pb, (MOVAtom){ AV_RL32("root"), INT64_MAX }) < 0 ||
            url_feof(s->pb))
            return AVERROR_EOF;
        av_dlog(s, "read fragments, offset 0x%"PRIx64"\n", avio_tell(s->pb));
        goto retry;
    }
    sc = st->priv_data;
    /* must be done just before reading, to avoid infinite loop on sample */
    sc->current_sample++;

    if (mov->next_root_atom) {
        sample->pos = FFMIN(sample->pos, mov->next_root_atom);
        sample->size = FFMIN(sample->size, (mov->next_root_atom - sample->pos));
    }

    if (st->discard != AVDISCARD_ALL) {
        if (avio_seek(sc->pb, sample->pos, SEEK_SET) != sample->pos) {
            av_log(mov->fc, AV_LOG_ERROR, "stream %d, offset 0x%"PRIx64": partial file\n",
                   sc->ffindex, sample->pos);
            return AVERROR_INVALIDDATA;
        }
        ret = av_get_packet(sc->pb, pkt, sample->size);
        if (ret < 0)
            return ret;
        if (sc->has_palette) {
            uint8_t *pal;

            pal = av_packet_new_side_data(pkt, AV_PKT_DATA_PALETTE, AVPALETTE_SIZE);
            if (!pal) {
                av_log(mov->fc, AV_LOG_ERROR, "Cannot append palette to packet\n");
            } else {
                memcpy(pal, sc->palette, AVPALETTE_SIZE);
                sc->has_palette = 0;
            }
        }
#if CONFIG_DV_DEMUXER
        if (mov->dv_demux && sc->dv_audio_container) {
            avpriv_dv_produce_packet(mov->dv_demux, pkt, pkt->data, pkt->size, pkt->pos);
            av_free(pkt->data);
            pkt->size = 0;
            ret = avpriv_dv_get_packet(mov->dv_demux, pkt);
            if (ret < 0)
                return ret;
        }
#endif
    }

    pkt->stream_index = sc->ffindex;
    pkt->dts = sample->timestamp;
    if (sc->ctts_data && sc->ctts_index < sc->ctts_count) {
        pkt->pts = pkt->dts + sc->dts_shift + sc->ctts_data[sc->ctts_index].duration;
        /* update ctts context */
        sc->ctts_sample++;
        if (sc->ctts_index < sc->ctts_count &&
            sc->ctts_data[sc->ctts_index].count == sc->ctts_sample) {
            sc->ctts_index++;
            sc->ctts_sample = 0;
        }
        if (sc->wrong_dts)
            pkt->dts = AV_NOPTS_VALUE;
    } else {
        int64_t next_dts = (sc->current_sample < st->nb_index_entries) ?
            st->index_entries[sc->current_sample].timestamp : st->duration;
        pkt->duration = next_dts - pkt->dts;
        pkt->pts = pkt->dts;
    }
    if (st->discard == AVDISCARD_ALL)
        goto retry;
    pkt->flags |= sample->flags & AVINDEX_KEYFRAME ? AV_PKT_FLAG_KEY : 0;
    pkt->pos = sample->pos;
    av_dlog(s, "stream %d, pts %"PRId64", dts %"PRId64", pos 0x%"PRIx64", duration %d\n",
            pkt->stream_index, pkt->pts, pkt->dts, pkt->pos, pkt->duration);
    return 0;
}

static int mov_seek_stream(AVFormatContext *s, AVStream *st, int64_t timestamp, int flags)
{
    MOVStreamContext *sc = st->priv_data;
    int sample, time_sample;
    int i;

    sample = av_index_search_timestamp(st, timestamp, flags);
    av_dlog(s, "stream %d, timestamp %"PRId64", sample %d\n", st->index, timestamp, sample);
    if (sample < 0 && st->nb_index_entries && timestamp < st->index_entries[0].timestamp)
        sample = 0;
    if (sample < 0) /* not sure what to do */
        return AVERROR_INVALIDDATA;
    sc->current_sample = sample;
    av_dlog(s, "stream %d, found sample %d\n", st->index, sc->current_sample);
    /* adjust ctts index */
    if (sc->ctts_data) {
        time_sample = 0;
        for (i = 0; i < sc->ctts_count; i++) {
            int next = time_sample + sc->ctts_data[i].count;
            if (next > sc->current_sample) {
                sc->ctts_index = i;
                sc->ctts_sample = sc->current_sample - time_sample;
                break;
            }
            time_sample = next;
        }
    }
    return sample;
}

static int mov_read_seek(AVFormatContext *s, int stream_index, int64_t sample_time, int flags)
{
    AVStream *st;
    int64_t seek_timestamp, timestamp;
    int sample;
    int i;

    if (stream_index >= s->nb_streams)
        return AVERROR_INVALIDDATA;

    st = s->streams[stream_index];
    sample = mov_seek_stream(s, st, sample_time, flags);
    if (sample < 0)
        return sample;

    /* adjust seek timestamp to found sample timestamp */
    seek_timestamp = st->index_entries[sample].timestamp;

    for (i = 0; i < s->nb_streams; i++) {
        MOVStreamContext *sc = s->streams[i]->priv_data;
        st = s->streams[i];
        st->skip_samples = (sample_time <= 0) ? sc->start_pad : 0;

        if (stream_index == i)
            continue;

        timestamp = av_rescale_q(seek_timestamp, s->streams[stream_index]->time_base, st->time_base);
        mov_seek_stream(s, st, timestamp, flags);
    }
    return 0;
}

static const AVOption options[] = {
    {"use_absolute_path",
        "allow using absolute path when opening alias, this is a possible security issue",
        offsetof(MOVContext, use_absolute_path), FF_OPT_TYPE_INT, {.i64 = 0},
        0, 1, AV_OPT_FLAG_VIDEO_PARAM|AV_OPT_FLAG_DECODING_PARAM},
    {"ignore_editlist", "", offsetof(MOVContext, ignore_editlist), FF_OPT_TYPE_INT, {.i64 = 0},
        0, 1, AV_OPT_FLAG_VIDEO_PARAM|AV_OPT_FLAG_DECODING_PARAM},
    {NULL}
};

static const AVClass mov_class = {
    .class_name = "mov,mp4,m4a,3gp,3g2,mj2",
    .item_name  = av_default_item_name,
    .option     = options,
    .version    = LIBAVUTIL_VERSION_INT,
};

AVInputFormat ff_mov_demuxer = {
    .name           = "mov,mp4,m4a,3gp,3g2,mj2",
    .long_name      = NULL_IF_CONFIG_SMALL("QuickTime / MOV"),
    .priv_data_size = sizeof(MOVContext),
    .extensions     = "mov,mp4,m4a,3gp,3g2,mj2",
    .read_probe     = mov_probe,
    .read_header    = mov_read_header,
    .read_packet    = mov_read_packet,
    .read_close     = mov_read_close,
    .read_seek      = mov_read_seek,
    .priv_class     = &mov_class,
    .flags          = AVFMT_NO_BYTE_SEEK,
};<|MERGE_RESOLUTION|>--- conflicted
+++ resolved
@@ -1238,11 +1238,7 @@
         av_dict_set(&st->metadata, "encoder", codec_name, 0);
 
     /* codec_tag YV12 triggers an UV swap in rawdec.c */
-<<<<<<< HEAD
-    if (!memcmp(st->codec->codec_name, "Planar Y'CbCr 8-bit 4:2:0", 25)) {
-=======
-    if (!memcmp(codec_name, "Planar Y'CbCr 8-bit 4:2:0", 25))
->>>>>>> 18f2514c
+    if (!memcmp(codec_name, "Planar Y'CbCr 8-bit 4:2:0", 25)) {
         st->codec->codec_tag = MKTAG('I', '4', '2', '0');
         st->codec->width &= ~1;
         st->codec->height &= ~1;
