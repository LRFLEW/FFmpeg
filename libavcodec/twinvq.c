/*
 * TwinVQ decoder
 * Copyright (c) 2009 Vitor Sessak
 *
 * This file is part of FFmpeg.
 *
 * FFmpeg is free software; you can redistribute it and/or
 * modify it under the terms of the GNU Lesser General Public
 * License as published by the Free Software Foundation; either
 * version 2.1 of the License, or (at your option) any later version.
 *
 * FFmpeg is distributed in the hope that it will be useful,
 * but WITHOUT ANY WARRANTY; without even the implied warranty of
 * MERCHANTABILITY or FITNESS FOR A PARTICULAR PURPOSE.  See the GNU
 * Lesser General Public License for more details.
 *
 * You should have received a copy of the GNU Lesser General Public
 * License along with FFmpeg; if not, write to the Free Software
 * Foundation, Inc., 51 Franklin Street, Fifth Floor, Boston, MA 02110-1301 USA
 */

#include <math.h>
#include <stdint.h>

#include "libavutil/channel_layout.h"
#include "libavutil/float_dsp.h"
#include "avcodec.h"
#include "fft.h"
#include "internal.h"
#include "lsp.h"
#include "sinewin.h"
#include "twinvq.h"

/**
 * Evaluate a single LPC amplitude spectrum envelope coefficient from the line
 * spectrum pairs.
 *
 * @param lsp a vector of the cosine of the LSP values
 * @param cos_val cos(PI*i/N) where i is the index of the LPC amplitude
 * @param order the order of the LSP (and the size of the *lsp buffer). Must
 *        be a multiple of four.
 * @return the LPC value
 *
 * @todo reuse code from Vorbis decoder: vorbis_floor0_decode
 */
static float eval_lpc_spectrum(const float *lsp, float cos_val, int order)
{
    int j;
    float p         = 0.5f;
    float q         = 0.5f;
    float two_cos_w = 2.0f * cos_val;

    for (j = 0; j + 1 < order; j += 2 * 2) {
        // Unroll the loop once since order is a multiple of four
        q *= lsp[j]     - two_cos_w;
        p *= lsp[j + 1] - two_cos_w;

        q *= lsp[j + 2] - two_cos_w;
        p *= lsp[j + 3] - two_cos_w;
    }

    p *= p * (2.0f - two_cos_w);
    q *= q * (2.0f + two_cos_w);

    return 0.5 / (p + q);
}

/**
 * Evaluate the LPC amplitude spectrum envelope from the line spectrum pairs.
 */
static void eval_lpcenv(TwinVQContext *tctx, const float *cos_vals, float *lpc)
{
    int i;
    const TwinVQModeTab *mtab = tctx->mtab;
    int size_s = mtab->size / mtab->fmode[TWINVQ_FT_SHORT].sub;

    for (i = 0; i < size_s / 2; i++) {
        float cos_i = tctx->cos_tabs[0][i];
        lpc[i]              = eval_lpc_spectrum(cos_vals,  cos_i, mtab->n_lsp);
        lpc[size_s - i - 1] = eval_lpc_spectrum(cos_vals, -cos_i, mtab->n_lsp);
    }
}

static void interpolate(float *out, float v1, float v2, int size)
{
    int i;
    float step = (v1 - v2) / (size + 1);

    for (i = 0; i < size; i++) {
        v2    += step;
        out[i] = v2;
    }
}

static inline float get_cos(int idx, int part, const float *cos_tab, int size)
{
    return part ? -cos_tab[size - idx - 1]
                :  cos_tab[idx];
}

/**
 * Evaluate the LPC amplitude spectrum envelope from the line spectrum pairs.
 * Probably for speed reasons, the coefficients are evaluated as
 * siiiibiiiisiiiibiiiisiiiibiiiisiiiibiiiis ...
 * where s is an evaluated value, i is a value interpolated from the others
 * and b might be either calculated or interpolated, depending on an
 * unexplained condition.
 *
 * @param step the size of a block "siiiibiiii"
 * @param in the cosine of the LSP data
 * @param part is 0 for 0...PI (positive cosine values) and 1 for PI...2PI
 *        (negative cosine values)
 * @param size the size of the whole output
 */
static inline void eval_lpcenv_or_interp(TwinVQContext *tctx,
                                         enum TwinVQFrameType ftype,
                                         float *out, const float *in,
                                         int size, int step, int part)
{
    int i;
    const TwinVQModeTab *mtab = tctx->mtab;
    const float *cos_tab      = tctx->cos_tabs[ftype];

    // Fill the 's'
    for (i = 0; i < size; i += step)
        out[i] =
            eval_lpc_spectrum(in,
                              get_cos(i, part, cos_tab, size),
                              mtab->n_lsp);

    // Fill the 'iiiibiiii'
    for (i = step; i <= size - 2 * step; i += step) {
        if (out[i + step] + out[i - step] > 1.95 * out[i] ||
            out[i + step]                 >= out[i - step]) {
            interpolate(out + i - step + 1, out[i], out[i - step], step - 1);
        } else {
            out[i - step / 2] =
                eval_lpc_spectrum(in,
                                  get_cos(i - step / 2, part, cos_tab, size),
                                  mtab->n_lsp);
            interpolate(out + i - step + 1, out[i - step / 2],
                        out[i - step], step / 2 - 1);
            interpolate(out + i - step / 2 + 1, out[i],
                        out[i - step / 2], step / 2 - 1);
        }
    }

    interpolate(out + size - 2 * step + 1, out[size - step],
                out[size - 2 * step], step - 1);
}

static void eval_lpcenv_2parts(TwinVQContext *tctx, enum TwinVQFrameType ftype,
                               const float *buf, float *lpc,
                               int size, int step)
{
    eval_lpcenv_or_interp(tctx, ftype, lpc, buf, size / 2, step, 0);
    eval_lpcenv_or_interp(tctx, ftype, lpc + size / 2, buf, size / 2,
                          2 * step, 1);

    interpolate(lpc + size / 2 - step + 1, lpc[size / 2],
                lpc[size / 2 - step], step);

    twinvq_memset_float(lpc + size - 2 * step + 1, lpc[size - 2 * step],
                        2 * step - 1);
}

/**
 * Inverse quantization. Read CB coefficients for cb1 and cb2 from the
 * bitstream, sum the corresponding vectors and write the result to *out
 * after permutation.
 */
static void dequant(TwinVQContext *tctx, const uint8_t *cb_bits, float *out,
                    enum TwinVQFrameType ftype,
                    const int16_t *cb0, const int16_t *cb1, int cb_len)
{
    int pos = 0;
    int i, j;

    for (i = 0; i < tctx->n_div[ftype]; i++) {
        int tmp0, tmp1;
        int sign0 = 1;
        int sign1 = 1;
        const int16_t *tab0, *tab1;
        int length = tctx->length[ftype][i >= tctx->length_change[ftype]];
        int bitstream_second_part = (i >= tctx->bits_main_spec_change[ftype]);

        int bits = tctx->bits_main_spec[0][ftype][bitstream_second_part];
        tmp0 = *cb_bits++;
        if (bits == 7) {
            if (tmp0 & 0x40)
                sign0 = -1;
            tmp0 &= 0x3F;
        }

        bits = tctx->bits_main_spec[1][ftype][bitstream_second_part];
        tmp1 = *cb_bits++;
        if (bits == 7) {
            if (tmp1 & 0x40)
                sign1 = -1;
            tmp1 &= 0x3F;
        }

        tab0 = cb0 + tmp0 * cb_len;
        tab1 = cb1 + tmp1 * cb_len;

        for (j = 0; j < length; j++)
            out[tctx->permut[ftype][pos + j]] = sign0 * tab0[j] +
                                                sign1 * tab1[j];

        pos += length;
    }
}

static void dec_gain(TwinVQContext *tctx,
                     enum TwinVQFrameType ftype, float *out)
{
    const TwinVQModeTab   *mtab =  tctx->mtab;
    const TwinVQFrameData *bits = &tctx->bits;
    int i, j;
    int sub        = mtab->fmode[ftype].sub;
    float step     = TWINVQ_AMP_MAX     / ((1 << TWINVQ_GAIN_BITS)     - 1);
    float sub_step = TWINVQ_SUB_AMP_MAX / ((1 << TWINVQ_SUB_GAIN_BITS) - 1);

    if (ftype == TWINVQ_FT_LONG) {
        for (i = 0; i < tctx->avctx->channels; i++)
            out[i] = (1.0 / (1 << 13)) *
                     twinvq_mulawinv(step * 0.5 + step * bits->gain_bits[i],
                                     TWINVQ_AMP_MAX, TWINVQ_MULAW_MU);
    } else {
        for (i = 0; i < tctx->avctx->channels; i++) {
            float val = (1.0 / (1 << 23)) *
                        twinvq_mulawinv(step * 0.5 + step * bits->gain_bits[i],
                                        TWINVQ_AMP_MAX, TWINVQ_MULAW_MU);

            for (j = 0; j < sub; j++)
                out[i * sub + j] =
                    val * twinvq_mulawinv(sub_step * 0.5 +
                                          sub_step * bits->sub_gain_bits[i * sub + j],
                                          TWINVQ_SUB_AMP_MAX, TWINVQ_MULAW_MU);
        }
    }
}

/**
 * Rearrange the LSP coefficients so that they have a minimum distance of
 * min_dist. This function does it exactly as described in section of 3.2.4
 * of the G.729 specification (but interestingly is different from what the
 * reference decoder actually does).
 */
static void rearrange_lsp(int order, float *lsp, float min_dist)
{
    int i;
    float min_dist2 = min_dist * 0.5;
    for (i = 1; i < order; i++)
        if (lsp[i] - lsp[i - 1] < min_dist) {
            float avg = (lsp[i] + lsp[i - 1]) * 0.5;

            lsp[i - 1] = avg - min_dist2;
            lsp[i]     = avg + min_dist2;
        }
}

static void decode_lsp(TwinVQContext *tctx, int lpc_idx1, uint8_t *lpc_idx2,
                       int lpc_hist_idx, float *lsp, float *hist)
{
    const TwinVQModeTab *mtab = tctx->mtab;
    int i, j;

    const float *cb  = mtab->lspcodebook;
    const float *cb2 = cb  + (1 << mtab->lsp_bit1) * mtab->n_lsp;
    const float *cb3 = cb2 + (1 << mtab->lsp_bit2) * mtab->n_lsp;

    const int8_t funny_rounding[4] = {
        -2,
        mtab->lsp_split == 4 ? -2 : 1,
        mtab->lsp_split == 4 ? -2 : 1,
        0
    };

    j = 0;
    for (i = 0; i < mtab->lsp_split; i++) {
        int chunk_end = ((i + 1) * mtab->n_lsp + funny_rounding[i]) /
                        mtab->lsp_split;
        for (; j < chunk_end; j++)
            lsp[j] = cb[lpc_idx1     * mtab->n_lsp + j] +
                     cb2[lpc_idx2[i] * mtab->n_lsp + j];
    }

    rearrange_lsp(mtab->n_lsp, lsp, 0.0001);

    for (i = 0; i < mtab->n_lsp; i++) {
        float tmp1 = 1.0     - cb3[lpc_hist_idx * mtab->n_lsp + i];
        float tmp2 = hist[i] * cb3[lpc_hist_idx * mtab->n_lsp + i];
        hist[i] = lsp[i];
        lsp[i]  = lsp[i] * tmp1 + tmp2;
    }

    rearrange_lsp(mtab->n_lsp, lsp, 0.0001);
    rearrange_lsp(mtab->n_lsp, lsp, 0.000095);
    ff_sort_nearly_sorted_floats(lsp, mtab->n_lsp);
}

static void dec_lpc_spectrum_inv(TwinVQContext *tctx, float *lsp,
                                 enum TwinVQFrameType ftype, float *lpc)
{
    int i;
    int size = tctx->mtab->size / tctx->mtab->fmode[ftype].sub;

    for (i = 0; i < tctx->mtab->n_lsp; i++)
        lsp[i] = 2 * cos(lsp[i]);

    switch (ftype) {
    case TWINVQ_FT_LONG:
        eval_lpcenv_2parts(tctx, ftype, lsp, lpc, size, 8);
        break;
    case TWINVQ_FT_MEDIUM:
        eval_lpcenv_2parts(tctx, ftype, lsp, lpc, size, 2);
        break;
    case TWINVQ_FT_SHORT:
        eval_lpcenv(tctx, lsp, lpc);
        break;
    }
}

static const uint8_t wtype_to_wsize[] = { 0, 0, 2, 2, 2, 1, 0, 1, 1 };

static void imdct_and_window(TwinVQContext *tctx, enum TwinVQFrameType ftype,
                             int wtype, float *in, float *prev, int ch)
{
    FFTContext *mdct = &tctx->mdct_ctx[ftype];
    const TwinVQModeTab *mtab = tctx->mtab;
    int bsize = mtab->size / mtab->fmode[ftype].sub;
    int size  = mtab->size;
    float *buf1 = tctx->tmp_buf;
    int j, first_wsize, wsize; // Window size
    float *out  = tctx->curr_frame + 2 * ch * mtab->size;
    float *out2 = out;
    float *prev_buf;
    int types_sizes[] = {
        mtab->size /  mtab->fmode[TWINVQ_FT_LONG].sub,
        mtab->size /  mtab->fmode[TWINVQ_FT_MEDIUM].sub,
        mtab->size / (mtab->fmode[TWINVQ_FT_SHORT].sub * 2),
    };

    wsize       = types_sizes[wtype_to_wsize[wtype]];
    first_wsize = wsize;
    prev_buf    = prev + (size - bsize) / 2;

    for (j = 0; j < mtab->fmode[ftype].sub; j++) {
        int sub_wtype = ftype == TWINVQ_FT_MEDIUM ? 8 : wtype;

        if (!j && wtype == 4)
            sub_wtype = 4;
        else if (j == mtab->fmode[ftype].sub - 1 && wtype == 7)
            sub_wtype = 7;

        wsize = types_sizes[wtype_to_wsize[sub_wtype]];

        mdct->imdct_half(mdct, buf1 + bsize * j, in + bsize * j);

        tctx->fdsp.vector_fmul_window(out2, prev_buf + (bsize - wsize) / 2,
                                      buf1 + bsize * j,
                                      ff_sine_windows[av_log2(wsize)],
                                      wsize / 2);
        out2 += wsize;

        memcpy(out2, buf1 + bsize * j + wsize / 2,
               (bsize - wsize / 2) * sizeof(float));

        out2 += ftype == TWINVQ_FT_MEDIUM ? (bsize - wsize) / 2 : bsize - wsize;

        prev_buf = buf1 + bsize * j + bsize / 2;
    }

    tctx->last_block_pos[ch] = (size + first_wsize) / 2;
}

static void imdct_output(TwinVQContext *tctx, enum TwinVQFrameType ftype,
                         int wtype, float **out)
{
    const TwinVQModeTab *mtab = tctx->mtab;
    float *prev_buf           = tctx->prev_frame + tctx->last_block_pos[0];
    int size1, size2, i;

    for (i = 0; i < tctx->avctx->channels; i++)
        imdct_and_window(tctx, ftype, wtype,
                         tctx->spectrum + i * mtab->size,
                         prev_buf + 2 * i * mtab->size,
                         i);

    if (!out)
        return;

    size2 = tctx->last_block_pos[0];
    size1 = mtab->size - size2;

    memcpy(&out[0][0],     prev_buf,         size1 * sizeof(out[0][0]));
    memcpy(&out[0][size1], tctx->curr_frame, size2 * sizeof(out[0][0]));

    if (tctx->avctx->channels == 2) {
        memcpy(&out[1][0], &prev_buf[2 * mtab->size],
               size1 * sizeof(out[1][0]));
        memcpy(&out[1][size1], &tctx->curr_frame[2 * mtab->size],
               size2 * sizeof(out[1][0]));
        tctx->fdsp.butterflies_float(out[0], out[1], mtab->size);
    }
}

static void read_and_decode_spectrum(TwinVQContext *tctx, float *out,
                                     enum TwinVQFrameType ftype)
{
    const TwinVQModeTab *mtab = tctx->mtab;
    TwinVQFrameData *bits     = &tctx->bits;
    int channels              = tctx->avctx->channels;
    int sub        = mtab->fmode[ftype].sub;
    int block_size = mtab->size / sub;
    float gain[TWINVQ_CHANNELS_MAX * TWINVQ_SUBBLOCKS_MAX];
    float ppc_shape[TWINVQ_PPC_SHAPE_LEN_MAX * TWINVQ_CHANNELS_MAX * 4];

    int i, j;

    dequant(tctx, bits->main_coeffs, out, ftype,
            mtab->fmode[ftype].cb0, mtab->fmode[ftype].cb1,
            mtab->fmode[ftype].cb_len_read);

    dec_gain(tctx, ftype, gain);

    if (ftype == TWINVQ_FT_LONG) {
        int cb_len_p = (tctx->n_div[3] + mtab->ppc_shape_len * channels - 1) /
                       tctx->n_div[3];
        dequant(tctx, bits->ppc_coeffs, ppc_shape,
                TWINVQ_FT_PPC, mtab->ppc_shape_cb,
                mtab->ppc_shape_cb + cb_len_p * TWINVQ_PPC_SHAPE_CB_SIZE,
                cb_len_p);
    }

    for (i = 0; i < channels; i++) {
        float *chunk = out + mtab->size * i;
        float lsp[TWINVQ_LSP_COEFS_MAX];

        for (j = 0; j < sub; j++) {
            tctx->dec_bark_env(tctx, bits->bark1[i][j],
                               bits->bark_use_hist[i][j], i,
                               tctx->tmp_buf, gain[sub * i + j], ftype);

            tctx->fdsp.vector_fmul(chunk + block_size * j,
                                   chunk + block_size * j,
                                   tctx->tmp_buf, block_size);
        }

        if (ftype == TWINVQ_FT_LONG)
            tctx->decode_ppc(tctx, bits->p_coef[i], bits->g_coef[i],
                             ppc_shape + i * mtab->ppc_shape_len, chunk);

        decode_lsp(tctx, bits->lpc_idx1[i], bits->lpc_idx2[i],
                   bits->lpc_hist_idx[i], lsp, tctx->lsp_hist[i]);

        dec_lpc_spectrum_inv(tctx, lsp, ftype, tctx->tmp_buf);

        for (j = 0; j < mtab->fmode[ftype].sub; j++) {
            tctx->fdsp.vector_fmul(chunk, chunk, tctx->tmp_buf, block_size);
            chunk += block_size;
        }
    }
}

const enum TwinVQFrameType ff_twinvq_wtype_to_ftype_table[] = {
    TWINVQ_FT_LONG,   TWINVQ_FT_LONG, TWINVQ_FT_SHORT, TWINVQ_FT_LONG,
    TWINVQ_FT_MEDIUM, TWINVQ_FT_LONG, TWINVQ_FT_LONG,  TWINVQ_FT_MEDIUM,
    TWINVQ_FT_MEDIUM
};

int ff_twinvq_decode_frame(AVCodecContext *avctx, void *data,
                           int *got_frame_ptr, AVPacket *avpkt)
{
    AVFrame *frame     = data;
    const uint8_t *buf = avpkt->data;
    int buf_size       = avpkt->size;
    TwinVQContext *tctx = avctx->priv_data;
    const TwinVQModeTab *mtab = tctx->mtab;
    float **out = NULL;
    int ret;

    /* get output buffer */
    if (tctx->discarded_packets >= 2) {
        frame->nb_samples = mtab->size;
        if ((ret = ff_get_buffer(avctx, frame, 0)) < 0)
            return ret;
        out = (float **)frame->extended_data;
    }

    if ((ret = tctx->read_bitstream(avctx, tctx, buf, buf_size)) < 0)
        return ret;

    read_and_decode_spectrum(tctx, tctx->spectrum, tctx->bits.ftype);

    imdct_output(tctx, tctx->bits.ftype, tctx->bits.window_type, out);

    FFSWAP(float *, tctx->curr_frame, tctx->prev_frame);

    if (tctx->discarded_packets < 2) {
        tctx->discarded_packets++;
        *got_frame_ptr = 0;
        return buf_size;
    }

    *got_frame_ptr = 1;

    return buf_size;
}

/**
 * Init IMDCT and windowing tables
 */
static av_cold int init_mdct_win(TwinVQContext *tctx)
{
    int i, j, ret;
    const TwinVQModeTab *mtab = tctx->mtab;
    int size_s = mtab->size / mtab->fmode[TWINVQ_FT_SHORT].sub;
    int size_m = mtab->size / mtab->fmode[TWINVQ_FT_MEDIUM].sub;
    int channels = tctx->avctx->channels;
    float norm = channels == 1 ? 2.0 : 1.0;

    for (i = 0; i < 3; i++) {
        int bsize = tctx->mtab->size / tctx->mtab->fmode[i].sub;
        if ((ret = ff_mdct_init(&tctx->mdct_ctx[i], av_log2(bsize) + 1, 1,
                                -sqrt(norm / bsize) / (1 << 15))))
            return ret;
    }

    FF_ALLOC_OR_GOTO(tctx->avctx, tctx->tmp_buf,
                     mtab->size * sizeof(*tctx->tmp_buf), alloc_fail);

    FF_ALLOC_OR_GOTO(tctx->avctx, tctx->spectrum,
                     2 * mtab->size * channels * sizeof(*tctx->spectrum),
                     alloc_fail);
    FF_ALLOC_OR_GOTO(tctx->avctx, tctx->curr_frame,
                     2 * mtab->size * channels * sizeof(*tctx->curr_frame),
                     alloc_fail);
    FF_ALLOC_OR_GOTO(tctx->avctx, tctx->prev_frame,
                     2 * mtab->size * channels * sizeof(*tctx->prev_frame),
                     alloc_fail);

    for (i = 0; i < 3; i++) {
        int m       = 4 * mtab->size / mtab->fmode[i].sub;
        double freq = 2 * M_PI / m;
        FF_ALLOC_OR_GOTO(tctx->avctx, tctx->cos_tabs[i],
                         (m / 4) * sizeof(*tctx->cos_tabs[i]), alloc_fail);

        for (j = 0; j <= m / 8; j++)
            tctx->cos_tabs[i][j] = cos((2 * j + 1) * freq);
        for (j = 1; j < m / 8; j++)
            tctx->cos_tabs[i][m / 4 - j] = tctx->cos_tabs[i][j];
    }

    ff_init_ff_sine_windows(av_log2(size_m));
    ff_init_ff_sine_windows(av_log2(size_s / 2));
    ff_init_ff_sine_windows(av_log2(mtab->size));

    return 0;

alloc_fail:
    return AVERROR(ENOMEM);
}

/**
 * Interpret the data as if it were a num_blocks x line_len[0] matrix and for
 * each line do a cyclic permutation, i.e.
 * abcdefghijklm -> defghijklmabc
 * where the amount to be shifted is evaluated depending on the column.
 */
static void permutate_in_line(int16_t *tab, int num_vect, int num_blocks,
                              int block_size,
                              const uint8_t line_len[2], int length_div,
                              enum TwinVQFrameType ftype)
{
    int i, j;

    for (i = 0; i < line_len[0]; i++) {
        int shift;

        if (num_blocks == 1                                    ||
            (ftype == TWINVQ_FT_LONG && num_vect % num_blocks) ||
            (ftype != TWINVQ_FT_LONG && num_vect & 1)          ||
            i == line_len[1]) {
            shift = 0;
        } else if (ftype == TWINVQ_FT_LONG) {
            shift = i;
        } else
            shift = i * i;

        for (j = 0; j < num_vect && (j + num_vect * i < block_size * num_blocks); j++)
            tab[i * num_vect + j] = i * num_vect + (j + shift) % num_vect;
    }
}

/**
 * Interpret the input data as in the following table:
 *
 * @verbatim
 *
 * abcdefgh
 * ijklmnop
 * qrstuvw
 * x123456
 *
 * @endverbatim
 *
 * and transpose it, giving the output
 * aiqxbjr1cks2dlt3emu4fvn5gow6hp
 */
static void transpose_perm(int16_t *out, int16_t *in, int num_vect,
                           const uint8_t line_len[2], int length_div)
{
    int i, j;
    int cont = 0;

    for (i = 0; i < num_vect; i++)
        for (j = 0; j < line_len[i >= length_div]; j++)
            out[cont++] = in[j * num_vect + i];
}

static void linear_perm(int16_t *out, int16_t *in, int n_blocks, int size)
{
    int block_size = size / n_blocks;
    int i;

    for (i = 0; i < size; i++)
        out[i] = block_size * (in[i] % n_blocks) + in[i] / n_blocks;
}

static av_cold void construct_perm_table(TwinVQContext *tctx,
                                         enum TwinVQFrameType ftype)
{
    int block_size, size;
    const TwinVQModeTab *mtab = tctx->mtab;
    int16_t *tmp_perm = (int16_t *)tctx->tmp_buf;

    if (ftype == TWINVQ_FT_PPC) {
        size       = tctx->avctx->channels;
        block_size = mtab->ppc_shape_len;
    } else {
        size       = tctx->avctx->channels * mtab->fmode[ftype].sub;
        block_size = mtab->size / mtab->fmode[ftype].sub;
    }

    permutate_in_line(tmp_perm, tctx->n_div[ftype], size,
                      block_size, tctx->length[ftype],
                      tctx->length_change[ftype], ftype);

    transpose_perm(tctx->permut[ftype], tmp_perm, tctx->n_div[ftype],
                   tctx->length[ftype], tctx->length_change[ftype]);

    linear_perm(tctx->permut[ftype], tctx->permut[ftype], size,
                size * block_size);
}

static av_cold void init_bitstream_params(TwinVQContext *tctx)
{
    const TwinVQModeTab *mtab = tctx->mtab;
    int n_ch                  = tctx->avctx->channels;
    int total_fr_bits         = tctx->avctx->bit_rate * mtab->size /
                                tctx->avctx->sample_rate;

    int lsp_bits_per_block = n_ch * (mtab->lsp_bit0 + mtab->lsp_bit1 +
                                     mtab->lsp_split * mtab->lsp_bit2);

    int ppc_bits = n_ch * (mtab->pgain_bit + mtab->ppc_shape_bit +
                           mtab->ppc_period_bit);

    int bsize_no_main_cb[3], bse_bits[3], i;
    enum TwinVQFrameType frametype;

    for (i = 0; i < 3; i++)
        // +1 for history usage switch
        bse_bits[i] = n_ch *
                      (mtab->fmode[i].bark_n_coef *
                       mtab->fmode[i].bark_n_bit + 1);

    bsize_no_main_cb[2] = bse_bits[2] + lsp_bits_per_block + ppc_bits +
                          TWINVQ_WINDOW_TYPE_BITS + n_ch * TWINVQ_GAIN_BITS;

    for (i = 0; i < 2; i++)
        bsize_no_main_cb[i] =
            lsp_bits_per_block + n_ch * TWINVQ_GAIN_BITS +
            TWINVQ_WINDOW_TYPE_BITS +
            mtab->fmode[i].sub * (bse_bits[i] + n_ch * TWINVQ_SUB_GAIN_BITS);

    // The remaining bits are all used for the main spectrum coefficients
    for (i = 0; i < 4; i++) {
        int bit_size, vect_size;
        int rounded_up, rounded_down, num_rounded_down, num_rounded_up;
        if (i == 3) {
            bit_size  = n_ch * mtab->ppc_shape_bit;
            vect_size = n_ch * mtab->ppc_shape_len;
        } else {
            bit_size  = total_fr_bits - bsize_no_main_cb[i];
            vect_size = n_ch * mtab->size;
        }

        tctx->n_div[i] = (bit_size + 13) / 14;

        rounded_up                     = (bit_size + tctx->n_div[i] - 1) /
                                         tctx->n_div[i];
        rounded_down                   = (bit_size) / tctx->n_div[i];
        num_rounded_down               = rounded_up * tctx->n_div[i] - bit_size;
        num_rounded_up                 = tctx->n_div[i] - num_rounded_down;
        tctx->bits_main_spec[0][i][0]  = (rounded_up + 1)   / 2;
        tctx->bits_main_spec[1][i][0]  =  rounded_up        / 2;
        tctx->bits_main_spec[0][i][1]  = (rounded_down + 1) / 2;
        tctx->bits_main_spec[1][i][1]  =  rounded_down      / 2;
        tctx->bits_main_spec_change[i] = num_rounded_up;

        rounded_up             = (vect_size + tctx->n_div[i] - 1) /
                                 tctx->n_div[i];
        rounded_down           = (vect_size) / tctx->n_div[i];
        num_rounded_down       = rounded_up * tctx->n_div[i] - vect_size;
        num_rounded_up         = tctx->n_div[i] - num_rounded_down;
        tctx->length[i][0]     = rounded_up;
        tctx->length[i][1]     = rounded_down;
        tctx->length_change[i] = num_rounded_up;
    }

    for (frametype = TWINVQ_FT_SHORT; frametype <= TWINVQ_FT_PPC; frametype++)
        construct_perm_table(tctx, frametype);
}

av_cold int ff_twinvq_decode_close(AVCodecContext *avctx)
{
    TwinVQContext *tctx = avctx->priv_data;
    int i;

    for (i = 0; i < 3; i++) {
        ff_mdct_end(&tctx->mdct_ctx[i]);
        av_free(tctx->cos_tabs[i]);
    }

    av_free(tctx->curr_frame);
    av_free(tctx->spectrum);
    av_free(tctx->prev_frame);
    av_free(tctx->tmp_buf);

    return 0;
}

av_cold int ff_twinvq_decode_init(AVCodecContext *avctx)
{
    int ret;
    TwinVQContext *tctx = avctx->priv_data;

    tctx->avctx       = avctx;
    avctx->sample_fmt = AV_SAMPLE_FMT_FLTP;

<<<<<<< HEAD
    if (!avctx->extradata || avctx->extradata_size < 12) {
        av_log(avctx, AV_LOG_ERROR, "Missing or incomplete extradata\n");
        return AVERROR_INVALIDDATA;
    }
    avctx->channels = AV_RB32(avctx->extradata)     + 1;
    avctx->bit_rate = AV_RB32(avctx->extradata + 4) * 1000;
    isampf          = AV_RB32(avctx->extradata + 8);

    if (isampf < 8 || isampf > 44) {
        av_log(avctx, AV_LOG_ERROR, "Unsupported sample rate\n");
        return AVERROR_INVALIDDATA;
    }
    switch (isampf) {
    case 44:
        avctx->sample_rate = 44100;
        break;
    case 22:
        avctx->sample_rate = 22050;
        break;
    case 11:
        avctx->sample_rate = 11025;
        break;
    default:
        avctx->sample_rate = isampf * 1000;
        break;
    }

    if (avctx->channels <= 0 || avctx->channels > TWINVQ_CHANNELS_MAX) {
        av_log(avctx, AV_LOG_ERROR, "Unsupported number of channels: %i\n",
               avctx->channels);
        return -1;
    }
    avctx->channel_layout = avctx->channels == 1 ? AV_CH_LAYOUT_MONO
                                                 : AV_CH_LAYOUT_STEREO;

    ibps = avctx->bit_rate / (1000 * avctx->channels);

    if (ibps > 255U) {
        av_log(avctx, AV_LOG_ERROR, "unsupported per channel bitrate %dkbps\n", ibps);
        return AVERROR_INVALIDDATA;
    }

    switch ((isampf << 8) + ibps) {
    case (8 << 8) + 8:
        tctx->mtab = &mode_08_08;
        break;
    case (11 << 8) + 8:
        tctx->mtab = &mode_11_08;
        break;
    case (11 << 8) + 10:
        tctx->mtab = &mode_11_10;
        break;
    case (16 << 8) + 16:
        tctx->mtab = &mode_16_16;
        break;
    case (22 << 8) + 20:
        tctx->mtab = &mode_22_20;
        break;
    case (22 << 8) + 24:
        tctx->mtab = &mode_22_24;
        break;
    case (22 << 8) + 32:
        tctx->mtab = &mode_22_32;
        break;
    case (44 << 8) + 40:
        tctx->mtab = &mode_44_40;
        break;
    case (44 << 8) + 48:
        tctx->mtab = &mode_44_48;
        break;
    default:
        av_log(avctx, AV_LOG_ERROR,
               "This version does not support %d kHz - %d kbit/s/ch mode.\n",
               isampf, isampf);
        return -1;
    }

=======
>>>>>>> 86f4c59b
    avpriv_float_dsp_init(&tctx->fdsp, avctx->flags & CODEC_FLAG_BITEXACT);
    if ((ret = init_mdct_win(tctx))) {
        av_log(avctx, AV_LOG_ERROR, "Error initializing MDCT\n");
        ff_twinvq_decode_close(avctx);
        return ret;
    }
    init_bitstream_params(tctx);

    twinvq_memset_float(tctx->bark_hist[0][0], 0.1,
                        FF_ARRAY_ELEMS(tctx->bark_hist));

    return 0;
}<|MERGE_RESOLUTION|>--- conflicted
+++ resolved
@@ -751,86 +751,6 @@
     tctx->avctx       = avctx;
     avctx->sample_fmt = AV_SAMPLE_FMT_FLTP;
 
-<<<<<<< HEAD
-    if (!avctx->extradata || avctx->extradata_size < 12) {
-        av_log(avctx, AV_LOG_ERROR, "Missing or incomplete extradata\n");
-        return AVERROR_INVALIDDATA;
-    }
-    avctx->channels = AV_RB32(avctx->extradata)     + 1;
-    avctx->bit_rate = AV_RB32(avctx->extradata + 4) * 1000;
-    isampf          = AV_RB32(avctx->extradata + 8);
-
-    if (isampf < 8 || isampf > 44) {
-        av_log(avctx, AV_LOG_ERROR, "Unsupported sample rate\n");
-        return AVERROR_INVALIDDATA;
-    }
-    switch (isampf) {
-    case 44:
-        avctx->sample_rate = 44100;
-        break;
-    case 22:
-        avctx->sample_rate = 22050;
-        break;
-    case 11:
-        avctx->sample_rate = 11025;
-        break;
-    default:
-        avctx->sample_rate = isampf * 1000;
-        break;
-    }
-
-    if (avctx->channels <= 0 || avctx->channels > TWINVQ_CHANNELS_MAX) {
-        av_log(avctx, AV_LOG_ERROR, "Unsupported number of channels: %i\n",
-               avctx->channels);
-        return -1;
-    }
-    avctx->channel_layout = avctx->channels == 1 ? AV_CH_LAYOUT_MONO
-                                                 : AV_CH_LAYOUT_STEREO;
-
-    ibps = avctx->bit_rate / (1000 * avctx->channels);
-
-    if (ibps > 255U) {
-        av_log(avctx, AV_LOG_ERROR, "unsupported per channel bitrate %dkbps\n", ibps);
-        return AVERROR_INVALIDDATA;
-    }
-
-    switch ((isampf << 8) + ibps) {
-    case (8 << 8) + 8:
-        tctx->mtab = &mode_08_08;
-        break;
-    case (11 << 8) + 8:
-        tctx->mtab = &mode_11_08;
-        break;
-    case (11 << 8) + 10:
-        tctx->mtab = &mode_11_10;
-        break;
-    case (16 << 8) + 16:
-        tctx->mtab = &mode_16_16;
-        break;
-    case (22 << 8) + 20:
-        tctx->mtab = &mode_22_20;
-        break;
-    case (22 << 8) + 24:
-        tctx->mtab = &mode_22_24;
-        break;
-    case (22 << 8) + 32:
-        tctx->mtab = &mode_22_32;
-        break;
-    case (44 << 8) + 40:
-        tctx->mtab = &mode_44_40;
-        break;
-    case (44 << 8) + 48:
-        tctx->mtab = &mode_44_48;
-        break;
-    default:
-        av_log(avctx, AV_LOG_ERROR,
-               "This version does not support %d kHz - %d kbit/s/ch mode.\n",
-               isampf, isampf);
-        return -1;
-    }
-
-=======
->>>>>>> 86f4c59b
     avpriv_float_dsp_init(&tctx->fdsp, avctx->flags & CODEC_FLAG_BITEXACT);
     if ((ret = init_mdct_win(tctx))) {
         av_log(avctx, AV_LOG_ERROR, "Error initializing MDCT\n");
