--- conflicted
+++ resolved
@@ -225,11 +225,7 @@
         if (!comp->i_data)
             return AVERROR(ENOMEM);
     }
-<<<<<<< HEAD
-    comp->reslevel = av_calloc(codsty->nreslevels, sizeof(*comp->reslevel));
-=======
     comp->reslevel = av_mallocz_array(codsty->nreslevels, sizeof(*comp->reslevel));
->>>>>>> 10306e9c
     if (!comp->reslevel)
         return AVERROR(ENOMEM);
     /* LOOP on resolution levels */
@@ -277,11 +273,7 @@
                                         reslevel->log2_prec_height) -
                 (reslevel->coord[1][0] >> reslevel->log2_prec_height);
 
-<<<<<<< HEAD
-        reslevel->band = av_calloc(reslevel->nbands, sizeof(*reslevel->band));
-=======
         reslevel->band = av_mallocz_array(reslevel->nbands, sizeof(*reslevel->band));
->>>>>>> 10306e9c
         if (!reslevel->band)
             return AVERROR(ENOMEM);
 
@@ -377,15 +369,9 @@
             for (j = 0; j < 2; j++)
                 band->coord[1][j] = ff_jpeg2000_ceildiv(band->coord[1][j], dy);
 
-<<<<<<< HEAD
-            band->prec = av_calloc(reslevel->num_precincts_x *
-                                         (uint64_t)reslevel->num_precincts_y,
-                                         sizeof(*band->prec));
-=======
             band->prec = av_mallocz_array(reslevel->num_precincts_x *
-                                          reslevel->num_precincts_y,
+                                          (uint64_t)reslevel->num_precincts_y,
                                           sizeof(*band->prec));
->>>>>>> 10306e9c
             if (!band->prec)
                 return AVERROR(ENOMEM);
 
@@ -526,18 +512,6 @@
 
         reslevel = comp->reslevel + reslevelno;
         for (bandno = 0; bandno < reslevel->nbands; bandno++) {
-<<<<<<< HEAD
-            if (reslevel->band) {
-                Jpeg2000Band *band = reslevel->band + bandno;
-                for (precno = 0; precno < reslevel->num_precincts_x * reslevel->num_precincts_y; precno++) {
-                    if (band->prec) {
-                        Jpeg2000Prec *prec = band->prec + precno;
-                        av_freep(&prec->zerobits);
-                        av_freep(&prec->cblkincl);
-                        av_freep(&prec->cblk);
-                    }
-                }
-=======
             Jpeg2000Band *band;
 
             if (!reslevel->band)
@@ -545,21 +519,15 @@
 
             band = reslevel->band + bandno;
             for (precno = 0; precno < reslevel->num_precincts_x * reslevel->num_precincts_y; precno++) {
-                Jpeg2000Prec *prec;
-
-                if (!band->prec)
-                    continue;
-
-                prec = band->prec + precno;
-                av_freep(&prec->zerobits);
-                av_freep(&prec->cblkincl);
-                av_freep(&prec->cblk);
-
+                if (band->prec) {
+                    Jpeg2000Prec *prec = band->prec + precno;
+                    av_freep(&prec->zerobits);
+                    av_freep(&prec->cblkincl);
+                    av_freep(&prec->cblk);
+                }
             }
->>>>>>> 10306e9c
-
-                av_freep(&band->prec);
-            }
+
+            av_freep(&band->prec);
         }
         av_freep(&reslevel->band);
     }
