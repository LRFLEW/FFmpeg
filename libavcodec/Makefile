--- conflicted
+++ resolved
@@ -73,7 +73,6 @@
 OBJS-$(CONFIG_H264DSP)                 += h264dsp.o h264idct.o
 OBJS-$(CONFIG_H264PRED)                += h264pred.o
 OBJS-$(CONFIG_H264QPEL)                += h264qpel.o
-OBJS-$(CONFIG_H264_VIDEOTOOLBOX_ENCODER) += videotoolboxenc.o
 OBJS-$(CONFIG_HPELDSP)                 += hpeldsp.o
 OBJS-$(CONFIG_HUFFMAN)                 += huffman.o
 OBJS-$(CONFIG_HUFFYUVDSP)              += huffyuvdsp.o
@@ -313,22 +312,24 @@
                                           h264_refs.o h264_sei.o \
                                           h264_slice.o h264data.o h264_parse.o \
                                           h2645_parse.o
-<<<<<<< HEAD
+OBJS-$(CONFIG_H264_CUVID_DECODER)      += cuvid.o
 OBJS-$(CONFIG_H264_MEDIACODEC_DECODER) += mediacodecdec_h264.o
-=======
 OBJS-$(CONFIG_H264_MMAL_DECODER)       += mmaldec.o
-OBJS-$(CONFIG_H264_NVENC_ENCODER)      += nvenc_h264.o
+OBJS-$(CONFIG_NVENC_ENCODER)           += nvenc_h264.o
+OBJS-$(CONFIG_NVENC_H264_ENCODER)      += nvenc_h264.o
+OBJS-$(CONFIG_H264_VDA_DECODER)        += vda_h264_dec.o
 OBJS-$(CONFIG_H264_OMX_ENCODER)        += omx.o
 OBJS-$(CONFIG_H264_QSV_DECODER)        += qsvdec_h2645.o
 OBJS-$(CONFIG_H264_QSV_ENCODER)        += qsvenc_h264.o
 OBJS-$(CONFIG_H264_VAAPI_ENCODER)      += vaapi_encode_h264.o vaapi_encode_h26x.o
->>>>>>> 0d95d88f
+OBJS-$(CONFIG_H264_VIDEOTOOLBOX_ENCODER) += videotoolboxenc.o
 OBJS-$(CONFIG_HAP_DECODER)             += hapdec.o hap.o
 OBJS-$(CONFIG_HAP_ENCODER)             += hapenc.o hap.o
 OBJS-$(CONFIG_HEVC_DECODER)            += hevc.o hevc_mvs.o hevc_ps.o hevc_sei.o \
                                           hevc_cabac.o hevc_refs.o hevcpred.o    \
                                           hevcdsp.o hevc_filter.o h2645_parse.o hevc_data.o
-OBJS-$(CONFIG_HEVC_NVENC_ENCODER)      += nvenc_hevc.o
+OBJS-$(CONFIG_HEVC_CUVID_DECODER)      += cuvid.o
+OBJS-$(CONFIG_NVENC_HEVC_ENCODER)      += nvenc_hevc.o
 OBJS-$(CONFIG_HEVC_QSV_DECODER)        += qsvdec_h2645.o
 OBJS-$(CONFIG_HEVC_QSV_ENCODER)        += qsvenc_hevc.o hevc_ps_enc.o h2645_parse.o
 OBJS-$(CONFIG_HEVC_VAAPI_ENCODER)      += vaapi_encode_h265.o vaapi_encode_h26x.o
@@ -399,16 +400,14 @@
 OBJS-$(CONFIG_MPEGVIDEO_DECODER)       += mpeg12dec.o mpeg12.o mpeg12data.o
 OBJS-$(CONFIG_MPEG1VIDEO_DECODER)      += mpeg12dec.o mpeg12.o mpeg12data.o
 OBJS-$(CONFIG_MPEG1VIDEO_ENCODER)      += mpeg12enc.o mpeg12.o
+OBJS-$(CONFIG_MPEG2_MMAL_DECODER)      += mmaldec.o
 OBJS-$(CONFIG_MPEG2_QSV_DECODER)       += qsvdec_mpeg2.o
 OBJS-$(CONFIG_MPEG2_QSV_ENCODER)       += qsvenc_mpeg2.o
 OBJS-$(CONFIG_MPEG2VIDEO_DECODER)      += mpeg12dec.o mpeg12.o mpeg12data.o
 OBJS-$(CONFIG_MPEG2VIDEO_ENCODER)      += mpeg12enc.o mpeg12.o
 OBJS-$(CONFIG_MPEG4_DECODER)           += xvididct.o
-<<<<<<< HEAD
+OBJS-$(CONFIG_MPEG4_OMX_ENCODER)       += omx.o
 OBJS-$(CONFIG_MPL2_DECODER)            += mpl2dec.o ass.o
-=======
-OBJS-$(CONFIG_MPEG4_OMX_ENCODER)       += omx.o
->>>>>>> 0d95d88f
 OBJS-$(CONFIG_MSA1_DECODER)            += mss3.o
 OBJS-$(CONFIG_MSMPEG4V1_DECODER)       += msmpeg4dec.o msmpeg4.o msmpeg4data.o
 OBJS-$(CONFIG_MSMPEG4V2_DECODER)       += msmpeg4dec.o msmpeg4.o msmpeg4data.o
@@ -568,6 +567,7 @@
                                           vc1_mc.o vc1_pred.o vc1.o vc1data.o \
                                           msmpeg4dec.o msmpeg4.o msmpeg4data.o \
                                           wmv2dsp.o wmv2data.o
+OBJS-$(CONFIG_VC1_CUVID_DECODER)       += cuvid.o
 OBJS-$(CONFIG_VC1_MMAL_DECODER)        += mmaldec.o
 OBJS-$(CONFIG_VC1_QSV_DECODER)         += qsvdec_vc1.o
 OBJS-$(CONFIG_VC2_ENCODER)             += vc2enc.o vc2enc_dwt.o diractab.o
@@ -585,8 +585,10 @@
                                           vp6dsp.o vp56rac.o
 OBJS-$(CONFIG_VP7_DECODER)             += vp8.o vp56rac.o
 OBJS-$(CONFIG_VP8_DECODER)             += vp8.o vp56rac.o
+OBJS-$(CONFIG_VP8_CUVID_DECODER)       += cuvid.o
 OBJS-$(CONFIG_VP9_DECODER)             += vp9.o vp9dsp.o vp56rac.o vp9dsp_8bpp.o \
                                           vp9dsp_10bpp.o vp9dsp_12bpp.o
+OBJS-$(CONFIG_VP9_CUVID_DECODER)       += cuvid.o
 OBJS-$(CONFIG_VPLAYER_DECODER)         += textdec.o ass.o
 OBJS-$(CONFIG_VQA_DECODER)             += vqavideo.o
 OBJS-$(CONFIG_WAVPACK_DECODER)         += wavpack.o
@@ -785,37 +787,6 @@
 OBJS-$(CONFIG_VP9_DXVA2_HWACCEL)          += dxva2_vp9.o
 OBJS-$(CONFIG_VP9_VAAPI_HWACCEL)          += vaapi_vp9.o
 
-<<<<<<< HEAD
-# hardware-accelerated decoding/encoding
-OBJS-$(CONFIG_NVENC)                      += nvenc.o
-OBJS-$(CONFIG_QSV)                        += qsv.o
-OBJS-$(CONFIG_QSVDEC)                     += qsvdec.o
-OBJS-$(CONFIG_QSVENC)                     += qsvenc.o
-
-OBJS-$(CONFIG_H264_CUVID_DECODER)         += cuvid.o
-OBJS-$(CONFIG_H264_MMAL_DECODER)          += mmaldec.o
-OBJS-$(CONFIG_H264_VDA_DECODER)           += vda_h264_dec.o
-OBJS-$(CONFIG_H264_OMX_ENCODER)           += omx.o
-OBJS-$(CONFIG_H264_QSV_DECODER)           += qsvdec_h2645.o
-OBJS-$(CONFIG_H264_QSV_ENCODER)           += qsvenc_h264.o
-OBJS-$(CONFIG_H264_VAAPI_ENCODER)         += vaapi_encode_h264.o vaapi_encode_h26x.o
-OBJS-$(CONFIG_HEVC_CUVID_DECODER)         += cuvid.o
-OBJS-$(CONFIG_HEVC_QSV_DECODER)           += qsvdec_h2645.o
-OBJS-$(CONFIG_HEVC_QSV_ENCODER)           += qsvenc_hevc.o hevc_ps_enc.o h2645_parse.o
-OBJS-$(CONFIG_HEVC_VAAPI_ENCODER)         += vaapi_encode_h265.o vaapi_encode_h26x.o
-OBJS-$(CONFIG_MPEG2_MMAL_DECODER)         += mmaldec.o
-OBJS-$(CONFIG_MPEG2_QSV_DECODER)          += qsvdec_mpeg2.o
-OBJS-$(CONFIG_MPEG2_QSV_ENCODER)          += qsvenc_mpeg2.o
-OBJS-$(CONFIG_MPEG4_OMX_ENCODER)          += omx.o
-OBJS-$(CONFIG_NVENC_ENCODER)              += nvenc_h264.o
-OBJS-$(CONFIG_NVENC_H264_ENCODER)         += nvenc_h264.o
-OBJS-$(CONFIG_NVENC_HEVC_ENCODER)         += nvenc_hevc.o
-OBJS-$(CONFIG_VC1_CUVID_DECODER)          += cuvid.o
-OBJS-$(CONFIG_VP8_CUVID_DECODER)          += cuvid.o
-OBJS-$(CONFIG_VP9_CUVID_DECODER)          += cuvid.o
-
-=======
->>>>>>> 0d95d88f
 # libavformat dependencies
 OBJS-$(CONFIG_ISO_MEDIA)               += mpeg4audio.o mpegaudiodata.o
 
