/*
 * This file is part of FFmpeg.
 *
 * FFmpeg is free software; you can redistribute it and/or
 * modify it under the terms of the GNU Lesser General Public
 * License as published by the Free Software Foundation; either
 * version 2.1 of the License, or (at your option) any later version.
 *
 * FFmpeg is distributed in the hope that it will be useful,
 * but WITHOUT ANY WARRANTY; without even the implied warranty of
 * MERCHANTABILITY or FITNESS FOR A PARTICULAR PURPOSE.  See the GNU
 * Lesser General Public License for more details.
 *
 * You should have received a copy of the GNU Lesser General Public
 * License along with FFmpeg; if not, write to the Free Software
 * Foundation, Inc., 51 Franklin Street, Fifth Floor, Boston, MA 02110-1301 USA
 */

/**
 * @file
 * @brief IntraX8 (J-Frame) subdecoder, used by WMV2 and VC-1
 */

#include "libavutil/avassert.h"
#include "avcodec.h"
#include "get_bits.h"
#include "idctdsp.h"
#include "mpegvideo.h"
#include "msmpeg4data.h"
#include "intrax8huf.h"
#include "intrax8.h"
#include "intrax8dsp.h"

#define MAX_TABLE_DEPTH(table_bits, max_bits) \
    ((max_bits + table_bits - 1) / table_bits)

#define DC_VLC_BITS 9
#define AC_VLC_BITS 9
#define OR_VLC_BITS 7

#define DC_VLC_MTD MAX_TABLE_DEPTH(DC_VLC_BITS, MAX_DC_VLC_BITS)
#define AC_VLC_MTD MAX_TABLE_DEPTH(AC_VLC_BITS, MAX_AC_VLC_BITS)
#define OR_VLC_MTD MAX_TABLE_DEPTH(OR_VLC_BITS, MAX_OR_VLC_BITS)

static VLC j_ac_vlc[2][2][8];  // [quant < 13], [intra / inter], [select]
static VLC j_dc_vlc[2][8];     // [quant], [select]
static VLC j_orient_vlc[2][4]; // [quant], [select]

static av_cold int x8_vlc_init(void)
{
    int i;
    int offset = 0;
    int sizeidx = 0;
    static const uint16_t sizes[8 * 4 + 8 * 2 + 2 + 4] = {
        576, 548, 582, 618, 546, 616, 560, 642,
        584, 582, 704, 664, 512, 544, 656, 640,
        512, 648, 582, 566, 532, 614, 596, 648,
        586, 552, 584, 590, 544, 578, 584, 624,

        528, 528, 526, 528, 536, 528, 526, 544,
        544, 512, 512, 528, 528, 544, 512, 544,

        128, 128, 128, 128, 128, 128,
    };

    static VLC_TYPE table[28150][2];

// set ac tables
#define init_ac_vlc(dst, src)                                                 \
    do {                                                                      \
        dst.table           = &table[offset];                                 \
        dst.table_allocated = sizes[sizeidx];                                 \
        offset             += sizes[sizeidx++];                               \
        init_vlc(&dst, AC_VLC_BITS, 77, &src[1], 4, 2, &src[0], 4, 2,         \
                 INIT_VLC_USE_NEW_STATIC);                                    \
    } while(0)

    for (i = 0; i < 8; i++) {
        init_ac_vlc(j_ac_vlc[0][0][i], x8_ac0_highquant_table[i][0]);
        init_ac_vlc(j_ac_vlc[0][1][i], x8_ac1_highquant_table[i][0]);
        init_ac_vlc(j_ac_vlc[1][0][i], x8_ac0_lowquant_table[i][0]);
        init_ac_vlc(j_ac_vlc[1][1][i], x8_ac1_lowquant_table[i][0]);
    }
#undef init_ac_vlc

// set dc tables
#define init_dc_vlc(dst, src)                                                 \
    do {                                                                      \
        dst.table           = &table[offset];                                 \
        dst.table_allocated = sizes[sizeidx];                                 \
        offset             += sizes[sizeidx++];                               \
        init_vlc(&dst, DC_VLC_BITS, 34, &src[1], 4, 2, &src[0], 4, 2,         \
                 INIT_VLC_USE_NEW_STATIC);                                    \
    } while(0)

    for (i = 0; i < 8; i++) {
        init_dc_vlc(j_dc_vlc[0][i], x8_dc_highquant_table[i][0]);
        init_dc_vlc(j_dc_vlc[1][i], x8_dc_lowquant_table[i][0]);
    }
#undef init_dc_vlc

// set orient tables
#define init_or_vlc(dst, src)                                                 \
    do {                                                                      \
        dst.table           = &table[offset];                                 \
        dst.table_allocated = sizes[sizeidx];                                 \
        offset             += sizes[sizeidx++];                               \
        init_vlc(&dst, OR_VLC_BITS, 12, &src[1], 4, 2, &src[0], 4, 2,         \
                 INIT_VLC_USE_NEW_STATIC);                                    \
    } while(0)

    for (i = 0; i < 2; i++)
        init_or_vlc(j_orient_vlc[0][i], x8_orient_highquant_table[i][0]);
    for (i = 0; i < 4; i++)
        init_or_vlc(j_orient_vlc[1][i], x8_orient_lowquant_table[i][0]);
#undef init_or_vlc

    if (offset != sizeof(table) / sizeof(VLC_TYPE) / 2) {
        av_log(NULL, AV_LOG_ERROR, "table size %zd does not match needed %i\n",
               sizeof(table) / sizeof(VLC_TYPE) / 2, offset);
        return AVERROR_INVALIDDATA;
    }

    return 0;
}

static void x8_reset_vlc_tables(IntraX8Context *w)
{
    memset(w->j_dc_vlc, 0, sizeof(w->j_dc_vlc));
    memset(w->j_ac_vlc, 0, sizeof(w->j_ac_vlc));
    w->j_orient_vlc = NULL;
}

static inline void x8_select_ac_table(IntraX8Context *const w, int mode)
{
    MpegEncContext *const s = w->s;
    int table_index;

    av_assert2(mode < 4);

    if (w->j_ac_vlc[mode])
        return;

    table_index       = get_bits(&s->gb, 3);
    // 2 modes use same tables
    w->j_ac_vlc[mode] = &j_ac_vlc[w->quant < 13][mode >> 1][table_index];
    av_assert2(w->j_ac_vlc[mode]);
}

static inline int x8_get_orient_vlc(IntraX8Context *w)
{
    MpegEncContext *const s = w->s;

    if (!w->j_orient_vlc) {
        int table_index = get_bits(&s->gb, 1 + (w->quant < 13));
        w->j_orient_vlc = &j_orient_vlc[w->quant < 13][table_index];
    }

    return get_vlc2(&s->gb, w->j_orient_vlc->table, OR_VLC_BITS, OR_VLC_MTD);
}

#define extra_bits(eb)  (eb)        // 3 bits
#define extra_run       (0xFF << 8) // 1 bit
#define extra_level     (0x00 << 8) // 1 bit
#define run_offset(r)   ((r) << 16) // 6 bits
#define level_offset(l) ((l) << 24) // 5 bits
static const uint32_t ac_decode_table[] = {
    /* 46 */ extra_bits(3) | extra_run   | run_offset(16) | level_offset(0),
    /* 47 */ extra_bits(3) | extra_run   | run_offset(24) | level_offset(0),
    /* 48 */ extra_bits(2) | extra_run   | run_offset(4)  | level_offset(1),
    /* 49 */ extra_bits(3) | extra_run   | run_offset(8)  | level_offset(1),

    /* 50 */ extra_bits(5) | extra_run   | run_offset(32) | level_offset(0),
    /* 51 */ extra_bits(4) | extra_run   | run_offset(16) | level_offset(1),

    /* 52 */ extra_bits(2) | extra_level | run_offset(0)  | level_offset(4),
    /* 53 */ extra_bits(2) | extra_level | run_offset(0)  | level_offset(8),
    /* 54 */ extra_bits(2) | extra_level | run_offset(0)  | level_offset(12),
    /* 55 */ extra_bits(3) | extra_level | run_offset(0)  | level_offset(16),
    /* 56 */ extra_bits(3) | extra_level | run_offset(0)  | level_offset(24),

    /* 57 */ extra_bits(2) | extra_level | run_offset(1)  | level_offset(3),
    /* 58 */ extra_bits(3) | extra_level | run_offset(1)  | level_offset(7),

    /* 59 */ extra_bits(2) | extra_run   | run_offset(16) | level_offset(0),
    /* 60 */ extra_bits(2) | extra_run   | run_offset(20) | level_offset(0),
    /* 61 */ extra_bits(2) | extra_run   | run_offset(24) | level_offset(0),
    /* 62 */ extra_bits(2) | extra_run   | run_offset(28) | level_offset(0),
    /* 63 */ extra_bits(4) | extra_run   | run_offset(32) | level_offset(0),
    /* 64 */ extra_bits(4) | extra_run   | run_offset(48) | level_offset(0),

    /* 65 */ extra_bits(2) | extra_run   | run_offset(4)  | level_offset(1),
    /* 66 */ extra_bits(3) | extra_run   | run_offset(8)  | level_offset(1),
    /* 67 */ extra_bits(4) | extra_run   | run_offset(16) | level_offset(1),

    /* 68 */ extra_bits(2) | extra_level | run_offset(0)  | level_offset(4),
    /* 69 */ extra_bits(3) | extra_level | run_offset(0)  | level_offset(8),
    /* 70 */ extra_bits(4) | extra_level | run_offset(0)  | level_offset(16),

    /* 71 */ extra_bits(2) | extra_level | run_offset(1)  | level_offset(3),
    /* 72 */ extra_bits(3) | extra_level | run_offset(1)  | level_offset(7),
};
#undef extra_bits
#undef extra_run
#undef extra_level
#undef run_offset
#undef level_offset

static void x8_get_ac_rlf(IntraX8Context *const w, const int mode,
                          int *const run, int *const level, int *const final)
{
    MpegEncContext *const s = w->s;
    int i, e;

//    x8_select_ac_table(w, mode);
    i = get_vlc2(&s->gb, w->j_ac_vlc[mode]->table, AC_VLC_BITS, AC_VLC_MTD);

    if (i < 46) { // [0-45]
        int t, l;
        if (i < 0) {
            (*level) =
            (*final) =      // prevent 'may be used unilitialized'
            (*run)   = 64;  // this would cause error exit in the ac loop
            return;
        }

        /*
         * i == 0-15  r = 0-15 l = 0; r = i & %01111
         * i == 16-19 r = 0-3  l = 1; r = i & %00011
         * i == 20-21 r = 0-1  l = 2; r = i & %00001
         * i == 22    r = 0    l = 3; r = i & %00000
         */

        (*final) =
        t        = (i > 22);
        i       -= 23 * t;

        /* l = lut_l[i / 2] = { 0, 0, 0, 0, 0, 0, 0, 0, 1, 1, 2, 3 }[i >> 1];
         *     11 10'01 01'00 00'00 00'00 00'00 00 => 0xE50000 */
        l = (0xE50000 >> (i & (0x1E))) & 3; // 0x1E or (~1) or ((i >> 1) << 1)

        /* t = lut_mask[l] = { 0x0f, 0x03, 0x01, 0x00 }[l];
         *     as i < 256 the higher bits do not matter */
        t = (0x01030F >> (l << 3));

        (*run)   = i & t;
        (*level) = l;
    } else if (i < 73) { // [46-72]
        uint32_t sm;
        uint32_t mask;

        i -= 46;
        sm = ac_decode_table[i];

        e    = get_bits(&s->gb, sm & 0xF);
        sm >>= 8;                               // 3bits
        mask = sm & 0xff;
        sm >>= 8;                               // 1bit

        (*run)   = (sm & 0xff) + (e & (mask));  // 6bits
        (*level) = (sm >> 8)   + (e & (~mask)); // 5bits
        (*final) = i > (58 - 46);
    } else if (i < 75) { // [73-74]
        static const uint8_t crazy_mix_runlevel[32] = {
            0x22, 0x32, 0x33, 0x53, 0x23, 0x42, 0x43, 0x63,
            0x24, 0x52, 0x34, 0x73, 0x25, 0x62, 0x44, 0x83,
            0x26, 0x72, 0x35, 0x54, 0x27, 0x82, 0x45, 0x64,
            0x28, 0x92, 0x36, 0x74, 0x29, 0xa2, 0x46, 0x84,
        };

        (*final) = !(i & 1);
        e        = get_bits(&s->gb, 5); // get the extra bits
        (*run)   = crazy_mix_runlevel[e] >> 4;
        (*level) = crazy_mix_runlevel[e] & 0x0F;
    } else {
        (*level) = get_bits(&s->gb, 7 - 3 * (i & 1));
        (*run)   = get_bits(&s->gb, 6);
        (*final) = get_bits1(&s->gb);
    }
    return;
}

/* static const uint8_t dc_extra_sbits[] = {
 *     0, 1, 1, 1, 1, 2, 2, 3, 3, 4, 4, 5, 5, 6, 6, 7, 7,
 * }; */
static const uint8_t dc_index_offset[] = {
    0, 1, 2, 3, 4, 5, 7, 9, 13, 17, 25, 33, 49, 65, 97, 129, 193,
};

static int x8_get_dc_rlf(IntraX8Context *const w, const int mode,
                         int *const level, int *const final)
{
    MpegEncContext *const s = w->s;
    int i, e, c;

    av_assert2(mode < 3);
    if (!w->j_dc_vlc[mode]) {
        int table_index = get_bits(&s->gb, 3);
        // 4 modes, same table
        w->j_dc_vlc[mode] = &j_dc_vlc[w->quant < 13][table_index];
    }

    i = get_vlc2(&s->gb, w->j_dc_vlc[mode]->table, DC_VLC_BITS, DC_VLC_MTD);

    /* (i >= 17) { i -= 17; final =1; } */
    c        = i > 16;
    (*final) = c;
    i       -= 17 * c;

    if (i <= 0) {
        (*level) = 0;
        return -i;
    }
    c  = (i + 1) >> 1; // hackish way to calculate dc_extra_sbits[]
    c -= c > 1;

    e = get_bits(&s->gb, c); // get the extra bits
    i = dc_index_offset[i] + (e >> 1);

    e        = -(e & 1); // 0, 0xffffff
    (*level) = (i ^ e) - e; // (i ^ 0) -0  , (i ^ 0xff) - (-1)
    return 0;
}

// end of huffman

static int x8_setup_spatial_predictor(IntraX8Context *const w, const int chroma)
{
    MpegEncContext *const s = w->s;
    int range;
    int sum;
    int quant;

    w->dsp.setup_spatial_compensation(w->dest[chroma], s->sc.edge_emu_buffer,
                                      s->current_picture.f->linesize[chroma > 0],
                                      &range, &sum, w->edges);
    if (chroma) {
        w->orient = w->chroma_orient;
        quant     = w->quant_dc_chroma;
    } else {
        quant = w->quant;
    }

    w->flat_dc = 0;
    if (range < quant || range < 3) {
        w->orient = 0;

        // yep you read right, a +-1 idct error may break decoding!
        if (range < 3) {
            w->flat_dc      = 1;
            sum            += 9;
            // ((1 << 17) + 9) / (8 + 8 + 1 + 2) = 6899
            w->predicted_dc = (sum * 6899) >> 17;
        }
    }
    if (chroma)
        return 0;

    av_assert2(w->orient < 3);
    if (range < 2 * w->quant) {
        if ((w->edges & 3) == 0) {
            if (w->orient == 1)
                w->orient = 11;
            if (w->orient == 2)
                w->orient = 10;
        } else {
            w->orient = 0;
        }
        w->raw_orient = 0;
    } else {
        static const uint8_t prediction_table[3][12] = {
            { 0, 8, 4, 10, 11, 2, 6, 9, 1, 3, 5, 7 },
            { 4, 0, 8, 11, 10, 3, 5, 2, 6, 9, 1, 7 },
            { 8, 0, 4, 10, 11, 1, 7, 2, 6, 9, 3, 5 },
        };
        w->raw_orient = x8_get_orient_vlc(w);
        if (w->raw_orient < 0)
            return -1;
        av_assert2(w->raw_orient < 12);
        av_assert2(w->orient < 3);
        w->orient=prediction_table[w->orient][w->raw_orient];
    }
    return 0;
}

static void x8_update_predictions(IntraX8Context *const w, const int orient,
                                  const int est_run)
{
    MpegEncContext *const s = w->s;

    w->prediction_table[s->mb_x * 2 + (s->mb_y & 1)] = (est_run << 2) + 1 * (orient == 4) + 2 * (orient == 8);
/*
 * y = 2n + 0 -> // 0 2 4
 * y = 2n + 1 -> // 1 3 5
 */
}

static void x8_get_prediction_chroma(IntraX8Context *const w)
{
    MpegEncContext *const s = w->s;

    w->edges  = 1 * (!(s->mb_x >> 1));
    w->edges |= 2 * (!(s->mb_y >> 1));
    w->edges |= 4 * (s->mb_x >= (2 * s->mb_width - 1)); // mb_x for chroma would always be odd

    w->raw_orient = 0;
    // lut_co[8] = {inv,4,8,8, inv,4,8,8} <- => {1,1,0,0;1,1,0,0} => 0xCC
    if (w->edges & 3) {
        w->chroma_orient = 4 << ((0xCC >> w->edges) & 1);
        return;
    }
    // block[x - 1][y | 1 - 1)]
    w->chroma_orient = (w->prediction_table[2 * s->mb_x - 2] & 0x03) << 2;
}

static void x8_get_prediction(IntraX8Context *const w)
{
    MpegEncContext *const s = w->s;
    int a, b, c, i;

    w->edges  = 1 * (!s->mb_x);
    w->edges |= 2 * (!s->mb_y);
    w->edges |= 4 * (s->mb_x >= (2 * s->mb_width - 1));

    switch (w->edges & 3) {
    case 0:
        break;
    case 1:
        // take the one from the above block[0][y - 1]
        w->est_run = w->prediction_table[!(s->mb_y & 1)] >> 2;
        w->orient  = 1;
        return;
    case 2:
        // take the one from the previous block[x - 1][0]
        w->est_run = w->prediction_table[2 * s->mb_x - 2] >> 2;
        w->orient  = 2;
        return;
    case 3:
        w->est_run = 16;
        w->orient  = 0;
        return;
    }
    // no edge cases
    b = w->prediction_table[2 * s->mb_x     + !(s->mb_y & 1)]; // block[x    ][y - 1]
    a = w->prediction_table[2 * s->mb_x - 2 +  (s->mb_y & 1)]; // block[x - 1][y    ]
    c = w->prediction_table[2 * s->mb_x - 2 + !(s->mb_y & 1)]; // block[x - 1][y - 1]

    w->est_run = FFMIN(b, a);
    /* This condition has nothing to do with w->edges, even if it looks
     * similar it would trigger if e.g. x = 3; y = 2;
     * I guess somebody wrote something wrong and it became standard. */
    if ((s->mb_x & s->mb_y) != 0)
        w->est_run = FFMIN(c, w->est_run);
    w->est_run >>= 2;

    a &= 3;
    b &= 3;
    c &= 3;

    i = (0xFFEAF4C4 >> (2 * b + 8 * a)) & 3;
    if (i != 3)
        w->orient = i;
    else
        w->orient = (0xFFEAD8 >> (2 * c + 8 * (w->quant > 12))) & 3;
/*
 * lut1[b][a] = {
 * ->{ 0, 1, 0, pad },
 *   { 0, 1, X, pad },
 *   { 2, 2, 2, pad }
 * }
 * pad 2  2  2;
 * pad X  1  0;
 * pad 0  1  0 <-
 * -> 11 10 '10 10 '11 11'01 00 '11 00'01 00 => 0xEAF4C4
 *
 * lut2[q>12][c] = {
 * ->{ 0, 2, 1, pad},
 *   { 2, 2, 2, pad}
 * }
 * pad 2  2  2;
 * pad 1  2  0 <-
 * -> 11 10'10 10 '11 01'10 00 => 0xEAD8
 */
}

static void x8_ac_compensation(IntraX8Context *const w, const int direction,
                               const int dc_level)
{
    MpegEncContext *const s = w->s;
    int t;
<<<<<<< HEAD
#define B(x,y)  s->block[0][w->idct_permutation[(x)+(y)*8]]
=======
#define B(x, y) s->block[0][w->idsp.idct_permutation[(x) + (y) * 8]]
>>>>>>> 68127e1b
#define T(x)  ((x) * dc_level + 0x8000) >> 16;
    switch (direction) {
    case 0:
        t        = T(3811); // h
        B(1, 0) -= t;
        B(0, 1) -= t;

        t        = T(487); // e
        B(2, 0) -= t;
        B(0, 2) -= t;

        t        = T(506); // f
        B(3, 0) -= t;
        B(0, 3) -= t;

        t        = T(135); // c
        B(4, 0) -= t;
        B(0, 4) -= t;
        B(2, 1) += t;
        B(1, 2) += t;
        B(3, 1) += t;
        B(1, 3) += t;

        t        = T(173); // d
        B(5, 0) -= t;
        B(0, 5) -= t;

        t        = T(61); // b
        B(6, 0) -= t;
        B(0, 6) -= t;
        B(5, 1) += t;
        B(1, 5) += t;

        t        = T(42); // a
        B(7, 0) -= t;
        B(0, 7) -= t;
        B(4, 1) += t;
        B(1, 4) += t;
        B(4, 4) += t;

        t        = T(1084); // g
        B(1, 1) += t;

        s->block_last_index[0] = FFMAX(s->block_last_index[0], 7 * 8);
        break;
    case 1:
        B(0, 1) -= T(6269);
        B(0, 3) -= T(708);
        B(0, 5) -= T(172);
        B(0, 7) -= T(73);

        s->block_last_index[0] = FFMAX(s->block_last_index[0], 7 * 8);
        break;
    case 2:
        B(1, 0) -= T(6269);
        B(3, 0) -= T(708);
        B(5, 0) -= T(172);
        B(7, 0) -= T(73);

        s->block_last_index[0] = FFMAX(s->block_last_index[0], 7);
        break;
    }
#undef B
#undef T
}

static void dsp_x8_put_solidcolor(const uint8_t pix, uint8_t *dst,
                                  const int linesize)
{
    int k;
    for (k = 0; k < 8; k++) {
        memset(dst, pix, 8);
        dst += linesize;
    }
}

static const int16_t quant_table[64] = {
    256, 256, 256, 256, 256, 256, 259, 262,
    265, 269, 272, 275, 278, 282, 285, 288,
    292, 295, 299, 303, 306, 310, 314, 317,
    321, 325, 329, 333, 337, 341, 345, 349,
    353, 358, 362, 366, 371, 375, 379, 384,
    389, 393, 398, 403, 408, 413, 417, 422,
    428, 433, 438, 443, 448, 454, 459, 465,
    470, 476, 482, 488, 493, 499, 505, 511,
};

static int x8_decode_intra_mb(IntraX8Context *const w, const int chroma)
{
    MpegEncContext *const s = w->s;

    uint8_t *scantable;
    int final, run, level;
    int ac_mode, dc_mode, est_run, dc_level;
    int pos, n;
    int zeros_only;
    int use_quant_matrix;
    int sign;

    av_assert2(w->orient < 12);
    s->bdsp.clear_block(s->block[0]);

    if (chroma)
        dc_mode = 2;
    else
        dc_mode = !!w->est_run; // 0, 1

    if (x8_get_dc_rlf(w, dc_mode, &dc_level, &final))
        return -1;
    n          = 0;
    zeros_only = 0;
    if (!final) { // decode ac
        use_quant_matrix = w->use_quant_matrix;
        if (chroma) {
            ac_mode = 1;
            est_run = 64; // not used
        } else {
            if (w->raw_orient < 3)
                use_quant_matrix = 0;

            if (w->raw_orient > 4) {
                ac_mode = 0;
                est_run = 64;
            } else {
                if (w->est_run > 1) {
                    ac_mode = 2;
                    est_run = w->est_run;
                } else {
                    ac_mode = 3;
                    est_run = 64;
                }
            }
        }
        x8_select_ac_table(w, ac_mode);
        /* scantable_selector[12] = { 0, 2, 0, 1, 1, 1, 0, 2, 2, 0, 1, 2 }; <-
         * -> 10'01' 00'10' 10'00' 01'01' 01'00' 10'00 => 0x928548 */
        scantable = w->scantable[(0x928548 >> (2 * w->orient)) & 3].permutated;
        pos       = 0;
        do {
            n++;
            if (n >= est_run) {
                ac_mode = 3;
                x8_select_ac_table(w, 3);
            }

            x8_get_ac_rlf(w, ac_mode, &run, &level, &final);

            pos += run + 1;
            if (pos > 63) {
                // this also handles vlc error in x8_get_ac_rlf
                return -1;
            }
            level  = (level + 1) * w->dquant;
            level += w->qsum;

            sign  = -get_bits1(&s->gb);
            level = (level ^ sign) - sign;

            if (use_quant_matrix)
                level = (level * quant_table[pos]) >> 8;

            s->block[0][scantable[pos]] = level;
        } while (!final);

        s->block_last_index[0] = pos;
    } else { // DC only
        s->block_last_index[0] = 0;
        if (w->flat_dc && ((unsigned) (dc_level + 1)) < 3) { // [-1; 1]
            int32_t divide_quant = !chroma ? w->divide_quant_dc_luma
                                           : w->divide_quant_dc_chroma;
            int32_t dc_quant     = !chroma ? w->quant
                                           : w->quant_dc_chroma;

            // original intent dc_level += predicted_dc/quant;
            // but it got lost somewhere in the rounding
            dc_level += (w->predicted_dc * divide_quant + (1 << 12)) >> 13;

            dsp_x8_put_solidcolor(av_clip_uint8((dc_level * dc_quant + 4) >> 3),
                                  w->dest[chroma],
                                  s->current_picture.f->linesize[!!chroma]);

            goto block_placed;
        }
        zeros_only = (dc_level == 0);
    }
    if (!chroma)
        s->block[0][0] = dc_level * w->quant;
    else
        s->block[0][0] = dc_level * w->quant_dc_chroma;

    // there is !zero_only check in the original, but dc_level check is enough
    if ((unsigned int) (dc_level + 1) >= 3 && (w->edges & 3) != 3) {
        int direction;
        /* ac_comp_direction[orient] = { 0, 3, 3, 1, 1, 0, 0, 0, 2, 2, 2, 1 }; <-
         * -> 01'10' 10'10' 00'00' 00'01' 01'11' 11'00 => 0x6A017C */
        direction = (0x6A017C >> (w->orient * 2)) & 3;
        if (direction != 3) {
            // modify block_last[]
            x8_ac_compensation(w, direction, s->block[0][0]);
        }
    }

    if (w->flat_dc) {
        dsp_x8_put_solidcolor(w->predicted_dc, w->dest[chroma],
                              s->current_picture.f->linesize[!!chroma]);
    } else {
        w->dsp.spatial_compensation[w->orient](s->sc.edge_emu_buffer,
                                               w->dest[chroma],
                                               s->current_picture.f->linesize[!!chroma]);
    }
    if (!zeros_only)
<<<<<<< HEAD
        w->wdsp.idct_add(w->dest[chroma],
=======
        w->idsp.idct_add(w->dest[chroma],
>>>>>>> 68127e1b
                         s->current_picture.f->linesize[!!chroma],
                         s->block[0]);

block_placed:
    if (!chroma)
        x8_update_predictions(w, w->orient, n);

    if (s->loop_filter) {
        uint8_t *ptr = w->dest[chroma];
        int linesize = s->current_picture.f->linesize[!!chroma];

        if (!((w->edges & 2) || (zeros_only && (w->orient | 4) == 4)))
            w->dsp.h_loop_filter(ptr, linesize, w->quant);

        if (!((w->edges & 1) || (zeros_only && (w->orient | 8) == 8)))
            w->dsp.v_loop_filter(ptr, linesize, w->quant);
    }
    return 0;
}

// FIXME maybe merge with ff_*
static void x8_init_block_index(IntraX8Context *w, AVFrame *frame, int mb_y)
{
    // not parent codec linesize as this would be wrong for field pics
    // not that IntraX8 has interlacing support ;)
    const int linesize   = frame->linesize[0];
    const int uvlinesize = frame->linesize[1];

    w->dest[0] = frame->data[0];
    w->dest[1] = frame->data[1];
    w->dest[2] = frame->data[2];

    w->dest[0] +=  mb_y         * linesize   << 3;
    // chroma blocks are on add rows
    w->dest[1] += (mb_y & (~1)) * uvlinesize << 2;
    w->dest[2] += (mb_y & (~1)) * uvlinesize << 2;
}

av_cold int ff_intrax8_common_init(IntraX8Context *w, IDCTDSPContext *idsp,
                                   MpegEncContext *const s)
{
    int ret = x8_vlc_init();
    if (ret < 0)
        return ret;

    w->idsp = *idsp;
    w->s = s;

    //two rows, 2 blocks per cannon mb
    w->prediction_table = av_mallocz(s->mb_width * 2 * 2);
    if (!w->prediction_table)
        return AVERROR(ENOMEM);

<<<<<<< HEAD
    ff_wmv2dsp_init(&w->wdsp);

    ff_init_scantable_permutation(w->idct_permutation,
                                  w->wdsp.idct_perm);

    ff_init_scantable(w->idct_permutation, &w->scantable[0],
                      ff_wmv1_scantable[0]);
    ff_init_scantable(w->idct_permutation, &w->scantable[1],
                      ff_wmv1_scantable[2]);
    ff_init_scantable(w->idct_permutation, &w->scantable[2],
=======
    ff_init_scantable(w->idsp.idct_permutation, &w->scantable[0],
                      ff_wmv1_scantable[0]);
    ff_init_scantable(w->idsp.idct_permutation, &w->scantable[1],
                      ff_wmv1_scantable[2]);
    ff_init_scantable(w->idsp.idct_permutation, &w->scantable[2],
>>>>>>> 68127e1b
                      ff_wmv1_scantable[3]);

    ff_intrax8dsp_init(&w->dsp);

    return 0;
}

av_cold void ff_intrax8_common_end(IntraX8Context *w)
{
    av_freep(&w->prediction_table);
}

int ff_intrax8_decode_picture(IntraX8Context *const w, int dquant,
                              int quant_offset)
{
    MpegEncContext *const s = w->s;
    int mb_xy;
    w->use_quant_matrix = get_bits1(&s->gb);

    w->dquant = dquant;
    w->quant  = dquant >> 1;
    w->qsum   = quant_offset;

    w->divide_quant_dc_luma = ((1 << 16) + (w->quant >> 1)) / w->quant;
    if (w->quant < 5) {
        w->quant_dc_chroma        = w->quant;
        w->divide_quant_dc_chroma = w->divide_quant_dc_luma;
    } else {
        w->quant_dc_chroma        = w->quant + ((w->quant + 3) >> 3);
        w->divide_quant_dc_chroma = ((1 << 16) + (w->quant_dc_chroma >> 1)) / w->quant_dc_chroma;
    }
    x8_reset_vlc_tables(w);

    for (s->mb_y = 0; s->mb_y < s->mb_height * 2; s->mb_y++) {
        x8_init_block_index(w, s->current_picture.f, s->mb_y);
        mb_xy = (s->mb_y >> 1) * s->mb_stride;

        for (s->mb_x = 0; s->mb_x < s->mb_width * 2; s->mb_x++) {
            x8_get_prediction(w);
            if (x8_setup_spatial_predictor(w, 0))
                goto error;
            if (x8_decode_intra_mb(w, 0))
                goto error;

            if (s->mb_x & s->mb_y & 1) {
                x8_get_prediction_chroma(w);

                /* when setting up chroma, no vlc is read,
                 * so no error condition can be reached */
                x8_setup_spatial_predictor(w, 1);
                if (x8_decode_intra_mb(w, 1))
                    goto error;

                x8_setup_spatial_predictor(w, 2);
                if (x8_decode_intra_mb(w, 2))
                    goto error;

                w->dest[1] += 8;
                w->dest[2] += 8;

                /* emulate MB info in the relevant tables */
                s->mbskip_table[mb_xy]                 = 0;
                s->mbintra_table[mb_xy]                = 1;
                s->current_picture.qscale_table[mb_xy] = w->quant;
                mb_xy++;
            }
            w->dest[0] += 8;
        }
        if (s->mb_y & 1)
            ff_mpeg_draw_horiz_band(s, (s->mb_y - 1) * 8, 16);
    }

error:
    return 0;
}<|MERGE_RESOLUTION|>--- conflicted
+++ resolved
@@ -488,11 +488,7 @@
 {
     MpegEncContext *const s = w->s;
     int t;
-<<<<<<< HEAD
-#define B(x,y)  s->block[0][w->idct_permutation[(x)+(y)*8]]
-=======
-#define B(x, y) s->block[0][w->idsp.idct_permutation[(x) + (y) * 8]]
->>>>>>> 68127e1b
+#define B(x,y)  s->block[0][w->idct_permutation[(x) + (y) * 8]]
 #define T(x)  ((x) * dc_level + 0x8000) >> 16;
     switch (direction) {
     case 0:
@@ -704,11 +700,7 @@
                                                s->current_picture.f->linesize[!!chroma]);
     }
     if (!zeros_only)
-<<<<<<< HEAD
         w->wdsp.idct_add(w->dest[chroma],
-=======
-        w->idsp.idct_add(w->dest[chroma],
->>>>>>> 68127e1b
                          s->current_picture.f->linesize[!!chroma],
                          s->block[0]);
 
@@ -762,7 +754,6 @@
     if (!w->prediction_table)
         return AVERROR(ENOMEM);
 
-<<<<<<< HEAD
     ff_wmv2dsp_init(&w->wdsp);
 
     ff_init_scantable_permutation(w->idct_permutation,
@@ -773,13 +764,6 @@
     ff_init_scantable(w->idct_permutation, &w->scantable[1],
                       ff_wmv1_scantable[2]);
     ff_init_scantable(w->idct_permutation, &w->scantable[2],
-=======
-    ff_init_scantable(w->idsp.idct_permutation, &w->scantable[0],
-                      ff_wmv1_scantable[0]);
-    ff_init_scantable(w->idsp.idct_permutation, &w->scantable[1],
-                      ff_wmv1_scantable[2]);
-    ff_init_scantable(w->idsp.idct_permutation, &w->scantable[2],
->>>>>>> 68127e1b
                       ff_wmv1_scantable[3]);
 
     ff_intrax8dsp_init(&w->dsp);
