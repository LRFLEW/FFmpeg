/*
 * WMA compatible decoder
 * Copyright (c) 2002 The FFmpeg Project
 *
 * This file is part of FFmpeg.
 *
 * FFmpeg is free software; you can redistribute it and/or
 * modify it under the terms of the GNU Lesser General Public
 * License as published by the Free Software Foundation; either
 * version 2.1 of the License, or (at your option) any later version.
 *
 * FFmpeg is distributed in the hope that it will be useful,
 * but WITHOUT ANY WARRANTY; without even the implied warranty of
 * MERCHANTABILITY or FITNESS FOR A PARTICULAR PURPOSE.  See the GNU
 * Lesser General Public License for more details.
 *
 * You should have received a copy of the GNU Lesser General Public
 * License along with FFmpeg; if not, write to the Free Software
 * Foundation, Inc., 51 Franklin Street, Fifth Floor, Boston, MA 02110-1301 USA
 */

/**
 * @file
 * WMA compatible decoder.
 * This decoder handles Microsoft Windows Media Audio data, versions 1 & 2.
 * WMA v1 is identified by audio format 0x160 in Microsoft media files
 * (ASF/AVI/WAV). WMA v2 is identified by audio format 0x161.
 *
 * To use this decoder, a calling application must supply the extra data
 * bytes provided with the WMA data. These are the extra, codec-specific
 * bytes at the end of a WAVEFORMATEX data structure. Transmit these bytes
 * to the decoder using the extradata[_size] fields in AVCodecContext. There
 * should be 4 extra bytes for v1 data and 6 extra bytes for v2 data.
 */

#include "avcodec.h"
#include "wma.h"

#undef NDEBUG
#include <assert.h>

#define EXPVLCBITS 8
#define EXPMAX ((19+EXPVLCBITS-1)/EXPVLCBITS)

#define HGAINVLCBITS 9
#define HGAINMAX ((13+HGAINVLCBITS-1)/HGAINVLCBITS)

static void wma_lsp_to_curve_init(WMACodecContext *s, int frame_len);

#ifdef TRACE
static void dump_shorts(WMACodecContext *s, const char *name, const short *tab, int n)
{
    int i;

    tprintf(s->avctx, "%s[%d]:\n", name, n);
    for(i=0;i<n;i++) {
        if ((i & 7) == 0)
            tprintf(s->avctx, "%4d: ", i);
        tprintf(s->avctx, " %5d.0", tab[i]);
        if ((i & 7) == 7)
            tprintf(s->avctx, "\n");
    }
}

static void dump_floats(WMACodecContext *s, const char *name, int prec, const float *tab, int n)
{
    int i;

    tprintf(s->avctx, "%s[%d]:\n", name, n);
    for(i=0;i<n;i++) {
        if ((i & 7) == 0)
            tprintf(s->avctx, "%4d: ", i);
        tprintf(s->avctx, " %8.*f", prec, tab[i]);
        if ((i & 7) == 7)
            tprintf(s->avctx, "\n");
    }
    if ((i & 7) != 0)
        tprintf(s->avctx, "\n");
}
#endif

static int wma_decode_init(AVCodecContext * avctx)
{
    WMACodecContext *s = avctx->priv_data;
    int i, flags2;
    uint8_t *extradata;

    s->avctx = avctx;

    /* extract flag infos */
    flags2 = 0;
    extradata = avctx->extradata;
    if (avctx->codec->id == CODEC_ID_WMAV1 && avctx->extradata_size >= 4) {
        flags2 = AV_RL16(extradata+2);
    } else if (avctx->codec->id == CODEC_ID_WMAV2 && avctx->extradata_size >= 6) {
        flags2 = AV_RL16(extradata+4);
    }
// for(i=0; i<avctx->extradata_size; i++)
//     av_log(NULL, AV_LOG_ERROR, "%02X ", extradata[i]);

    s->use_exp_vlc = flags2 & 0x0001;
    s->use_bit_reservoir = flags2 & 0x0002;
    s->use_variable_block_len = flags2 & 0x0004;

    if(avctx->codec->id == CODEC_ID_WMAV2 && avctx->extradata_size >= 8){
        if(AV_RL16(extradata+4)==0xd && s->use_variable_block_len){
            av_log(avctx, AV_LOG_WARNING, "Disabling use_variable_block_len, if this fails contact the ffmpeg developers and send us the file\n");
            s->use_variable_block_len= 0; // this fixes issue1503
        }
    }

    if(avctx->channels > MAX_CHANNELS){
        av_log(avctx, AV_LOG_ERROR, "Invalid number of channels (%d)\n", avctx->channels);
        return -1;
    }

    if(ff_wma_init(avctx, flags2)<0)
        return -1;

    /* init MDCT */
    for(i = 0; i < s->nb_block_sizes; i++)
        ff_mdct_init(&s->mdct_ctx[i], s->frame_len_bits - i + 1, 1, 1.0);

    if (s->use_noise_coding) {
        init_vlc(&s->hgain_vlc, HGAINVLCBITS, sizeof(ff_wma_hgain_huffbits),
                 ff_wma_hgain_huffbits, 1, 1,
                 ff_wma_hgain_huffcodes, 2, 2, 0);
    }

    if (s->use_exp_vlc) {
        init_vlc(&s->exp_vlc, EXPVLCBITS, sizeof(ff_aac_scalefactor_bits), //FIXME move out of context
                 ff_aac_scalefactor_bits, 1, 1,
                 ff_aac_scalefactor_code, 4, 4, 0);
    } else {
        wma_lsp_to_curve_init(s, s->frame_len);
    }

    avctx->sample_fmt = AV_SAMPLE_FMT_S16;

    avcodec_get_frame_defaults(&s->frame);
    avctx->coded_frame = &s->frame;

    return 0;
}

/**
 * compute x^-0.25 with an exponent and mantissa table. We use linear
 * interpolation to reduce the mantissa table size at a small speed
 * expense (linear interpolation approximately doubles the number of
 * bits of precision).
 */
static inline float pow_m1_4(WMACodecContext *s, float x)
{
    union {
        float f;
        unsigned int v;
    } u, t;
    unsigned int e, m;
    float a, b;

    u.f = x;
    e = u.v >> 23;
    m = (u.v >> (23 - LSP_POW_BITS)) & ((1 << LSP_POW_BITS) - 1);
    /* build interpolation scale: 1 <= t < 2. */
    t.v = ((u.v << LSP_POW_BITS) & ((1 << 23) - 1)) | (127 << 23);
    a = s->lsp_pow_m_table1[m];
    b = s->lsp_pow_m_table2[m];
    return s->lsp_pow_e_table[e] * (a + b * t.f);
}

static void wma_lsp_to_curve_init(WMACodecContext *s, int frame_len)
{
    float wdel, a, b;
    int i, e, m;

    wdel = M_PI / frame_len;
    for(i=0;i<frame_len;i++)
        s->lsp_cos_table[i] = 2.0f * cos(wdel * i);

    /* tables for x^-0.25 computation */
    for(i=0;i<256;i++) {
        e = i - 126;
        s->lsp_pow_e_table[i] = pow(2.0, e * -0.25);
    }

    /* NOTE: these two tables are needed to avoid two operations in
       pow_m1_4 */
    b = 1.0;
    for(i=(1 << LSP_POW_BITS) - 1;i>=0;i--) {
        m = (1 << LSP_POW_BITS) + i;
        a = (float)m * (0.5 / (1 << LSP_POW_BITS));
        a = pow(a, -0.25);
        s->lsp_pow_m_table1[i] = 2 * a - b;
        s->lsp_pow_m_table2[i] = b - a;
        b = a;
    }
}

/**
 * NOTE: We use the same code as Vorbis here
 * @todo optimize it further with SSE/3Dnow
 */
static void wma_lsp_to_curve(WMACodecContext *s,
                             float *out, float *val_max_ptr,
                             int n, float *lsp)
{
    int i, j;
    float p, q, w, v, val_max;

    val_max = 0;
    for(i=0;i<n;i++) {
        p = 0.5f;
        q = 0.5f;
        w = s->lsp_cos_table[i];
        for(j=1;j<NB_LSP_COEFS;j+=2){
            q *= w - lsp[j - 1];
            p *= w - lsp[j];
        }
        p *= p * (2.0f - w);
        q *= q * (2.0f + w);
        v = p + q;
        v = pow_m1_4(s, v);
        if (v > val_max)
            val_max = v;
        out[i] = v;
    }
    *val_max_ptr = val_max;
}

/**
 * decode exponents coded with LSP coefficients (same idea as Vorbis)
 */
static void decode_exp_lsp(WMACodecContext *s, int ch)
{
    float lsp_coefs[NB_LSP_COEFS];
    int val, i;

    for(i = 0; i < NB_LSP_COEFS; i++) {
        if (i == 0 || i >= 8)
            val = get_bits(&s->gb, 3);
        else
            val = get_bits(&s->gb, 4);
        lsp_coefs[i] = ff_wma_lsp_codebook[i][val];
    }

    wma_lsp_to_curve(s, s->exponents[ch], &s->max_exponent[ch],
                     s->block_len, lsp_coefs);
}

/** pow(10, i / 16.0) for i in -60..95 */
static const float pow_tab[] = {
    1.7782794100389e-04, 2.0535250264571e-04,
    2.3713737056617e-04, 2.7384196342644e-04,
    3.1622776601684e-04, 3.6517412725484e-04,
    4.2169650342858e-04, 4.8696752516586e-04,
    5.6234132519035e-04, 6.4938163157621e-04,
    7.4989420933246e-04, 8.6596432336006e-04,
    1.0000000000000e-03, 1.1547819846895e-03,
    1.3335214321633e-03, 1.5399265260595e-03,
    1.7782794100389e-03, 2.0535250264571e-03,
    2.3713737056617e-03, 2.7384196342644e-03,
    3.1622776601684e-03, 3.6517412725484e-03,
    4.2169650342858e-03, 4.8696752516586e-03,
    5.6234132519035e-03, 6.4938163157621e-03,
    7.4989420933246e-03, 8.6596432336006e-03,
    1.0000000000000e-02, 1.1547819846895e-02,
    1.3335214321633e-02, 1.5399265260595e-02,
    1.7782794100389e-02, 2.0535250264571e-02,
    2.3713737056617e-02, 2.7384196342644e-02,
    3.1622776601684e-02, 3.6517412725484e-02,
    4.2169650342858e-02, 4.8696752516586e-02,
    5.6234132519035e-02, 6.4938163157621e-02,
    7.4989420933246e-02, 8.6596432336007e-02,
    1.0000000000000e-01, 1.1547819846895e-01,
    1.3335214321633e-01, 1.5399265260595e-01,
    1.7782794100389e-01, 2.0535250264571e-01,
    2.3713737056617e-01, 2.7384196342644e-01,
    3.1622776601684e-01, 3.6517412725484e-01,
    4.2169650342858e-01, 4.8696752516586e-01,
    5.6234132519035e-01, 6.4938163157621e-01,
    7.4989420933246e-01, 8.6596432336007e-01,
    1.0000000000000e+00, 1.1547819846895e+00,
    1.3335214321633e+00, 1.5399265260595e+00,
    1.7782794100389e+00, 2.0535250264571e+00,
    2.3713737056617e+00, 2.7384196342644e+00,
    3.1622776601684e+00, 3.6517412725484e+00,
    4.2169650342858e+00, 4.8696752516586e+00,
    5.6234132519035e+00, 6.4938163157621e+00,
    7.4989420933246e+00, 8.6596432336007e+00,
    1.0000000000000e+01, 1.1547819846895e+01,
    1.3335214321633e+01, 1.5399265260595e+01,
    1.7782794100389e+01, 2.0535250264571e+01,
    2.3713737056617e+01, 2.7384196342644e+01,
    3.1622776601684e+01, 3.6517412725484e+01,
    4.2169650342858e+01, 4.8696752516586e+01,
    5.6234132519035e+01, 6.4938163157621e+01,
    7.4989420933246e+01, 8.6596432336007e+01,
    1.0000000000000e+02, 1.1547819846895e+02,
    1.3335214321633e+02, 1.5399265260595e+02,
    1.7782794100389e+02, 2.0535250264571e+02,
    2.3713737056617e+02, 2.7384196342644e+02,
    3.1622776601684e+02, 3.6517412725484e+02,
    4.2169650342858e+02, 4.8696752516586e+02,
    5.6234132519035e+02, 6.4938163157621e+02,
    7.4989420933246e+02, 8.6596432336007e+02,
    1.0000000000000e+03, 1.1547819846895e+03,
    1.3335214321633e+03, 1.5399265260595e+03,
    1.7782794100389e+03, 2.0535250264571e+03,
    2.3713737056617e+03, 2.7384196342644e+03,
    3.1622776601684e+03, 3.6517412725484e+03,
    4.2169650342858e+03, 4.8696752516586e+03,
    5.6234132519035e+03, 6.4938163157621e+03,
    7.4989420933246e+03, 8.6596432336007e+03,
    1.0000000000000e+04, 1.1547819846895e+04,
    1.3335214321633e+04, 1.5399265260595e+04,
    1.7782794100389e+04, 2.0535250264571e+04,
    2.3713737056617e+04, 2.7384196342644e+04,
    3.1622776601684e+04, 3.6517412725484e+04,
    4.2169650342858e+04, 4.8696752516586e+04,
    5.6234132519035e+04, 6.4938163157621e+04,
    7.4989420933246e+04, 8.6596432336007e+04,
    1.0000000000000e+05, 1.1547819846895e+05,
    1.3335214321633e+05, 1.5399265260595e+05,
    1.7782794100389e+05, 2.0535250264571e+05,
    2.3713737056617e+05, 2.7384196342644e+05,
    3.1622776601684e+05, 3.6517412725484e+05,
    4.2169650342858e+05, 4.8696752516586e+05,
    5.6234132519035e+05, 6.4938163157621e+05,
    7.4989420933246e+05, 8.6596432336007e+05,
};

/**
 * decode exponents coded with VLC codes
 */
static int decode_exp_vlc(WMACodecContext *s, int ch)
{
    int last_exp, n, code;
    const uint16_t *ptr;
    float v, max_scale;
    uint32_t *q, *q_end, iv;
    const float *ptab = pow_tab + 60;
    const uint32_t *iptab = (const uint32_t*)ptab;

    ptr = s->exponent_bands[s->frame_len_bits - s->block_len_bits];
    q = (uint32_t *)s->exponents[ch];
    q_end = q + s->block_len;
    max_scale = 0;
    if (s->version == 1) {
        last_exp = get_bits(&s->gb, 5) + 10;
        v = ptab[last_exp];
        iv = iptab[last_exp];
        max_scale = v;
        n = *ptr++;
        switch (n & 3) do {
        case 0: *q++ = iv;
        case 3: *q++ = iv;
        case 2: *q++ = iv;
        case 1: *q++ = iv;
        } while ((n -= 4) > 0);
    }else
        last_exp = 36;

    while (q < q_end) {
        code = get_vlc2(&s->gb, s->exp_vlc.table, EXPVLCBITS, EXPMAX);
        if (code < 0){
            av_log(s->avctx, AV_LOG_ERROR, "Exponent vlc invalid\n");
            return -1;
        }
        /* NOTE: this offset is the same as MPEG4 AAC ! */
        last_exp += code - 60;
        if ((unsigned)last_exp + 60 >= FF_ARRAY_ELEMS(pow_tab)) {
            av_log(s->avctx, AV_LOG_ERROR, "Exponent out of range: %d\n",
                   last_exp);
            return -1;
        }
        v = ptab[last_exp];
        iv = iptab[last_exp];
        if (v > max_scale)
            max_scale = v;
        n = *ptr++;
        switch (n & 3) do {
        case 0: *q++ = iv;
        case 3: *q++ = iv;
        case 2: *q++ = iv;
        case 1: *q++ = iv;
        } while ((n -= 4) > 0);
    }
    s->max_exponent[ch] = max_scale;
    return 0;
}


/**
 * Apply MDCT window and add into output.
 *
 * We ensure that when the windows overlap their squared sum
 * is always 1 (MDCT reconstruction rule).
 */
static void wma_window(WMACodecContext *s, float *out)
{
    float *in = s->output;
    int block_len, bsize, n;

    /* left part */
    if (s->block_len_bits <= s->prev_block_len_bits) {
        block_len = s->block_len;
        bsize = s->frame_len_bits - s->block_len_bits;

        s->dsp.vector_fmul_add(out, in, s->windows[bsize],
                               out, block_len);

    } else {
        block_len = 1 << s->prev_block_len_bits;
        n = (s->block_len - block_len) / 2;
        bsize = s->frame_len_bits - s->prev_block_len_bits;

        s->dsp.vector_fmul_add(out+n, in+n, s->windows[bsize],
                               out+n, block_len);

        memcpy(out+n+block_len, in+n+block_len, n*sizeof(float));
    }

    out += s->block_len;
    in += s->block_len;

    /* right part */
    if (s->block_len_bits <= s->next_block_len_bits) {
        block_len = s->block_len;
        bsize = s->frame_len_bits - s->block_len_bits;

        s->dsp.vector_fmul_reverse(out, in, s->windows[bsize], block_len);

    } else {
        block_len = 1 << s->next_block_len_bits;
        n = (s->block_len - block_len) / 2;
        bsize = s->frame_len_bits - s->next_block_len_bits;

        memcpy(out, in, n*sizeof(float));

        s->dsp.vector_fmul_reverse(out+n, in+n, s->windows[bsize], block_len);

        memset(out+n+block_len, 0, n*sizeof(float));
    }
}


/**
 * @return 0 if OK. 1 if last block of frame. return -1 if
 * unrecorrable error.
 */
static int wma_decode_block(WMACodecContext *s)
{
    int n, v, a, ch, bsize;
    int coef_nb_bits, total_gain;
    int nb_coefs[MAX_CHANNELS];
    float mdct_norm;
    FFTContext *mdct;

#ifdef TRACE
    tprintf(s->avctx, "***decode_block: %d:%d\n", s->frame_count - 1, s->block_num);
#endif

    /* compute current block length */
    if (s->use_variable_block_len) {
        n = av_log2(s->nb_block_sizes - 1) + 1;

        if (s->reset_block_lengths) {
            s->reset_block_lengths = 0;
            v = get_bits(&s->gb, n);
            if (v >= s->nb_block_sizes){
                av_log(s->avctx, AV_LOG_ERROR, "prev_block_len_bits %d out of range\n", s->frame_len_bits - v);
                return -1;
            }
            s->prev_block_len_bits = s->frame_len_bits - v;
            v = get_bits(&s->gb, n);
            if (v >= s->nb_block_sizes){
                av_log(s->avctx, AV_LOG_ERROR, "block_len_bits %d out of range\n", s->frame_len_bits - v);
                return -1;
            }
            s->block_len_bits = s->frame_len_bits - v;
        } else {
            /* update block lengths */
            s->prev_block_len_bits = s->block_len_bits;
            s->block_len_bits = s->next_block_len_bits;
        }
        v = get_bits(&s->gb, n);
        if (v >= s->nb_block_sizes){
            av_log(s->avctx, AV_LOG_ERROR, "next_block_len_bits %d out of range\n", s->frame_len_bits - v);
            return -1;
        }
        s->next_block_len_bits = s->frame_len_bits - v;
    } else {
        /* fixed block len */
        s->next_block_len_bits = s->frame_len_bits;
        s->prev_block_len_bits = s->frame_len_bits;
        s->block_len_bits = s->frame_len_bits;
    }

    if (s->frame_len_bits - s->block_len_bits >= s->nb_block_sizes){
        av_log(s->avctx, AV_LOG_ERROR, "block_len_bits not initialized to a valid value\n");
        return -1;
    }

    /* now check if the block length is coherent with the frame length */
    s->block_len = 1 << s->block_len_bits;
    if ((s->block_pos + s->block_len) > s->frame_len){
        av_log(s->avctx, AV_LOG_ERROR, "frame_len overflow\n");
        return -1;
    }

    if (s->nb_channels == 2) {
        s->ms_stereo = get_bits1(&s->gb);
    }
    v = 0;
    for(ch = 0; ch < s->nb_channels; ch++) {
        a = get_bits1(&s->gb);
        s->channel_coded[ch] = a;
        v |= a;
    }

    bsize = s->frame_len_bits - s->block_len_bits;

    /* if no channel coded, no need to go further */
    /* XXX: fix potential framing problems */
    if (!v)
        goto next;

    /* read total gain and extract corresponding number of bits for
       coef escape coding */
    total_gain = 1;
    for(;;) {
        a = get_bits(&s->gb, 7);
        total_gain += a;
        if (a != 127)
            break;
    }

    coef_nb_bits= ff_wma_total_gain_to_bits(total_gain);

    /* compute number of coefficients */
    n = s->coefs_end[bsize] - s->coefs_start;
    for(ch = 0; ch < s->nb_channels; ch++)
        nb_coefs[ch] = n;

    /* complex coding */
    if (s->use_noise_coding) {

        for(ch = 0; ch < s->nb_channels; ch++) {
            if (s->channel_coded[ch]) {
                int i, n, a;
                n = s->exponent_high_sizes[bsize];
                for(i=0;i<n;i++) {
                    a = get_bits1(&s->gb);
                    s->high_band_coded[ch][i] = a;
                    /* if noise coding, the coefficients are not transmitted */
                    if (a)
                        nb_coefs[ch] -= s->exponent_high_bands[bsize][i];
                }
            }
        }
        for(ch = 0; ch < s->nb_channels; ch++) {
            if (s->channel_coded[ch]) {
                int i, n, val, code;

                n = s->exponent_high_sizes[bsize];
                val = (int)0x80000000;
                for(i=0;i<n;i++) {
                    if (s->high_band_coded[ch][i]) {
                        if (val == (int)0x80000000) {
                            val = get_bits(&s->gb, 7) - 19;
                        } else {
                            code = get_vlc2(&s->gb, s->hgain_vlc.table, HGAINVLCBITS, HGAINMAX);
                            if (code < 0){
                                av_log(s->avctx, AV_LOG_ERROR, "hgain vlc invalid\n");
                                return -1;
                            }
                            val += code - 18;
                        }
                        s->high_band_values[ch][i] = val;
                    }
                }
            }
        }
    }

    /* exponents can be reused in short blocks. */
    if ((s->block_len_bits == s->frame_len_bits) ||
        get_bits1(&s->gb)) {
        for(ch = 0; ch < s->nb_channels; ch++) {
            if (s->channel_coded[ch]) {
                if (s->use_exp_vlc) {
                    if (decode_exp_vlc(s, ch) < 0)
                        return -1;
                } else {
                    decode_exp_lsp(s, ch);
                }
                s->exponents_bsize[ch] = bsize;
            }
        }
    }

    /* parse spectral coefficients : just RLE encoding */
    for(ch = 0; ch < s->nb_channels; ch++) {
        if (s->channel_coded[ch]) {
            int tindex;
            WMACoef* ptr = &s->coefs1[ch][0];

            /* special VLC tables are used for ms stereo because
               there is potentially less energy there */
            tindex = (ch == 1 && s->ms_stereo);
            memset(ptr, 0, s->block_len * sizeof(WMACoef));
            ff_wma_run_level_decode(s->avctx, &s->gb, &s->coef_vlc[tindex],
                  s->level_table[tindex], s->run_table[tindex],
                  0, ptr, 0, nb_coefs[ch],
                  s->block_len, s->frame_len_bits, coef_nb_bits);
        }
        if (s->version == 1 && s->nb_channels >= 2) {
            align_get_bits(&s->gb);
        }
    }

    /* normalize */
    {
        int n4 = s->block_len / 2;
        mdct_norm = 1.0 / (float)n4;
        if (s->version == 1) {
            mdct_norm *= sqrt(n4);
        }
    }

    /* finally compute the MDCT coefficients */
    for(ch = 0; ch < s->nb_channels; ch++) {
        if (s->channel_coded[ch]) {
            WMACoef *coefs1;
            float *coefs, *exponents, mult, mult1, noise;
            int i, j, n, n1, last_high_band, esize;
            float exp_power[HIGH_BAND_MAX_SIZE];

            coefs1 = s->coefs1[ch];
            exponents = s->exponents[ch];
            esize = s->exponents_bsize[ch];
            mult = pow(10, total_gain * 0.05) / s->max_exponent[ch];
            mult *= mdct_norm;
            coefs = s->coefs[ch];
            if (s->use_noise_coding) {
                mult1 = mult;
                /* very low freqs : noise */
                for(i = 0;i < s->coefs_start; i++) {
                    *coefs++ = s->noise_table[s->noise_index] *
                      exponents[i<<bsize>>esize] * mult1;
                    s->noise_index = (s->noise_index + 1) & (NOISE_TAB_SIZE - 1);
                }

                n1 = s->exponent_high_sizes[bsize];

                /* compute power of high bands */
                exponents = s->exponents[ch] +
                    (s->high_band_start[bsize]<<bsize>>esize);
                last_high_band = 0; /* avoid warning */
                for(j=0;j<n1;j++) {
                    n = s->exponent_high_bands[s->frame_len_bits -
                                              s->block_len_bits][j];
                    if (s->high_band_coded[ch][j]) {
                        float e2, v;
                        e2 = 0;
                        for(i = 0;i < n; i++) {
                            v = exponents[i<<bsize>>esize];
                            e2 += v * v;
                        }
                        exp_power[j] = e2 / n;
                        last_high_band = j;
                        tprintf(s->avctx, "%d: power=%f (%d)\n", j, exp_power[j], n);
                    }
                    exponents += n<<bsize>>esize;
                }

                /* main freqs and high freqs */
                exponents = s->exponents[ch] + (s->coefs_start<<bsize>>esize);
                for(j=-1;j<n1;j++) {
                    if (j < 0) {
                        n = s->high_band_start[bsize] -
                            s->coefs_start;
                    } else {
                        n = s->exponent_high_bands[s->frame_len_bits -
                                                  s->block_len_bits][j];
                    }
                    if (j >= 0 && s->high_band_coded[ch][j]) {
                        /* use noise with specified power */
                        mult1 = sqrt(exp_power[j] / exp_power[last_high_band]);
                        /* XXX: use a table */
                        mult1 = mult1 * pow(10, s->high_band_values[ch][j] * 0.05);
                        mult1 = mult1 / (s->max_exponent[ch] * s->noise_mult);
                        mult1 *= mdct_norm;
                        for(i = 0;i < n; i++) {
                            noise = s->noise_table[s->noise_index];
                            s->noise_index = (s->noise_index + 1) & (NOISE_TAB_SIZE - 1);
                            *coefs++ =  noise *
                                exponents[i<<bsize>>esize] * mult1;
                        }
                        exponents += n<<bsize>>esize;
                    } else {
                        /* coded values + small noise */
                        for(i = 0;i < n; i++) {
                            noise = s->noise_table[s->noise_index];
                            s->noise_index = (s->noise_index + 1) & (NOISE_TAB_SIZE - 1);
                            *coefs++ = ((*coefs1++) + noise) *
                                exponents[i<<bsize>>esize] * mult;
                        }
                        exponents += n<<bsize>>esize;
                    }
                }

                /* very high freqs : noise */
                n = s->block_len - s->coefs_end[bsize];
                mult1 = mult * exponents[((-1<<bsize))>>esize];
                for(i = 0; i < n; i++) {
                    *coefs++ = s->noise_table[s->noise_index] * mult1;
                    s->noise_index = (s->noise_index + 1) & (NOISE_TAB_SIZE - 1);
                }
            } else {
                /* XXX: optimize more */
                for(i = 0;i < s->coefs_start; i++)
                    *coefs++ = 0.0;
                n = nb_coefs[ch];
                for(i = 0;i < n; i++) {
                    *coefs++ = coefs1[i] * exponents[i<<bsize>>esize] * mult;
                }
                n = s->block_len - s->coefs_end[bsize];
                for(i = 0;i < n; i++)
                    *coefs++ = 0.0;
            }
        }
    }

#ifdef TRACE
    for(ch = 0; ch < s->nb_channels; ch++) {
        if (s->channel_coded[ch]) {
            dump_floats(s, "exponents", 3, s->exponents[ch], s->block_len);
            dump_floats(s, "coefs", 1, s->coefs[ch], s->block_len);
        }
    }
#endif

    if (s->ms_stereo && s->channel_coded[1]) {
        /* nominal case for ms stereo: we do it before mdct */
        /* no need to optimize this case because it should almost
           never happen */
        if (!s->channel_coded[0]) {
            tprintf(s->avctx, "rare ms-stereo case happened\n");
            memset(s->coefs[0], 0, sizeof(float) * s->block_len);
            s->channel_coded[0] = 1;
        }

        s->dsp.butterflies_float(s->coefs[0], s->coefs[1], s->block_len);
    }

next:
    mdct = &s->mdct_ctx[bsize];

    for(ch = 0; ch < s->nb_channels; ch++) {
        int n4, index;

        n4 = s->block_len / 2;
        if(s->channel_coded[ch]){
            mdct->imdct_calc(mdct, s->output, s->coefs[ch]);
        }else if(!(s->ms_stereo && ch==1))
            memset(s->output, 0, sizeof(s->output));

        /* multiply by the window and add in the frame */
        index = (s->frame_len / 2) + s->block_pos - n4;
        wma_window(s, &s->frame_out[ch][index]);
    }

    /* update block number */
    s->block_num++;
    s->block_pos += s->block_len;
    if (s->block_pos >= s->frame_len)
        return 1;
    else
        return 0;
}

/* decode a frame of frame_len samples */
static int wma_decode_frame(WMACodecContext *s, int16_t *samples)
{
    int ret, n, ch, incr;
    const float *output[MAX_CHANNELS];

#ifdef TRACE
    tprintf(s->avctx, "***decode_frame: %d size=%d\n", s->frame_count++, s->frame_len);
#endif

    /* read each block */
    s->block_num = 0;
    s->block_pos = 0;
    for(;;) {
        ret = wma_decode_block(s);
        if (ret < 0)
            return -1;
        if (ret)
            break;
    }

    /* convert frame to integer */
    n = s->frame_len;
    incr = s->nb_channels;
    for (ch = 0; ch < MAX_CHANNELS; ch++)
        output[ch] = s->frame_out[ch];
    s->fmt_conv.float_to_int16_interleave(samples, output, n, incr);
    for (ch = 0; ch < incr; ch++) {
        /* prepare for next block */
        memmove(&s->frame_out[ch][0], &s->frame_out[ch][n], n * sizeof(float));
    }

#ifdef TRACE
    dump_shorts(s, "samples", samples, n * s->nb_channels);
#endif
    return 0;
}

static int wma_decode_superframe(AVCodecContext *avctx, void *data,
                                 int *got_frame_ptr, AVPacket *avpkt)
{
    const uint8_t *buf = avpkt->data;
    int buf_size = avpkt->size;
    WMACodecContext *s = avctx->priv_data;
    int nb_frames, bit_offset, i, pos, len, ret;
    uint8_t *q;
    int16_t *samples;

    tprintf(avctx, "***decode_superframe:\n");

    if(buf_size==0){
        s->last_superframe_len = 0;
        return 0;
    }
<<<<<<< HEAD
    if (buf_size < s->block_align)
        return AVERROR(EINVAL);
    if(s->block_align)
        buf_size = s->block_align;
=======
    if (buf_size < s->block_align) {
        av_log(avctx, AV_LOG_ERROR,
               "Input packet size too small (%d < %d)\n",
               buf_size, s->block_align);
        return AVERROR_INVALIDDATA;
    }
    buf_size = s->block_align;
>>>>>>> 5effcfa7

    init_get_bits(&s->gb, buf, buf_size*8);

    if (s->use_bit_reservoir) {
        /* read super frame header */
        skip_bits(&s->gb, 4); /* super frame index */
        nb_frames = get_bits(&s->gb, 4) - (s->last_superframe_len <= 0);
    } else {
        nb_frames = 1;
    }

    /* get output buffer */
    s->frame.nb_samples = nb_frames * s->frame_len;
    if ((ret = avctx->get_buffer(avctx, &s->frame)) < 0) {
        av_log(avctx, AV_LOG_ERROR, "get_buffer() failed\n");
        return ret;
    }
    samples = (int16_t *)s->frame.data[0];

    if (s->use_bit_reservoir) {
        bit_offset = get_bits(&s->gb, s->byte_offset_bits + 3);
        if (bit_offset > get_bits_left(&s->gb)) {
            av_log(avctx, AV_LOG_ERROR,
                   "Invalid last frame bit offset %d > buf size %d (%d)\n",
                   bit_offset, get_bits_left(&s->gb), buf_size);
            goto fail;
        }

        if (s->last_superframe_len > 0) {
            //        printf("skip=%d\n", s->last_bitoffset);
            /* add bit_offset bits to last frame */
            if ((s->last_superframe_len + ((bit_offset + 7) >> 3)) >
                MAX_CODED_SUPERFRAME_SIZE)
                goto fail;
            q = s->last_superframe + s->last_superframe_len;
            len = bit_offset;
            while (len > 7) {
                *q++ = (get_bits)(&s->gb, 8);
                len -= 8;
            }
            if (len > 0) {
                *q++ = (get_bits)(&s->gb, len) << (8 - len);
            }
            memset(q, 0, FF_INPUT_BUFFER_PADDING_SIZE);

            /* XXX: bit_offset bits into last frame */
            init_get_bits(&s->gb, s->last_superframe, s->last_superframe_len * 8 + bit_offset);
            /* skip unused bits */
            if (s->last_bitoffset > 0)
                skip_bits(&s->gb, s->last_bitoffset);
            /* this frame is stored in the last superframe and in the
               current one */
            if (wma_decode_frame(s, samples) < 0)
                goto fail;
            samples += s->nb_channels * s->frame_len;
            nb_frames--;
        }

        /* read each frame starting from bit_offset */
        pos = bit_offset + 4 + 4 + s->byte_offset_bits + 3;
        if (pos >= MAX_CODED_SUPERFRAME_SIZE * 8 || pos > buf_size * 8)
            return AVERROR_INVALIDDATA;
        init_get_bits(&s->gb, buf + (pos >> 3), (buf_size - (pos >> 3))*8);
        len = pos & 7;
        if (len > 0)
            skip_bits(&s->gb, len);

        s->reset_block_lengths = 1;
        for(i=0;i<nb_frames;i++) {
            if (wma_decode_frame(s, samples) < 0)
                goto fail;
            samples += s->nb_channels * s->frame_len;
        }

        /* we copy the end of the frame in the last frame buffer */
        pos = get_bits_count(&s->gb) + ((bit_offset + 4 + 4 + s->byte_offset_bits + 3) & ~7);
        s->last_bitoffset = pos & 7;
        pos >>= 3;
        len = buf_size - pos;
        if (len > MAX_CODED_SUPERFRAME_SIZE || len < 0) {
            av_log(s->avctx, AV_LOG_ERROR, "len %d invalid\n", len);
            goto fail;
        }
        s->last_superframe_len = len;
        memcpy(s->last_superframe, buf + pos, len);
    } else {
        /* single frame decode */
        if (wma_decode_frame(s, samples) < 0)
            goto fail;
        samples += s->nb_channels * s->frame_len;
    }

//av_log(NULL, AV_LOG_ERROR, "%d %d %d %d outbytes:%d eaten:%d\n", s->frame_len_bits, s->block_len_bits, s->frame_len, s->block_len,        (int8_t *)samples - (int8_t *)data, s->block_align);

    *got_frame_ptr   = 1;
    *(AVFrame *)data = s->frame;

    return buf_size;
 fail:
    /* when error, we reset the bit reservoir */
    s->last_superframe_len = 0;
    return -1;
}

static av_cold void flush(AVCodecContext *avctx)
{
    WMACodecContext *s = avctx->priv_data;

    s->last_bitoffset=
    s->last_superframe_len= 0;
}

AVCodec ff_wmav1_decoder = {
    .name           = "wmav1",
    .type           = AVMEDIA_TYPE_AUDIO,
    .id             = CODEC_ID_WMAV1,
    .priv_data_size = sizeof(WMACodecContext),
    .init           = wma_decode_init,
    .close          = ff_wma_end,
    .decode         = wma_decode_superframe,
    .flush          = flush,
    .capabilities   = CODEC_CAP_DR1,
    .long_name      = NULL_IF_CONFIG_SMALL("Windows Media Audio 1"),
};

AVCodec ff_wmav2_decoder = {
    .name           = "wmav2",
    .type           = AVMEDIA_TYPE_AUDIO,
    .id             = CODEC_ID_WMAV2,
    .priv_data_size = sizeof(WMACodecContext),
    .init           = wma_decode_init,
    .close          = ff_wma_end,
    .decode         = wma_decode_superframe,
    .flush          = flush,
    .capabilities   = CODEC_CAP_DR1,
    .long_name      = NULL_IF_CONFIG_SMALL("Windows Media Audio 2"),
};<|MERGE_RESOLUTION|>--- conflicted
+++ resolved
@@ -834,20 +834,14 @@
         s->last_superframe_len = 0;
         return 0;
     }
-<<<<<<< HEAD
-    if (buf_size < s->block_align)
-        return AVERROR(EINVAL);
-    if(s->block_align)
-        buf_size = s->block_align;
-=======
     if (buf_size < s->block_align) {
         av_log(avctx, AV_LOG_ERROR,
                "Input packet size too small (%d < %d)\n",
                buf_size, s->block_align);
         return AVERROR_INVALIDDATA;
     }
-    buf_size = s->block_align;
->>>>>>> 5effcfa7
+    if(s->block_align)
+        buf_size = s->block_align;
 
     init_get_bits(&s->gb, buf, buf_size*8);
 
