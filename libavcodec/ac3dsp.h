/*
 * AC-3 DSP functions
 * Copyright (c) 2011 Justin Ruggles
 *
 * This file is part of FFmpeg.
 *
 * FFmpeg is free software; you can redistribute it and/or
 * modify it under the terms of the GNU Lesser General Public
 * License as published by the Free Software Foundation; either
 * version 2.1 of the License, or (at your option) any later version.
 *
 * FFmpeg is distributed in the hope that it will be useful,
 * but WITHOUT ANY WARRANTY; without even the implied warranty of
 * MERCHANTABILITY or FITNESS FOR A PARTICULAR PURPOSE.  See the GNU
 * Lesser General Public License for more details.
 *
 * You should have received a copy of the GNU Lesser General Public
 * License along with FFmpeg; if not, write to the Free Software
 * Foundation, Inc., 51 Franklin Street, Fifth Floor, Boston, MA 02110-1301 USA
 */

#ifndef AVCODEC_AC3DSP_H
#define AVCODEC_AC3DSP_H

#include <stdint.h>

/**
 * Number of mantissa bits written for each bap value.
 * bap values with fractional bits are set to 0 and are calculated separately.
 */
extern const uint16_t ff_ac3_bap_bits[16];

typedef struct AC3DSPContext {
    /**
     * Set each encoded exponent in a block to the minimum of itself and the
     * exponents in the same frequency bin of up to 5 following blocks.
     * @param exp   pointer to the start of the current block of exponents.
     *              constraints: align 16
     * @param num_reuse_blocks  number of blocks that will reuse exponents from the current block.
     *                          constraints: range 0 to 5
     * @param nb_coefs  number of frequency coefficients.
     */
    void (*ac3_exponent_min)(uint8_t *exp, int num_reuse_blocks, int nb_coefs);

    /**
     * Calculate the maximum MSB of the absolute value of each element in an
     * array of int16_t.
     * @param src input array
     *            constraints: align 16. values must be in range [-32767,32767]
     * @param len number of values in the array
     *            constraints: multiple of 16 greater than 0
     * @return    a value with the same MSB as max(abs(src[]))
     */
    int (*ac3_max_msb_abs_int16)(const int16_t *src, int len);

    /**
     * Left-shift each value in an array of int16_t by a specified amount.
     * @param src    input array
     *               constraints: align 16
     * @param len    number of values in the array
     *               constraints: multiple of 32 greater than 0
     * @param shift  left shift amount
     *               constraints: range [0,15]
     */
    void (*ac3_lshift_int16)(int16_t *src, unsigned int len, unsigned int shift);

    /**
     * Right-shift each value in an array of int32_t by a specified amount.
     * @param src    input array
     *               constraints: align 16
     * @param len    number of values in the array
     *               constraints: multiple of 16 greater than 0
     * @param shift  right shift amount
     *               constraints: range [0,31]
     */
    void (*ac3_rshift_int32)(int32_t *src, unsigned int len, unsigned int shift);

    /**
     * Convert an array of float in range [-1.0,1.0] to int32_t with range
     * [-(1<<24),(1<<24)]
     *
     * @param dst destination array of int32_t.
     *            constraints: 16-byte aligned
     * @param src source array of float.
     *            constraints: 16-byte aligned
     * @param len number of elements to convert.
     *            constraints: multiple of 32 greater than zero
     */
    void (*float_to_fixed24)(int32_t *dst, const float *src, unsigned int len);

    /**
     * Calculate bit allocation pointers.
     * The SNR is the difference between the masking curve and the signal.  AC-3
     * uses this value for each frequency bin to allocate bits.  The snroffset
     * parameter is a global adjustment to the SNR for all bins.
     *
     * @param[in]  mask       masking curve
     * @param[in]  psd        signal power for each frequency bin
     * @param[in]  start      starting bin location
     * @param[in]  end        ending bin location
     * @param[in]  snr_offset SNR adjustment
     * @param[in]  floor      noise floor
     * @param[in]  bap_tab    look-up table for bit allocation pointers
     * @param[out] bap        bit allocation pointers
     */
    void (*bit_alloc_calc_bap)(int16_t *mask, int16_t *psd, int start, int end,
                               int snr_offset, int floor,
                               const uint8_t *bap_tab, uint8_t *bap);

    /**
     * Update bap counts using the supplied array of bap.
     *
     * @param[out] mant_cnt   bap counts for 1 block
     * @param[in]  bap        array of bap, pointing to start coef bin
     * @param[in]  len        number of elements to process
     */
    void (*update_bap_counts)(uint16_t mant_cnt[16], uint8_t *bap, int len);

    /**
     * Calculate the number of bits needed to encode a set of mantissas.
     *
     * @param[in] mant_cnt    bap counts for all blocks
     * @return                mantissa bit count
     */
    int (*compute_mantissa_size)(uint16_t mant_cnt[6][16]);

    void (*extract_exponents)(uint8_t *exp, int32_t *coef, int nb_coefs);

<<<<<<< HEAD
    void (*sum_square_butterfly_int32)(int64_t sum[4], const int32_t *coef0,
                                       const int32_t *coef1, int len);

    void (*sum_square_butterfly_float)(float sum[4], const float *coef0,
                                       const float *coef1, int len);

    void (*downmix)(float **samples, float **matrix, int out_ch,
                    int in_ch, int len);
=======
    int out_channels;
    int in_channels;
    void (*downmix)(float **samples, float **matrix, int len);
>>>>>>> b57e38f5

    void (*downmix_fixed)(int32_t **samples, int16_t **matrix, int out_ch,
                          int in_ch, int len);

    /**
     * Apply symmetric window in 16-bit fixed-point.
     * @param output destination array
     *               constraints: 16-byte aligned
     * @param input  source array
     *               constraints: 16-byte aligned
     * @param window window array
     *               constraints: 16-byte aligned, at least len/2 elements
     * @param len    full window length
     *               constraints: multiple of ? greater than zero
     */
    void (*apply_window_int16)(int16_t *output, const int16_t *input,
                               const int16_t *window, unsigned int len);
} AC3DSPContext;

void ff_ac3dsp_init    (AC3DSPContext *c, int bit_exact);
void ff_ac3dsp_init_arm(AC3DSPContext *c, int bit_exact);
void ff_ac3dsp_init_x86(AC3DSPContext *c, int bit_exact);
void ff_ac3dsp_init_mips(AC3DSPContext *c, int bit_exact);

void ff_ac3dsp_downmix(AC3DSPContext *c, float **samples, float **matrix,
                       int out_ch, int in_ch, int len);
void ff_ac3dsp_set_downmix_x86(AC3DSPContext *c);

#endif /* AVCODEC_AC3DSP_H */<|MERGE_RESOLUTION|>--- conflicted
+++ resolved
@@ -126,23 +126,16 @@
 
     void (*extract_exponents)(uint8_t *exp, int32_t *coef, int nb_coefs);
 
-<<<<<<< HEAD
     void (*sum_square_butterfly_int32)(int64_t sum[4], const int32_t *coef0,
                                        const int32_t *coef1, int len);
 
     void (*sum_square_butterfly_float)(float sum[4], const float *coef0,
                                        const float *coef1, int len);
 
-    void (*downmix)(float **samples, float **matrix, int out_ch,
-                    int in_ch, int len);
-=======
     int out_channels;
     int in_channels;
     void (*downmix)(float **samples, float **matrix, int len);
->>>>>>> b57e38f5
-
-    void (*downmix_fixed)(int32_t **samples, int16_t **matrix, int out_ch,
-                          int in_ch, int len);
+    void (*downmix_fixed)(int32_t **samples, int16_t **matrix, int len);
 
     /**
      * Apply symmetric window in 16-bit fixed-point.
@@ -166,6 +159,9 @@
 
 void ff_ac3dsp_downmix(AC3DSPContext *c, float **samples, float **matrix,
                        int out_ch, int in_ch, int len);
+void ff_ac3dsp_downmix_fixed(AC3DSPContext *c, int32_t **samples, int16_t **matrix,
+                             int out_ch, int in_ch, int len);
+
 void ff_ac3dsp_set_downmix_x86(AC3DSPContext *c);
 
 #endif /* AVCODEC_AC3DSP_H */