--- conflicted
+++ resolved
@@ -133,11 +133,6 @@
     .init           = gsm_init,
     .decode         = gsm_decode_frame,
     .flush          = gsm_flush,
-<<<<<<< HEAD
-    .capabilities   = CODEC_CAP_DR1,
-};
-#endif
-=======
     .capabilities   = AV_CODEC_CAP_DR1,
 };
->>>>>>> def97856
+#endif