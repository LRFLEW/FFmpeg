/*
 * AMR narrowband decoder
 * Copyright (c) 2006-2007 Robert Swain
 * Copyright (c) 2009 Colin McQuillan
 *
 * This file is part of FFmpeg.
 *
 * FFmpeg is free software; you can redistribute it and/or
 * modify it under the terms of the GNU Lesser General Public
 * License as published by the Free Software Foundation; either
 * version 2.1 of the License, or (at your option) any later version.
 *
 * FFmpeg is distributed in the hope that it will be useful,
 * but WITHOUT ANY WARRANTY; without even the implied warranty of
 * MERCHANTABILITY or FITNESS FOR A PARTICULAR PURPOSE.  See the GNU
 * Lesser General Public License for more details.
 *
 * You should have received a copy of the GNU Lesser General Public
 * License along with FFmpeg; if not, write to the Free Software
 * Foundation, Inc., 51 Franklin Street, Fifth Floor, Boston, MA 02110-1301 USA
 */


/**
 * @file
 * AMR narrowband decoder
 *
 * This decoder uses floats for simplicity and so is not bit-exact. One
 * difference is that differences in phase can accumulate. The test sequences
 * in 3GPP TS 26.074 can still be useful.
 *
 * - Comparing this file's output to the output of the ref decoder gives a
 *   PSNR of 30 to 80. Plotting the output samples shows a difference in
 *   phase in some areas.
 *
 * - Comparing both decoders against their input, this decoder gives a similar
 *   PSNR. If the test sequence homing frames are removed (this decoder does
 *   not detect them), the PSNR is at least as good as the reference on 140
 *   out of 169 tests.
 */


#include <string.h>
#include <math.h>

#include "avcodec.h"
#include "dsputil.h"
#include "libavutil/common.h"
#include "libavutil/avassert.h"
#include "celp_math.h"
#include "celp_filters.h"
#include "acelp_filters.h"
#include "acelp_vectors.h"
#include "acelp_pitch_delay.h"
#include "lsp.h"
#include "amr.h"

#include "amrnbdata.h"

#define AMR_BLOCK_SIZE              160   ///< samples per frame
#define AMR_SAMPLE_BOUND        32768.0   ///< threshold for synthesis overflow

/**
 * Scale from constructed speech to [-1,1]
 *
 * AMR is designed to produce 16-bit PCM samples (3GPP TS 26.090 4.2) but
 * upscales by two (section 6.2.2).
 *
 * Fundamentally, this scale is determined by energy_mean through
 * the fixed vector contribution to the excitation vector.
 */
#define AMR_SAMPLE_SCALE  (2.0 / 32768.0)

/** Prediction factor for 12.2kbit/s mode */
#define PRED_FAC_MODE_12k2             0.65

#define LSF_R_FAC          (8000.0 / 32768.0) ///< LSF residual tables to Hertz
#define MIN_LSF_SPACING    (50.0488 / 8000.0) ///< Ensures stability of LPC filter
#define PITCH_LAG_MIN_MODE_12k2          18   ///< Lower bound on decoded lag search in 12.2kbit/s mode

/** Initial energy in dB. Also used for bad frames (unimplemented). */
#define MIN_ENERGY -14.0

/** Maximum sharpening factor
 *
 * The specification says 0.8, which should be 13107, but the reference C code
 * uses 13017 instead. (Amusingly the same applies to SHARP_MAX in g729dec.c.)
 */
#define SHARP_MAX 0.79449462890625

/** Number of impulse response coefficients used for tilt factor */
#define AMR_TILT_RESPONSE   22
/** Tilt factor = 1st reflection coefficient * gamma_t */
#define AMR_TILT_GAMMA_T   0.8
/** Adaptive gain control factor used in post-filter */
#define AMR_AGC_ALPHA      0.9

typedef struct AMRContext {
    AVFrame                         avframe; ///< AVFrame for decoded samples
    AMRNBFrame                        frame; ///< decoded AMR parameters (lsf coefficients, codebook indexes, etc)
    uint8_t             bad_frame_indicator; ///< bad frame ? 1 : 0
    enum Mode                cur_frame_mode;

    int16_t     prev_lsf_r[LP_FILTER_ORDER]; ///< residual LSF vector from previous subframe
    double          lsp[4][LP_FILTER_ORDER]; ///< lsp vectors from current frame
    double   prev_lsp_sub4[LP_FILTER_ORDER]; ///< lsp vector for the 4th subframe of the previous frame

    float         lsf_q[4][LP_FILTER_ORDER]; ///< Interpolated LSF vector for fixed gain smoothing
    float          lsf_avg[LP_FILTER_ORDER]; ///< vector of averaged lsf vector

    float           lpc[4][LP_FILTER_ORDER]; ///< lpc coefficient vectors for 4 subframes

    uint8_t                   pitch_lag_int; ///< integer part of pitch lag from current subframe

    float excitation_buf[PITCH_DELAY_MAX + LP_FILTER_ORDER + 1 + AMR_SUBFRAME_SIZE]; ///< current excitation and all necessary excitation history
    float                       *excitation; ///< pointer to the current excitation vector in excitation_buf

    float   pitch_vector[AMR_SUBFRAME_SIZE]; ///< adaptive code book (pitch) vector
    float   fixed_vector[AMR_SUBFRAME_SIZE]; ///< algebraic codebook (fixed) vector (must be kept zero between frames)

    float               prediction_error[4]; ///< quantified prediction errors {20log10(^gamma_gc)} for previous four subframes
    float                     pitch_gain[5]; ///< quantified pitch gains for the current and previous four subframes
    float                     fixed_gain[5]; ///< quantified fixed gains for the current and previous four subframes

    float                              beta; ///< previous pitch_gain, bounded by [0.0,SHARP_MAX]
    uint8_t                      diff_count; ///< the number of subframes for which diff has been above 0.65
    uint8_t                      hang_count; ///< the number of subframes since a hangover period started

    float            prev_sparse_fixed_gain; ///< previous fixed gain; used by anti-sparseness processing to determine "onset"
    uint8_t               prev_ir_filter_nr; ///< previous impulse response filter "impNr": 0 - strong, 1 - medium, 2 - none
    uint8_t                 ir_filter_onset; ///< flag for impulse response filter strength

    float                postfilter_mem[10]; ///< previous intermediate values in the formant filter
    float                          tilt_mem; ///< previous input to tilt compensation filter
    float                    postfilter_agc; ///< previous factor used for adaptive gain control
    float                  high_pass_mem[2]; ///< previous intermediate values in the high-pass filter

    float samples_in[LP_FILTER_ORDER + AMR_SUBFRAME_SIZE]; ///< floating point samples

    ACELPFContext                     acelpf_ctx; ///< context for filters for ACELP-based codecs
    ACELPVContext                     acelpv_ctx; ///< context for vector operations for ACELP-based codecs
    CELPFContext                       celpf_ctx; ///< context for filters for CELP-based codecs
    CELPMContext                       celpm_ctx; ///< context for fixed point math operations

} AMRContext;

/** Double version of ff_weighted_vector_sumf() */
static void weighted_vector_sumd(double *out, const double *in_a,
                                 const double *in_b, double weight_coeff_a,
                                 double weight_coeff_b, int length)
{
    int i;

    for (i = 0; i < length; i++)
        out[i] = weight_coeff_a * in_a[i]
               + weight_coeff_b * in_b[i];
}

static av_cold int amrnb_decode_init(AVCodecContext *avctx)
{
    AMRContext *p = avctx->priv_data;
    int i;

    avctx->sample_fmt = AV_SAMPLE_FMT_FLT;

    // p->excitation always points to the same position in p->excitation_buf
    p->excitation = &p->excitation_buf[PITCH_DELAY_MAX + LP_FILTER_ORDER + 1];

    for (i = 0; i < LP_FILTER_ORDER; i++) {
        p->prev_lsp_sub4[i] =    lsp_sub4_init[i] * 1000 / (float)(1 << 15);
        p->lsf_avg[i] = p->lsf_q[3][i] = lsp_avg_init[i] / (float)(1 << 15);
    }

    for (i = 0; i < 4; i++)
        p->prediction_error[i] = MIN_ENERGY;

    avcodec_get_frame_defaults(&p->avframe);
    avctx->coded_frame = &p->avframe;

    ff_acelp_filter_init(&p->acelpf_ctx);
    ff_acelp_vectors_init(&p->acelpv_ctx);
    ff_celp_filter_init(&p->celpf_ctx);
    ff_celp_math_init(&p->celpm_ctx);

    return 0;
}


/**
 * Unpack an RFC4867 speech frame into the AMR frame mode and parameters.
 *
 * The order of speech bits is specified by 3GPP TS 26.101.
 *
 * @param p the context
 * @param buf               pointer to the input buffer
 * @param buf_size          size of the input buffer
 *
 * @return the frame mode
 */
static enum Mode unpack_bitstream(AMRContext *p, const uint8_t *buf,
                                  int buf_size)
{
    enum Mode mode;

    // Decode the first octet.
    mode = buf[0] >> 3 & 0x0F;                      // frame type
    p->bad_frame_indicator = (buf[0] & 0x4) != 0x4; // quality bit

    if (mode >= N_MODES || buf_size < frame_sizes_nb[mode] + 1) {
        return NO_DATA;
    }

    if (mode < MODE_DTX)
        ff_amr_bit_reorder((uint16_t *) &p->frame, sizeof(AMRNBFrame), buf + 1,
                           amr_unpacking_bitmaps_per_mode[mode]);

    return mode;
}


/// @name AMR pitch LPC coefficient decoding functions
/// @{

/**
 * Interpolate the LSF vector (used for fixed gain smoothing).
 * The interpolation is done over all four subframes even in MODE_12k2.
 *
 * @param[in]     ctx       The Context
 * @param[in,out] lsf_q     LSFs in [0,1] for each subframe
 * @param[in]     lsf_new   New LSFs in [0,1] for subframe 4
 */
static void interpolate_lsf(ACELPVContext *ctx, float lsf_q[4][LP_FILTER_ORDER], float *lsf_new)
{
    int i;

    for (i = 0; i < 4; i++)
        ctx->weighted_vector_sumf(lsf_q[i], lsf_q[3], lsf_new,
                                0.25 * (3 - i), 0.25 * (i + 1),
                                LP_FILTER_ORDER);
}

/**
 * Decode a set of 5 split-matrix quantized lsf indexes into an lsp vector.
 *
 * @param p the context
 * @param lsp output LSP vector
 * @param lsf_no_r LSF vector without the residual vector added
 * @param lsf_quantizer pointers to LSF dictionary tables
 * @param quantizer_offset offset in tables
 * @param sign for the 3 dictionary table
 * @param update store data for computing the next frame's LSFs
 */
static void lsf2lsp_for_mode12k2(AMRContext *p, double lsp[LP_FILTER_ORDER],
                                 const float lsf_no_r[LP_FILTER_ORDER],
                                 const int16_t *lsf_quantizer[5],
                                 const int quantizer_offset,
                                 const int sign, const int update)
{
    int16_t lsf_r[LP_FILTER_ORDER]; // residual LSF vector
    float lsf_q[LP_FILTER_ORDER]; // quantified LSF vector
    int i;

    for (i = 0; i < LP_FILTER_ORDER >> 1; i++)
        memcpy(&lsf_r[i << 1], &lsf_quantizer[i][quantizer_offset],
               2 * sizeof(*lsf_r));

    if (sign) {
        lsf_r[4] *= -1;
        lsf_r[5] *= -1;
    }

    if (update)
        memcpy(p->prev_lsf_r, lsf_r, LP_FILTER_ORDER * sizeof(*lsf_r));

    for (i = 0; i < LP_FILTER_ORDER; i++)
        lsf_q[i] = lsf_r[i] * (LSF_R_FAC / 8000.0) + lsf_no_r[i] * (1.0 / 8000.0);

    ff_set_min_dist_lsf(lsf_q, MIN_LSF_SPACING, LP_FILTER_ORDER);

    if (update)
        interpolate_lsf(&p->acelpv_ctx, p->lsf_q, lsf_q);

    ff_acelp_lsf2lspd(lsp, lsf_q, LP_FILTER_ORDER);
}

/**
 * Decode a set of 5 split-matrix quantized lsf indexes into 2 lsp vectors.
 *
 * @param p                 pointer to the AMRContext
 */
static void lsf2lsp_5(AMRContext *p)
{
    const uint16_t *lsf_param = p->frame.lsf;
    float lsf_no_r[LP_FILTER_ORDER]; // LSFs without the residual vector
    const int16_t *lsf_quantizer[5];
    int i;

    lsf_quantizer[0] = lsf_5_1[lsf_param[0]];
    lsf_quantizer[1] = lsf_5_2[lsf_param[1]];
    lsf_quantizer[2] = lsf_5_3[lsf_param[2] >> 1];
    lsf_quantizer[3] = lsf_5_4[lsf_param[3]];
    lsf_quantizer[4] = lsf_5_5[lsf_param[4]];

    for (i = 0; i < LP_FILTER_ORDER; i++)
        lsf_no_r[i] = p->prev_lsf_r[i] * LSF_R_FAC * PRED_FAC_MODE_12k2 + lsf_5_mean[i];

    lsf2lsp_for_mode12k2(p, p->lsp[1], lsf_no_r, lsf_quantizer, 0, lsf_param[2] & 1, 0);
    lsf2lsp_for_mode12k2(p, p->lsp[3], lsf_no_r, lsf_quantizer, 2, lsf_param[2] & 1, 1);

    // interpolate LSP vectors at subframes 1 and 3
    weighted_vector_sumd(p->lsp[0], p->prev_lsp_sub4, p->lsp[1], 0.5, 0.5, LP_FILTER_ORDER);
    weighted_vector_sumd(p->lsp[2], p->lsp[1]       , p->lsp[3], 0.5, 0.5, LP_FILTER_ORDER);
}

/**
 * Decode a set of 3 split-matrix quantized lsf indexes into an lsp vector.
 *
 * @param p                 pointer to the AMRContext
 */
static void lsf2lsp_3(AMRContext *p)
{
    const uint16_t *lsf_param = p->frame.lsf;
    int16_t lsf_r[LP_FILTER_ORDER]; // residual LSF vector
    float lsf_q[LP_FILTER_ORDER]; // quantified LSF vector
    const int16_t *lsf_quantizer;
    int i, j;

    lsf_quantizer = (p->cur_frame_mode == MODE_7k95 ? lsf_3_1_MODE_7k95 : lsf_3_1)[lsf_param[0]];
    memcpy(lsf_r, lsf_quantizer, 3 * sizeof(*lsf_r));

    lsf_quantizer = lsf_3_2[lsf_param[1] << (p->cur_frame_mode <= MODE_5k15)];
    memcpy(lsf_r + 3, lsf_quantizer, 3 * sizeof(*lsf_r));

    lsf_quantizer = (p->cur_frame_mode <= MODE_5k15 ? lsf_3_3_MODE_5k15 : lsf_3_3)[lsf_param[2]];
    memcpy(lsf_r + 6, lsf_quantizer, 4 * sizeof(*lsf_r));

    // calculate mean-removed LSF vector and add mean
    for (i = 0; i < LP_FILTER_ORDER; i++)
        lsf_q[i] = (lsf_r[i] + p->prev_lsf_r[i] * pred_fac[i]) * (LSF_R_FAC / 8000.0) + lsf_3_mean[i] * (1.0 / 8000.0);

    ff_set_min_dist_lsf(lsf_q, MIN_LSF_SPACING, LP_FILTER_ORDER);

    // store data for computing the next frame's LSFs
    interpolate_lsf(&p->acelpv_ctx, p->lsf_q, lsf_q);
    memcpy(p->prev_lsf_r, lsf_r, LP_FILTER_ORDER * sizeof(*lsf_r));

    ff_acelp_lsf2lspd(p->lsp[3], lsf_q, LP_FILTER_ORDER);

    // interpolate LSP vectors at subframes 1, 2 and 3
    for (i = 1; i <= 3; i++)
        for(j = 0; j < LP_FILTER_ORDER; j++)
            p->lsp[i-1][j] = p->prev_lsp_sub4[j] +
                (p->lsp[3][j] - p->prev_lsp_sub4[j]) * 0.25 * i;
}

/// @}


/// @name AMR pitch vector decoding functions
/// @{

/**
 * Like ff_decode_pitch_lag(), but with 1/6 resolution
 */
static void decode_pitch_lag_1_6(int *lag_int, int *lag_frac, int pitch_index,
                                 const int prev_lag_int, const int subframe)
{
    if (subframe == 0 || subframe == 2) {
        if (pitch_index < 463) {
            *lag_int  = (pitch_index + 107) * 10923 >> 16;
            *lag_frac = pitch_index - *lag_int * 6 + 105;
        } else {
            *lag_int  = pitch_index - 368;
            *lag_frac = 0;
        }
    } else {
        *lag_int  = ((pitch_index + 5) * 10923 >> 16) - 1;
        *lag_frac = pitch_index - *lag_int * 6 - 3;
        *lag_int += av_clip(prev_lag_int - 5, PITCH_LAG_MIN_MODE_12k2,
                            PITCH_DELAY_MAX - 9);
    }
}

static void decode_pitch_vector(AMRContext *p,
                                const AMRNBSubframe *amr_subframe,
                                const int subframe)
{
    int pitch_lag_int, pitch_lag_frac;
    enum Mode mode = p->cur_frame_mode;

    if (p->cur_frame_mode == MODE_12k2) {
        decode_pitch_lag_1_6(&pitch_lag_int, &pitch_lag_frac,
                             amr_subframe->p_lag, p->pitch_lag_int,
                             subframe);
    } else
        ff_decode_pitch_lag(&pitch_lag_int, &pitch_lag_frac,
                            amr_subframe->p_lag,
                            p->pitch_lag_int, subframe,
                            mode != MODE_4k75 && mode != MODE_5k15,
                            mode <= MODE_6k7 ? 4 : (mode == MODE_7k95 ? 5 : 6));

    p->pitch_lag_int = pitch_lag_int; // store previous lag in a uint8_t

    pitch_lag_frac <<= (p->cur_frame_mode != MODE_12k2);

    pitch_lag_int += pitch_lag_frac > 0;

    /* Calculate the pitch vector by interpolating the past excitation at the
       pitch lag using a b60 hamming windowed sinc function.   */
    p->acelpf_ctx.acelp_interpolatef(p->excitation,
                          p->excitation + 1 - pitch_lag_int,
                          ff_b60_sinc, 6,
                          pitch_lag_frac + 6 - 6*(pitch_lag_frac > 0),
                          10, AMR_SUBFRAME_SIZE);

    memcpy(p->pitch_vector, p->excitation, AMR_SUBFRAME_SIZE * sizeof(float));
}

/// @}


/// @name AMR algebraic code book (fixed) vector decoding functions
/// @{

/**
 * Decode a 10-bit algebraic codebook index from a 10.2 kbit/s frame.
 */
static void decode_10bit_pulse(int code, int pulse_position[8],
                               int i1, int i2, int i3)
{
    // coded using 7+3 bits with the 3 LSBs being, individually, the LSB of 1 of
    // the 3 pulses and the upper 7 bits being coded in base 5
    const uint8_t *positions = base_five_table[code >> 3];
    pulse_position[i1] = (positions[2] << 1) + ( code       & 1);
    pulse_position[i2] = (positions[1] << 1) + ((code >> 1) & 1);
    pulse_position[i3] = (positions[0] << 1) + ((code >> 2) & 1);
}

/**
 * Decode the algebraic codebook index to pulse positions and signs and
 * construct the algebraic codebook vector for MODE_10k2.
 *
 * @param fixed_index          positions of the eight pulses
 * @param fixed_sparse         pointer to the algebraic codebook vector
 */
static void decode_8_pulses_31bits(const int16_t *fixed_index,
                                   AMRFixed *fixed_sparse)
{
    int pulse_position[8];
    int i, temp;

    decode_10bit_pulse(fixed_index[4], pulse_position, 0, 4, 1);
    decode_10bit_pulse(fixed_index[5], pulse_position, 2, 6, 5);

    // coded using 5+2 bits with the 2 LSBs being, individually, the LSB of 1 of
    // the 2 pulses and the upper 5 bits being coded in base 5
    temp = ((fixed_index[6] >> 2) * 25 + 12) >> 5;
    pulse_position[3] = temp % 5;
    pulse_position[7] = temp / 5;
    if (pulse_position[7] & 1)
        pulse_position[3] = 4 - pulse_position[3];
    pulse_position[3] = (pulse_position[3] << 1) + ( fixed_index[6]       & 1);
    pulse_position[7] = (pulse_position[7] << 1) + ((fixed_index[6] >> 1) & 1);

    fixed_sparse->n = 8;
    for (i = 0; i < 4; i++) {
        const int pos1   = (pulse_position[i]     << 2) + i;
        const int pos2   = (pulse_position[i + 4] << 2) + i;
        const float sign = fixed_index[i] ? -1.0 : 1.0;
        fixed_sparse->x[i    ] = pos1;
        fixed_sparse->x[i + 4] = pos2;
        fixed_sparse->y[i    ] = sign;
        fixed_sparse->y[i + 4] = pos2 < pos1 ? -sign : sign;
    }
}

/**
 * Decode the algebraic codebook index to pulse positions and signs,
 * then construct the algebraic codebook vector.
 *
 *                              nb of pulses | bits encoding pulses
 * For MODE_4k75 or MODE_5k15,             2 | 1-3, 4-6, 7
 *                  MODE_5k9,              2 | 1,   2-4, 5-6, 7-9
 *                  MODE_6k7,              3 | 1-3, 4,   5-7, 8,  9-11
 *      MODE_7k4 or MODE_7k95,             4 | 1-3, 4-6, 7-9, 10, 11-13
 *
 * @param fixed_sparse pointer to the algebraic codebook vector
 * @param pulses       algebraic codebook indexes
 * @param mode         mode of the current frame
 * @param subframe     current subframe number
 */
static void decode_fixed_sparse(AMRFixed *fixed_sparse, const uint16_t *pulses,
                                const enum Mode mode, const int subframe)
{
    av_assert1(MODE_4k75 <= (signed)mode && mode <= MODE_12k2);

    if (mode == MODE_12k2) {
        ff_decode_10_pulses_35bits(pulses, fixed_sparse, gray_decode, 5, 3);
    } else if (mode == MODE_10k2) {
        decode_8_pulses_31bits(pulses, fixed_sparse);
    } else {
        int *pulse_position = fixed_sparse->x;
        int i, pulse_subset;
        const int fixed_index = pulses[0];

        if (mode <= MODE_5k15) {
            pulse_subset      = ((fixed_index >> 3) & 8)     + (subframe << 1);
            pulse_position[0] = ( fixed_index       & 7) * 5 + track_position[pulse_subset];
            pulse_position[1] = ((fixed_index >> 3) & 7) * 5 + track_position[pulse_subset + 1];
            fixed_sparse->n = 2;
        } else if (mode == MODE_5k9) {
            pulse_subset      = ((fixed_index & 1) << 1) + 1;
            pulse_position[0] = ((fixed_index >> 1) & 7) * 5 + pulse_subset;
            pulse_subset      = (fixed_index  >> 4) & 3;
            pulse_position[1] = ((fixed_index >> 6) & 7) * 5 + pulse_subset + (pulse_subset == 3 ? 1 : 0);
            fixed_sparse->n = pulse_position[0] == pulse_position[1] ? 1 : 2;
        } else if (mode == MODE_6k7) {
            pulse_position[0] = (fixed_index        & 7) * 5;
            pulse_subset      = (fixed_index  >> 2) & 2;
            pulse_position[1] = ((fixed_index >> 4) & 7) * 5 + pulse_subset + 1;
            pulse_subset      = (fixed_index  >> 6) & 2;
            pulse_position[2] = ((fixed_index >> 8) & 7) * 5 + pulse_subset + 2;
            fixed_sparse->n = 3;
        } else { // mode <= MODE_7k95
            pulse_position[0] = gray_decode[ fixed_index        & 7];
            pulse_position[1] = gray_decode[(fixed_index >> 3)  & 7] + 1;
            pulse_position[2] = gray_decode[(fixed_index >> 6)  & 7] + 2;
            pulse_subset      = (fixed_index >> 9) & 1;
            pulse_position[3] = gray_decode[(fixed_index >> 10) & 7] + pulse_subset + 3;
            fixed_sparse->n = 4;
        }
        for (i = 0; i < fixed_sparse->n; i++)
            fixed_sparse->y[i] = (pulses[1] >> i) & 1 ? 1.0 : -1.0;
    }
}

/**
 * Apply pitch lag to obtain the sharpened fixed vector (section 6.1.2)
 *
 * @param p the context
 * @param subframe unpacked amr subframe
 * @param mode mode of the current frame
 * @param fixed_sparse sparse respresentation of the fixed vector
 */
static void pitch_sharpening(AMRContext *p, int subframe, enum Mode mode,
                             AMRFixed *fixed_sparse)
{
    // The spec suggests the current pitch gain is always used, but in other
    // modes the pitch and codebook gains are joinly quantized (sec 5.8.2)
    // so the codebook gain cannot depend on the quantized pitch gain.
    if (mode == MODE_12k2)
        p->beta = FFMIN(p->pitch_gain[4], 1.0);

    fixed_sparse->pitch_lag  = p->pitch_lag_int;
    fixed_sparse->pitch_fac  = p->beta;

    // Save pitch sharpening factor for the next subframe
    // MODE_4k75 only updates on the 2nd and 4th subframes - this follows from
    // the fact that the gains for two subframes are jointly quantized.
    if (mode != MODE_4k75 || subframe & 1)
        p->beta = av_clipf(p->pitch_gain[4], 0.0, SHARP_MAX);
}
/// @}


/// @name AMR gain decoding functions
/// @{

/**
 * fixed gain smoothing
 * Note that where the spec specifies the "spectrum in the q domain"
 * in section 6.1.4, in fact frequencies should be used.
 *
 * @param p the context
 * @param lsf LSFs for the current subframe, in the range [0,1]
 * @param lsf_avg averaged LSFs
 * @param mode mode of the current frame
 *
 * @return fixed gain smoothed
 */
static float fixed_gain_smooth(AMRContext *p , const float *lsf,
                               const float *lsf_avg, const enum Mode mode)
{
    float diff = 0.0;
    int i;

    for (i = 0; i < LP_FILTER_ORDER; i++)
        diff += fabs(lsf_avg[i] - lsf[i]) / lsf_avg[i];

    // If diff is large for ten subframes, disable smoothing for a 40-subframe
    // hangover period.
    p->diff_count++;
    if (diff <= 0.65)
        p->diff_count = 0;

    if (p->diff_count > 10) {
        p->hang_count = 0;
        p->diff_count--; // don't let diff_count overflow
    }

    if (p->hang_count < 40) {
        p->hang_count++;
    } else if (mode < MODE_7k4 || mode == MODE_10k2) {
        const float smoothing_factor = av_clipf(4.0 * diff - 1.6, 0.0, 1.0);
        const float fixed_gain_mean = (p->fixed_gain[0] + p->fixed_gain[1] +
                                       p->fixed_gain[2] + p->fixed_gain[3] +
                                       p->fixed_gain[4]) * 0.2;
        return smoothing_factor * p->fixed_gain[4] +
               (1.0 - smoothing_factor) * fixed_gain_mean;
    }
    return p->fixed_gain[4];
}

/**
 * Decode pitch gain and fixed gain factor (part of section 6.1.3).
 *
 * @param p the context
 * @param amr_subframe unpacked amr subframe
 * @param mode mode of the current frame
 * @param subframe current subframe number
 * @param fixed_gain_factor decoded gain correction factor
 */
static void decode_gains(AMRContext *p, const AMRNBSubframe *amr_subframe,
                         const enum Mode mode, const int subframe,
                         float *fixed_gain_factor)
{
    if (mode == MODE_12k2 || mode == MODE_7k95) {
        p->pitch_gain[4]   = qua_gain_pit [amr_subframe->p_gain    ]
            * (1.0 / 16384.0);
        *fixed_gain_factor = qua_gain_code[amr_subframe->fixed_gain]
            * (1.0 /  2048.0);
    } else {
        const uint16_t *gains;

        if (mode >= MODE_6k7) {
            gains = gains_high[amr_subframe->p_gain];
        } else if (mode >= MODE_5k15) {
            gains = gains_low [amr_subframe->p_gain];
        } else {
            // gain index is only coded in subframes 0,2 for MODE_4k75
            gains = gains_MODE_4k75[(p->frame.subframe[subframe & 2].p_gain << 1) + (subframe & 1)];
        }

        p->pitch_gain[4]   = gains[0] * (1.0 / 16384.0);
        *fixed_gain_factor = gains[1] * (1.0 /  4096.0);
    }
}

/// @}


/// @name AMR preprocessing functions
/// @{

/**
 * Circularly convolve a sparse fixed vector with a phase dispersion impulse
 * response filter (D.6.2 of G.729 and 6.1.5 of AMR).
 *
 * @param out vector with filter applied
 * @param in source vector
 * @param filter phase filter coefficients
 *
 *  out[n] = sum(i,0,len-1){ in[i] * filter[(len + n - i)%len] }
 */
static void apply_ir_filter(float *out, const AMRFixed *in,
                            const float *filter)
{
    float filter1[AMR_SUBFRAME_SIZE],     ///< filters at pitch lag*1 and *2
          filter2[AMR_SUBFRAME_SIZE];
    int   lag = in->pitch_lag;
    float fac = in->pitch_fac;
    int i;

    if (lag < AMR_SUBFRAME_SIZE) {
        ff_celp_circ_addf(filter1, filter, filter, lag, fac,
                          AMR_SUBFRAME_SIZE);

        if (lag < AMR_SUBFRAME_SIZE >> 1)
            ff_celp_circ_addf(filter2, filter, filter1, lag, fac,
                              AMR_SUBFRAME_SIZE);
    }

    memset(out, 0, sizeof(float) * AMR_SUBFRAME_SIZE);
    for (i = 0; i < in->n; i++) {
        int   x = in->x[i];
        float y = in->y[i];
        const float *filterp;

        if (x >= AMR_SUBFRAME_SIZE - lag) {
            filterp = filter;
        } else if (x >= AMR_SUBFRAME_SIZE - (lag << 1)) {
            filterp = filter1;
        } else
            filterp = filter2;

        ff_celp_circ_addf(out, out, filterp, x, y, AMR_SUBFRAME_SIZE);
    }
}

/**
 * Reduce fixed vector sparseness by smoothing with one of three IR filters.
 * Also know as "adaptive phase dispersion".
 *
 * This implements 3GPP TS 26.090 section 6.1(5).
 *
 * @param p the context
 * @param fixed_sparse algebraic codebook vector
 * @param fixed_vector unfiltered fixed vector
 * @param fixed_gain smoothed gain
 * @param out space for modified vector if necessary
 */
static const float *anti_sparseness(AMRContext *p, AMRFixed *fixed_sparse,
                                    const float *fixed_vector,
                                    float fixed_gain, float *out)
{
    int ir_filter_nr;

    if (p->pitch_gain[4] < 0.6) {
        ir_filter_nr = 0;      // strong filtering
    } else if (p->pitch_gain[4] < 0.9) {
        ir_filter_nr = 1;      // medium filtering
    } else
        ir_filter_nr = 2;      // no filtering

    // detect 'onset'
    if (fixed_gain > 2.0 * p->prev_sparse_fixed_gain) {
        p->ir_filter_onset = 2;
    } else if (p->ir_filter_onset)
        p->ir_filter_onset--;

    if (!p->ir_filter_onset) {
        int i, count = 0;

        for (i = 0; i < 5; i++)
            if (p->pitch_gain[i] < 0.6)
                count++;
        if (count > 2)
            ir_filter_nr = 0;

        if (ir_filter_nr > p->prev_ir_filter_nr + 1)
            ir_filter_nr--;
    } else if (ir_filter_nr < 2)
        ir_filter_nr++;

    // Disable filtering for very low level of fixed_gain.
    // Note this step is not specified in the technical description but is in
    // the reference source in the function Ph_disp.
    if (fixed_gain < 5.0)
        ir_filter_nr = 2;

    if (p->cur_frame_mode != MODE_7k4 && p->cur_frame_mode < MODE_10k2
         && ir_filter_nr < 2) {
        apply_ir_filter(out, fixed_sparse,
                        (p->cur_frame_mode == MODE_7k95 ?
                             ir_filters_lookup_MODE_7k95 :
                             ir_filters_lookup)[ir_filter_nr]);
        fixed_vector = out;
    }

    // update ir filter strength history
    p->prev_ir_filter_nr       = ir_filter_nr;
    p->prev_sparse_fixed_gain  = fixed_gain;

    return fixed_vector;
}

/// @}


/// @name AMR synthesis functions
/// @{

/**
 * Conduct 10th order linear predictive coding synthesis.
 *
 * @param p             pointer to the AMRContext
 * @param lpc           pointer to the LPC coefficients
 * @param fixed_gain    fixed codebook gain for synthesis
 * @param fixed_vector  algebraic codebook vector
 * @param samples       pointer to the output speech samples
 * @param overflow      16-bit overflow flag
 */
static int synthesis(AMRContext *p, float *lpc,
                     float fixed_gain, const float *fixed_vector,
                     float *samples, uint8_t overflow)
{
    int i;
    float excitation[AMR_SUBFRAME_SIZE];

    // if an overflow has been detected, the pitch vector is scaled down by a
    // factor of 4
    if (overflow)
        for (i = 0; i < AMR_SUBFRAME_SIZE; i++)
            p->pitch_vector[i] *= 0.25;

    p->acelpv_ctx.weighted_vector_sumf(excitation, p->pitch_vector, fixed_vector,
                            p->pitch_gain[4], fixed_gain, AMR_SUBFRAME_SIZE);

    // emphasize pitch vector contribution
    if (p->pitch_gain[4] > 0.5 && !overflow) {
        float energy = p->celpm_ctx.dot_productf(excitation, excitation,
                                                AMR_SUBFRAME_SIZE);
        float pitch_factor =
            p->pitch_gain[4] *
            (p->cur_frame_mode == MODE_12k2 ?
                0.25 * FFMIN(p->pitch_gain[4], 1.0) :
                0.5  * FFMIN(p->pitch_gain[4], SHARP_MAX));

        for (i = 0; i < AMR_SUBFRAME_SIZE; i++)
            excitation[i] += pitch_factor * p->pitch_vector[i];

        ff_scale_vector_to_given_sum_of_squares(excitation, excitation, energy,
                                                AMR_SUBFRAME_SIZE);
    }

    p->celpf_ctx.celp_lp_synthesis_filterf(samples, lpc, excitation,
                                 AMR_SUBFRAME_SIZE,
                                 LP_FILTER_ORDER);

    // detect overflow
    for (i = 0; i < AMR_SUBFRAME_SIZE; i++)
        if (fabsf(samples[i]) > AMR_SAMPLE_BOUND) {
            return 1;
        }

    return 0;
}

/// @}


/// @name AMR update functions
/// @{

/**
 * Update buffers and history at the end of decoding a subframe.
 *
 * @param p             pointer to the AMRContext
 */
static void update_state(AMRContext *p)
{
    memcpy(p->prev_lsp_sub4, p->lsp[3], LP_FILTER_ORDER * sizeof(p->lsp[3][0]));

    memmove(&p->excitation_buf[0], &p->excitation_buf[AMR_SUBFRAME_SIZE],
            (PITCH_DELAY_MAX + LP_FILTER_ORDER + 1) * sizeof(float));

    memmove(&p->pitch_gain[0], &p->pitch_gain[1], 4 * sizeof(float));
    memmove(&p->fixed_gain[0], &p->fixed_gain[1], 4 * sizeof(float));

    memmove(&p->samples_in[0], &p->samples_in[AMR_SUBFRAME_SIZE],
            LP_FILTER_ORDER * sizeof(float));
}

/// @}


/// @name AMR Postprocessing functions
/// @{

/**
 * Get the tilt factor of a formant filter from its transfer function
 *
 * @param p     The Context
 * @param lpc_n LP_FILTER_ORDER coefficients of the numerator
 * @param lpc_d LP_FILTER_ORDER coefficients of the denominator
 */
static float tilt_factor(AMRContext *p, float *lpc_n, float *lpc_d)
{
    float rh0, rh1; // autocorrelation at lag 0 and 1

    // LP_FILTER_ORDER prior zeros are needed for ff_celp_lp_synthesis_filterf
    float impulse_buffer[LP_FILTER_ORDER + AMR_TILT_RESPONSE] = { 0 };
    float *hf = impulse_buffer + LP_FILTER_ORDER; // start of impulse response

    hf[0] = 1.0;
    memcpy(hf + 1, lpc_n, sizeof(float) * LP_FILTER_ORDER);
    p->celpf_ctx.celp_lp_synthesis_filterf(hf, lpc_d, hf,
                                 AMR_TILT_RESPONSE,
                                 LP_FILTER_ORDER);

    rh0 = p->celpm_ctx.dot_productf(hf, hf,     AMR_TILT_RESPONSE);
    rh1 = p->celpm_ctx.dot_productf(hf, hf + 1, AMR_TILT_RESPONSE - 1);

    // The spec only specifies this check for 12.2 and 10.2 kbit/s
    // modes. But in the ref source the tilt is always non-negative.
    return rh1 >= 0.0 ? rh1 / rh0 * AMR_TILT_GAMMA_T : 0.0;
}

/**
 * Perform adaptive post-filtering to enhance the quality of the speech.
 * See section 6.2.1.
 *
 * @param p             pointer to the AMRContext
 * @param lpc           interpolated LP coefficients for this subframe
 * @param buf_out       output of the filter
 */
static void postfilter(AMRContext *p, float *lpc, float *buf_out)
{
    int i;
    float *samples          = p->samples_in + LP_FILTER_ORDER; // Start of input

    float speech_gain       = p->celpm_ctx.dot_productf(samples, samples,
                                                       AMR_SUBFRAME_SIZE);

    float pole_out[AMR_SUBFRAME_SIZE + LP_FILTER_ORDER];  // Output of pole filter
    const float *gamma_n, *gamma_d;                       // Formant filter factor table
    float lpc_n[LP_FILTER_ORDER], lpc_d[LP_FILTER_ORDER]; // Transfer function coefficients

    if (p->cur_frame_mode == MODE_12k2 || p->cur_frame_mode == MODE_10k2) {
        gamma_n = ff_pow_0_7;
        gamma_d = ff_pow_0_75;
    } else {
        gamma_n = ff_pow_0_55;
        gamma_d = ff_pow_0_7;
    }

    for (i = 0; i < LP_FILTER_ORDER; i++) {
         lpc_n[i] = lpc[i] * gamma_n[i];
         lpc_d[i] = lpc[i] * gamma_d[i];
    }

    memcpy(pole_out, p->postfilter_mem, sizeof(float) * LP_FILTER_ORDER);
    p->celpf_ctx.celp_lp_synthesis_filterf(pole_out + LP_FILTER_ORDER, lpc_d, samples,
                                 AMR_SUBFRAME_SIZE, LP_FILTER_ORDER);
    memcpy(p->postfilter_mem, pole_out + AMR_SUBFRAME_SIZE,
           sizeof(float) * LP_FILTER_ORDER);

    p->celpf_ctx.celp_lp_zero_synthesis_filterf(buf_out, lpc_n,
                                      pole_out + LP_FILTER_ORDER,
                                      AMR_SUBFRAME_SIZE, LP_FILTER_ORDER);

    ff_tilt_compensation(&p->tilt_mem, tilt_factor(p, lpc_n, lpc_d), buf_out,
                         AMR_SUBFRAME_SIZE);

    ff_adaptive_gain_control(buf_out, buf_out, speech_gain, AMR_SUBFRAME_SIZE,
                             AMR_AGC_ALPHA, &p->postfilter_agc);
}

/// @}

static int amrnb_decode_frame(AVCodecContext *avctx, void *data,
                              int *got_frame_ptr, AVPacket *avpkt)
{

    AMRContext *p = avctx->priv_data;        // pointer to private data
    const uint8_t *buf = avpkt->data;
    int buf_size       = avpkt->size;
    float *buf_out;                          // pointer to the output data buffer
    int i, subframe, ret;
    float fixed_gain_factor;
    AMRFixed fixed_sparse = {0};             // fixed vector up to anti-sparseness processing
    float spare_vector[AMR_SUBFRAME_SIZE];   // extra stack space to hold result from anti-sparseness processing
    float synth_fixed_gain;                  // the fixed gain that synthesis should use
    const float *synth_fixed_vector;         // pointer to the fixed vector that synthesis should use

    /* get output buffer */
    p->avframe.nb_samples = AMR_BLOCK_SIZE;
    if ((ret = avctx->get_buffer(avctx, &p->avframe)) < 0) {
        av_log(avctx, AV_LOG_ERROR, "get_buffer() failed\n");
        return ret;
    }
    buf_out = (float *)p->avframe.data[0];

    p->cur_frame_mode = unpack_bitstream(p, buf, buf_size);
    if (p->cur_frame_mode == NO_DATA) {
        av_log(avctx, AV_LOG_ERROR, "Corrupt bitstream\n");
        return AVERROR_INVALIDDATA;
    }
    if (p->cur_frame_mode == MODE_DTX) {
<<<<<<< HEAD
        av_log_missing_feature(avctx, "dtx mode", 0);
        av_log(avctx, AV_LOG_INFO, "Note: libopencore_amrnb supports dtx\n");
        return -1;
=======
        av_log_missing_feature(avctx, "dtx mode", 1);
        return AVERROR_PATCHWELCOME;
>>>>>>> 0a7005be
    }

    if (p->cur_frame_mode == MODE_12k2) {
        lsf2lsp_5(p);
    } else
        lsf2lsp_3(p);

    for (i = 0; i < 4; i++)
        ff_acelp_lspd2lpc(p->lsp[i], p->lpc[i], 5);

    for (subframe = 0; subframe < 4; subframe++) {
        const AMRNBSubframe *amr_subframe = &p->frame.subframe[subframe];

        decode_pitch_vector(p, amr_subframe, subframe);

        decode_fixed_sparse(&fixed_sparse, amr_subframe->pulses,
                            p->cur_frame_mode, subframe);

        // The fixed gain (section 6.1.3) depends on the fixed vector
        // (section 6.1.2), but the fixed vector calculation uses
        // pitch sharpening based on the on the pitch gain (section 6.1.3).
        // So the correct order is: pitch gain, pitch sharpening, fixed gain.
        decode_gains(p, amr_subframe, p->cur_frame_mode, subframe,
                     &fixed_gain_factor);

        pitch_sharpening(p, subframe, p->cur_frame_mode, &fixed_sparse);

        if (fixed_sparse.pitch_lag == 0) {
            av_log(avctx, AV_LOG_ERROR, "The file is corrupted, pitch_lag = 0 is not allowed\n");
            return AVERROR_INVALIDDATA;
        }
        ff_set_fixed_vector(p->fixed_vector, &fixed_sparse, 1.0,
                            AMR_SUBFRAME_SIZE);

        p->fixed_gain[4] =
            ff_amr_set_fixed_gain(fixed_gain_factor,
                       p->celpm_ctx.dot_productf(p->fixed_vector,
                                                           p->fixed_vector,
                                                           AMR_SUBFRAME_SIZE) /
                                  AMR_SUBFRAME_SIZE,
                       p->prediction_error,
                       energy_mean[p->cur_frame_mode], energy_pred_fac);

        // The excitation feedback is calculated without any processing such
        // as fixed gain smoothing. This isn't mentioned in the specification.
        for (i = 0; i < AMR_SUBFRAME_SIZE; i++)
            p->excitation[i] *= p->pitch_gain[4];
        ff_set_fixed_vector(p->excitation, &fixed_sparse, p->fixed_gain[4],
                            AMR_SUBFRAME_SIZE);

        // In the ref decoder, excitation is stored with no fractional bits.
        // This step prevents buzz in silent periods. The ref encoder can
        // emit long sequences with pitch factor greater than one. This
        // creates unwanted feedback if the excitation vector is nonzero.
        // (e.g. test sequence T19_795.COD in 3GPP TS 26.074)
        for (i = 0; i < AMR_SUBFRAME_SIZE; i++)
            p->excitation[i] = truncf(p->excitation[i]);

        // Smooth fixed gain.
        // The specification is ambiguous, but in the reference source, the
        // smoothed value is NOT fed back into later fixed gain smoothing.
        synth_fixed_gain = fixed_gain_smooth(p, p->lsf_q[subframe],
                                             p->lsf_avg, p->cur_frame_mode);

        synth_fixed_vector = anti_sparseness(p, &fixed_sparse, p->fixed_vector,
                                             synth_fixed_gain, spare_vector);

        if (synthesis(p, p->lpc[subframe], synth_fixed_gain,
                      synth_fixed_vector, &p->samples_in[LP_FILTER_ORDER], 0))
            // overflow detected -> rerun synthesis scaling pitch vector down
            // by a factor of 4, skipping pitch vector contribution emphasis
            // and adaptive gain control
            synthesis(p, p->lpc[subframe], synth_fixed_gain,
                      synth_fixed_vector, &p->samples_in[LP_FILTER_ORDER], 1);

        postfilter(p, p->lpc[subframe], buf_out + subframe * AMR_SUBFRAME_SIZE);

        // update buffers and history
        ff_clear_fixed_vector(p->fixed_vector, &fixed_sparse, AMR_SUBFRAME_SIZE);
        update_state(p);
    }

    p->acelpf_ctx.acelp_apply_order_2_transfer_function(buf_out,
                                             buf_out, highpass_zeros,
                                             highpass_poles,
                                             highpass_gain * AMR_SAMPLE_SCALE,
                                             p->high_pass_mem, AMR_BLOCK_SIZE);

    /* Update averaged lsf vector (used for fixed gain smoothing).
     *
     * Note that lsf_avg should not incorporate the current frame's LSFs
     * for fixed_gain_smooth.
     * The specification has an incorrect formula: the reference decoder uses
     * qbar(n-1) rather than qbar(n) in section 6.1(4) equation 71. */
    p->acelpv_ctx.weighted_vector_sumf(p->lsf_avg, p->lsf_avg, p->lsf_q[3],
                            0.84, 0.16, LP_FILTER_ORDER);

    *got_frame_ptr   = 1;
    *(AVFrame *)data = p->avframe;

    /* return the amount of bytes consumed if everything was OK */
    return frame_sizes_nb[p->cur_frame_mode] + 1; // +7 for rounding and +8 for TOC
}


AVCodec ff_amrnb_decoder = {
    .name           = "amrnb",
    .type           = AVMEDIA_TYPE_AUDIO,
    .id             = AV_CODEC_ID_AMR_NB,
    .priv_data_size = sizeof(AMRContext),
    .init           = amrnb_decode_init,
    .decode         = amrnb_decode_frame,
    .capabilities   = CODEC_CAP_DR1,
    .long_name      = NULL_IF_CONFIG_SMALL("AMR-NB (Adaptive Multi-Rate NarrowBand)"),
    .sample_fmts    = (const enum AVSampleFormat[]){ AV_SAMPLE_FMT_FLT,
                                                     AV_SAMPLE_FMT_NONE },
};<|MERGE_RESOLUTION|>--- conflicted
+++ resolved
@@ -967,14 +967,9 @@
         return AVERROR_INVALIDDATA;
     }
     if (p->cur_frame_mode == MODE_DTX) {
-<<<<<<< HEAD
         av_log_missing_feature(avctx, "dtx mode", 0);
         av_log(avctx, AV_LOG_INFO, "Note: libopencore_amrnb supports dtx\n");
-        return -1;
-=======
-        av_log_missing_feature(avctx, "dtx mode", 1);
         return AVERROR_PATCHWELCOME;
->>>>>>> 0a7005be
     }
 
     if (p->cur_frame_mode == MODE_12k2) {
