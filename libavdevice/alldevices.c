/*
 * Register all the grabbing devices.
 *
 * This file is part of FFmpeg.
 *
 * FFmpeg is free software; you can redistribute it and/or
 * modify it under the terms of the GNU Lesser General Public
 * License as published by the Free Software Foundation; either
 * version 2.1 of the License, or (at your option) any later version.
 *
 * FFmpeg is distributed in the hope that it will be useful,
 * but WITHOUT ANY WARRANTY; without even the implied warranty of
 * MERCHANTABILITY or FITNESS FOR A PARTICULAR PURPOSE.  See the GNU
 * Lesser General Public License for more details.
 *
 * You should have received a copy of the GNU Lesser General Public
 * License along with FFmpeg; if not, write to the Free Software
 * Foundation, Inc., 51 Franklin Street, Fifth Floor, Boston, MA 02110-1301 USA
 */

#include "config.h"
#include "avdevice.h"

#define REGISTER_OUTDEV(X,x) { \
          extern AVOutputFormat ff_##x##_muxer; \
          if(CONFIG_##X##_OUTDEV)  av_register_output_format(&ff_##x##_muxer); }
#define REGISTER_INDEV(X,x) { \
          extern AVInputFormat ff_##x##_demuxer; \
          if(CONFIG_##X##_INDEV)   av_register_input_format(&ff_##x##_demuxer); }
#define REGISTER_INOUTDEV(X,x)  REGISTER_OUTDEV(X,x); REGISTER_INDEV(X,x)

void avdevice_register_all(void)
{
    static int initialized;

    if (initialized)
        return;
    initialized = 1;

    /* devices */
    REGISTER_INOUTDEV (ALSA, alsa);
    REGISTER_INDEV    (BKTR, bktr);
    REGISTER_INDEV    (DSHOW, dshow);
    REGISTER_INDEV    (DV1394, dv1394);
    REGISTER_INDEV    (FBDEV, fbdev);
    REGISTER_INDEV    (JACK, jack);
    REGISTER_INDEV    (LAVFI, lavfi);
    REGISTER_INDEV    (OPENAL, openal);
    REGISTER_INOUTDEV (OSS, oss);
<<<<<<< HEAD
    REGISTER_OUTDEV   (SDL, sdl);
=======
    REGISTER_INDEV    (PULSE, pulse);
>>>>>>> 796cd225
    REGISTER_INOUTDEV (SNDIO, sndio);
    REGISTER_INDEV    (V4L2, v4l2);
#if FF_API_V4L
    REGISTER_INDEV    (V4L, v4l);
#endif
    REGISTER_INDEV    (VFWCAP, vfwcap);
    REGISTER_INDEV    (X11_GRAB_DEVICE, x11_grab_device);

    /* external libraries */
    REGISTER_INDEV    (LIBCDIO, libcdio);
    REGISTER_INDEV    (LIBDC1394, libdc1394);
}<|MERGE_RESOLUTION|>--- conflicted
+++ resolved
@@ -47,11 +47,8 @@
     REGISTER_INDEV    (LAVFI, lavfi);
     REGISTER_INDEV    (OPENAL, openal);
     REGISTER_INOUTDEV (OSS, oss);
-<<<<<<< HEAD
+    REGISTER_INDEV    (PULSE, pulse);
     REGISTER_OUTDEV   (SDL, sdl);
-=======
-    REGISTER_INDEV    (PULSE, pulse);
->>>>>>> 796cd225
     REGISTER_INOUTDEV (SNDIO, sndio);
     REGISTER_INDEV    (V4L2, v4l2);
 #if FF_API_V4L
