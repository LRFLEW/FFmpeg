/*
 * Copyright (c) 2007 Bobby Bingham
 *
 * This file is part of FFmpeg.
 *
 * FFmpeg is free software; you can redistribute it and/or
 * modify it under the terms of the GNU Lesser General Public
 * License as published by the Free Software Foundation; either
 * version 2.1 of the License, or (at your option) any later version.
 *
 * FFmpeg is distributed in the hope that it will be useful,
 * but WITHOUT ANY WARRANTY; without even the implied warranty of
 * MERCHANTABILITY or FITNESS FOR A PARTICULAR PURPOSE.  See the GNU
 * Lesser General Public License for more details.
 *
 * You should have received a copy of the GNU Lesser General Public
 * License along with FFmpeg; if not, write to the Free Software
 * Foundation, Inc., 51 Franklin Street, Fifth Floor, Boston, MA 02110-1301 USA
 */

/**
 * @file
 * FIFO buffering filter
 */

#include "libavutil/avassert.h"
#include "libavutil/channel_layout.h"
#include "libavutil/common.h"
#include "libavutil/mathematics.h"
#include "libavutil/samplefmt.h"

#include "audio.h"
#include "avfilter.h"
#include "internal.h"
#include "video.h"

typedef struct Buf {
    AVFrame *frame;
    struct Buf        *next;
} Buf;

typedef struct {
    Buf  root;
    Buf *last;   ///< last buffered frame

    /**
     * When a specific number of output samples is requested, the partial
     * buffer is stored here
     */
    AVFrame *out;
    int allocated_samples;      ///< number of samples out was allocated for
} FifoContext;

static av_cold int init(AVFilterContext *ctx, const char *args)
{
    FifoContext *fifo = ctx->priv;
    fifo->last = &fifo->root;

    return 0;
}

static av_cold void uninit(AVFilterContext *ctx)
{
    FifoContext *fifo = ctx->priv;
    Buf *buf, *tmp;

    for (buf = fifo->root.next; buf; buf = tmp) {
        tmp = buf->next;
        av_frame_free(&buf->frame);
        av_free(buf);
    }

    av_frame_free(&fifo->out);
}

static int add_to_queue(AVFilterLink *inlink, AVFrame *frame)
{
    FifoContext *fifo = inlink->dst->priv;

    fifo->last->next = av_mallocz(sizeof(Buf));
    if (!fifo->last->next) {
        av_frame_free(&frame);
        return AVERROR(ENOMEM);
    }

    fifo->last = fifo->last->next;
    fifo->last->frame = frame;

    return 0;
}

static void queue_pop(FifoContext *s)
{
    Buf *tmp = s->root.next->next;
    if (s->last == s->root.next)
        s->last = &s->root;
    av_freep(&s->root.next);
    s->root.next = tmp;
}

/**
 * Move data pointers and pts offset samples forward.
 */
static void buffer_offset(AVFilterLink *link, AVFrame *frame,
                          int offset)
{
    int nb_channels = av_get_channel_layout_nb_channels(link->channel_layout);
    int planar = av_sample_fmt_is_planar(link->format);
    int planes = planar ? nb_channels : 1;
    int block_align = av_get_bytes_per_sample(link->format) * (planar ? 1 : nb_channels);
    int i;

    av_assert0(frame->nb_samples > offset);

    for (i = 0; i < planes; i++)
        frame->extended_data[i] += block_align * offset;
    if (frame->data != frame->extended_data)
        memcpy(frame->data, frame->extended_data,
               FFMIN(planes, FF_ARRAY_ELEMS(frame->data)) * sizeof(*frame->data));
    frame->linesize[0] -= block_align*offset;
    frame->nb_samples -= offset;

    if (frame->pts != AV_NOPTS_VALUE) {
        frame->pts += av_rescale_q(offset, (AVRational){1, link->sample_rate},
                                   link->time_base);
    }
}

static int calc_ptr_alignment(AVFrame *frame)
{
    int planes = av_sample_fmt_is_planar(frame->format) ?
                 av_get_channel_layout_nb_channels(frame->channel_layout) : 1;
    int min_align = 128;
    int p;

    for (p = 0; p < planes; p++) {
        int cur_align = 128;
        while ((intptr_t)frame->extended_data[p] % cur_align)
            cur_align >>= 1;
        if (cur_align < min_align)
            min_align = cur_align;
    }
    return min_align;
}

static int return_audio_frame(AVFilterContext *ctx)
{
    AVFilterLink *link = ctx->outputs[0];
    FifoContext *s = ctx->priv;
    AVFrame *head = s->root.next->frame;
    AVFrame *out;
    int ret;

    if (!s->out &&
        head->nb_samples >= link->request_samples &&
        calc_ptr_alignment(head) >= 32) {
        if (head->nb_samples == link->request_samples) {
            out = head;
            queue_pop(s);
        } else {
            out = av_frame_clone(head);
            if (!out)
                return AVERROR(ENOMEM);

            out->nb_samples = link->request_samples;
            buffer_offset(link, head, link->request_samples);
        }
    } else {
        int nb_channels = av_get_channel_layout_nb_channels(link->channel_layout);

        if (!s->out) {
            s->out = ff_get_audio_buffer(link, link->request_samples);
            if (!s->out)
                return AVERROR(ENOMEM);

            s->out->nb_samples = 0;
            s->out->pts                   = head->pts;
            s->allocated_samples          = link->request_samples;
        } else if (link->request_samples != s->allocated_samples) {
            av_log(ctx, AV_LOG_ERROR, "request_samples changed before the "
                   "buffer was returned.\n");
            return AVERROR(EINVAL);
        }

        while (s->out->nb_samples < s->allocated_samples) {
            int len = FFMIN(s->allocated_samples - s->out->nb_samples,
                            head->nb_samples);

            av_samples_copy(s->out->extended_data, head->extended_data,
                            s->out->nb_samples, 0, len, nb_channels,
                            link->format);
            s->out->nb_samples += len;

            if (len == head->nb_samples) {
                av_frame_free(&head);
                queue_pop(s);

                if (!s->root.next &&
                    (ret = ff_request_frame(ctx->inputs[0])) < 0) {
                    if (ret == AVERROR_EOF) {
                        av_samples_set_silence(s->out->extended_data,
                                               s->out->nb_samples,
                                               s->allocated_samples -
                                               s->out->nb_samples,
                                               nb_channels, link->format);
                        s->out->nb_samples = s->allocated_samples;
                        break;
                    }
                    return ret;
                }
                head = s->root.next->frame;
            } else {
                buffer_offset(link, head, len);
            }
        }
        out = s->out;
        s->out = NULL;
    }
    return ff_filter_frame(link, out);
}

static int request_frame(AVFilterLink *outlink)
{
    FifoContext *fifo = outlink->src->priv;
    int ret = 0;

    if (!fifo->root.next) {
        if ((ret = ff_request_frame(outlink->src->inputs[0])) < 0)
            return ret;
        av_assert0(fifo->root.next);
    }

    if (outlink->request_samples) {
        return return_audio_frame(outlink->src);
    } else {
        ret = ff_filter_frame(outlink, fifo->root.next->frame);
        queue_pop(fifo);
    }

    return ret;
}

static const AVFilterPad avfilter_vf_fifo_inputs[] = {
    {
        .name             = "default",
        .type             = AVMEDIA_TYPE_VIDEO,
        .get_video_buffer = ff_null_get_video_buffer,
        .filter_frame     = add_to_queue,
<<<<<<< HEAD
        .min_perms        = AV_PERM_PRESERVE,
=======
>>>>>>> 7e350379
    },
    { NULL }
};

static const AVFilterPad avfilter_vf_fifo_outputs[] = {
    {
        .name          = "default",
        .type          = AVMEDIA_TYPE_VIDEO,
        .request_frame = request_frame,
    },
    { NULL }
};

AVFilter avfilter_vf_fifo = {
    .name      = "fifo",
    .description = NULL_IF_CONFIG_SMALL("Buffer input images and send them when they are requested."),

    .init      = init,
    .uninit    = uninit,

    .priv_size = sizeof(FifoContext),

    .inputs    = avfilter_vf_fifo_inputs,
    .outputs   = avfilter_vf_fifo_outputs,
};

static const AVFilterPad avfilter_af_afifo_inputs[] = {
    {
        .name             = "default",
        .type             = AVMEDIA_TYPE_AUDIO,
        .get_audio_buffer = ff_null_get_audio_buffer,
        .filter_frame     = add_to_queue,
<<<<<<< HEAD
        .min_perms        = AV_PERM_PRESERVE,
=======
>>>>>>> 7e350379
    },
    { NULL }
};

static const AVFilterPad avfilter_af_afifo_outputs[] = {
    {
        .name          = "default",
        .type          = AVMEDIA_TYPE_AUDIO,
        .request_frame = request_frame,
    },
    { NULL }
};

AVFilter avfilter_af_afifo = {
    .name        = "afifo",
    .description = NULL_IF_CONFIG_SMALL("Buffer input frames and send them when they are requested."),

    .init      = init,
    .uninit    = uninit,

    .priv_size = sizeof(FifoContext),

    .inputs    = avfilter_af_afifo_inputs,
    .outputs   = avfilter_af_afifo_outputs,
};<|MERGE_RESOLUTION|>--- conflicted
+++ resolved
@@ -246,10 +246,6 @@
         .type             = AVMEDIA_TYPE_VIDEO,
         .get_video_buffer = ff_null_get_video_buffer,
         .filter_frame     = add_to_queue,
-<<<<<<< HEAD
-        .min_perms        = AV_PERM_PRESERVE,
-=======
->>>>>>> 7e350379
     },
     { NULL }
 };
@@ -282,10 +278,6 @@
         .type             = AVMEDIA_TYPE_AUDIO,
         .get_audio_buffer = ff_null_get_audio_buffer,
         .filter_frame     = add_to_queue,
-<<<<<<< HEAD
-        .min_perms        = AV_PERM_PRESERVE,
-=======
->>>>>>> 7e350379
     },
     { NULL }
 };
