--- conflicted
+++ resolved
@@ -41,16 +41,13 @@
        vf_scale.o                                                       \
        video.o                                                          \
 
-<<<<<<< HEAD
 
 OBJS-$(CONFIG_AVCODEC)                       += avcodec.o
 OBJS-$(CONFIG_AVFORMAT)                      += lavfutils.o
 OBJS-$(CONFIG_SWSCALE)                       += lswsutils.o
 
 OBJS-$(CONFIG_ACONVERT_FILTER)               += af_aconvert.o
-=======
 OBJS-$(CONFIG_AFIFO_FILTER)                  += fifo.o
->>>>>>> 1d01fee9
 OBJS-$(CONFIG_AFORMAT_FILTER)                += af_aformat.o
 OBJS-$(CONFIG_AMERGE_FILTER)                 += af_amerge.o
 OBJS-$(CONFIG_AMIX_FILTER)                   += af_amix.o
